--- conflicted
+++ resolved
@@ -114,9 +114,5 @@
 Data source: manual
 Data available since: UD v1.0
 License: CC BY-SA 4.0
-<<<<<<< HEAD
 Genre: blog social reviews
-=======
-Genre: blog social
-Contributors: Silveira, Natalia; Dozat, Timothy; Manning, Christopher; Bauer, John; Schuster, Sebastian; Connor, Miriam; de Marneffe, Marie-Catherine; Bowman, Sam; Zhu, Hanzhi; Galbraith, Daniel
->>>>>>> 17a19823
+Contributors: Silveira, Natalia; Dozat, Timothy; Manning, Christopher; Bauer, John; Schuster, Sebastian; Connor, Miriam; de Marneffe, Marie-Catherine; Bowman, Sam; Zhu, Hanzhi; Galbraith, Daniel