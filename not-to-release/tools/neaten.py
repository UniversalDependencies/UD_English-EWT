"""
neatEN: Validator for English UD corpora

Implements English-specific rules not covered by the general
UD validator (https://github.com/UniversalDependencies/tools/)

Parts are adapted from the GUM validator,
https://raw.githubusercontent.com/amir-zeldes/gum/master/_build/utils/validate.py

@author: Nathan Schneider
@since: 2022-09-10
"""

from collections import defaultdict
import glob
import re
import sys
import conllu

def isRegularNode(line):
    idS = str(line['id'])
    return not ('-' in idS or '.' in idS)

def validate_src(infiles):
    tok_count = 0
    lemma_dict = defaultdict(lambda : defaultdict(int))  # collects tok+pos -> lemmas -> count  for consistency checks
    lemma_docs = defaultdict(set)

    for inFP in infiles:
        with open(inFP) as inF:
            doc = None
            for tree in conllu.parse_incr(inF):
                if 'newdoc id'in tree.metadata:
                    doc = tree.metadata['newdoc id']
                tree.metadata['docname'] = doc
                tree.metadata['filename'] = inFP.rsplit('/',1)[1]

                sentid = tree.metadata['sent_id']
                prev_line = None
                for line in tree:
                    """ `dict(line)` e.g.:
                    {'id': 1, 'form': 'What', 'lemma': 'what', 'upos': 'PRON',
                    'xpos': 'WP', 'feats': {'PronType': 'Int'}, 'head': 0,
                    'deprel': 'root', 'deps': [('root', 0)], 'misc': None}
                    `line` is of type dict_items
                    """
                    if not isRegularNode(line):    # avoid e.g. ellipsis node
                        continue
                    tok_count += 1
                    form, xpos, lemma = line['form'], line['xpos'], line['lemma']
                    # for lemma error-checking purposes, uses the corrected form of the token if there is one
                    tok = (line.get('misc') or {}).get('CorrectForm') or form   # in GUM, some explicit CorrectForm=_ which parses as None

                    # goeswith
                    if line['deprel']=='goeswith' and prev_line['deprel']!="goeswith":
                        # undo previous count as it has a partial form string
                        lemma_dict[prev_key][prev_line["lemma"]] -= 1
                        if prev_line['xpos'] in ["AFX", "GW"]:
                            # copy substantive XPOS to the preceding token
                            prev_line['xpos'] = line['xpos']

                        prev_line['merged'] = True # Typo fixed via goeswith deprel.
                        prev_line['form'] += line['form']
                        ptok = (prev_line.get('misc') or {}).get('CorrectForm') or prev_line['form']    # in GUM, some explicit CorrectForm=_ which parses as None
                        lemma_dict[ptok,prev_line['xpos']][prev_line["lemma"]] += 1
                        lemma_docs[ptok,prev_line['xpos'],prev_line["lemma"]].add(sentid)
                    else:
                        lemma_dict[(tok,xpos)][lemma] += 1
                        lemma_docs[(tok,xpos,lemma)].add(sentid)

                    prev_line = line
                    prev_key = (tok,xpos)

                validate_annos(tree)

    validate_lemmas(lemma_dict,lemma_docs)
    sys.stdout.write("\r" + " "*70)

def validate_lemmas(lemma_dict, lemma_docs):
    exceptions = [("Democratic","JJ","Democratic"),("Water","NNP","Waters"),("Sun","NNP","Sunday"),("a","IN","of"),
                  ("a","IN","as"),("car","NN","card"),("lay","VB","lay"),("that","IN","than"),
                  ("da","NNP","Danish"),("Jan","NNP","Jan"),("Jan","NNP","January"),
                  ("'s","VBZ","have"),("’s","VBZ","have"),("`s","VBZ","have"),("'d","VBD","do"),("'d","VBD","have")]
    suspicious_types = 0
    for tok, xpos in sorted(lemma_dict):
        if sum(lemma_dict[(tok,xpos)].values()) > 1:
            for i, lem in enumerate(filter(lambda y: y!='_', sorted(lemma_dict[(tok,xpos)],key=lambda x:lemma_dict[(tok,xpos)][x],reverse=True))):
                docs = ", ".join(list(lemma_docs[(tok,xpos,lem)]))
                if i == 0:
                    majority = lem
                else:
                    if lemma_dict[tok,xpos][lem]>0 and (tok,xpos,lem) not in exceptions:  # known exceptions
                        suspicious_types += 1
                        print("! rare lemma " + lem + " for " + tok + "/" + xpos + " in " + docs +
                                     " (majority: " + majority + ")\n")
    if suspicious_types > 0:
        sys.stderr.write("! "+str(suspicious_types) + " suspicious lemma types detected\n")


def validate_annos(tree):
        docname = tree.metadata['sent_id']

        # Dictionaries to hold token annotations from conllu data
        funcs = {}
        postags = {}
        feats = {}
        tokens = {}
        parent_ids = {}
        lemmas = {}
        sent_positions = defaultdict(lambda: "_")
        parents = {}
        children = defaultdict(list)
        child_funcs = defaultdict(list)
        tok_num = 0

        line_num = 0
        sent_start = 0
        for r, line in enumerate(tree):
            line_num += 1
            head = line['head']
            #if "." in line['id']:  # Ignore ellipsis tokens
            if not isRegularNode(line):
                continue

            tok_num += 1
            tok = (line.get('misc') or {}).get('CorrectForm') or line['form']   # in GUM, some explicit CorrectForm=_ which parses as None
            funcs[tok_num] = line['deprel']
            if head!=0:  # Root token
                if head == "_" or head == '' or head is None:
                    print("Invalid head '_' at line " + str(r) + " in " + docname)
                    sys.exit()
                parent_ids[tok_num] = head
                children[head].append(tok)
                child_funcs[head].append(line['deprel'])
            else:
                parent_ids[tok_num] = 0
            tokens[tok_num] = tok
            feats[tok_num] = line['feats']

        for i in range(1, len(tokens) + 1, 1):
            if parent_ids[i] == 0:
                parents[i] = "ROOT"
            else:
                parents[i] = tokens[parent_ids[i]]

        tok_num = 0
        new_sent = True
        for line in tree:
            if not isRegularNode(line):
                continue
            tok_num += 1
            postags[tok_num], lemmas[tok_num] = line['xpos'], line['lemma']
            #sent_types[tok_num] = s_type
            if new_sent:
                sent_positions[tok_num] = "first"
                new_sent = False
        sent_positions[tok_num] = "last"

        tok_num = 0

        # PTB with HYPH, ADD, NFP
        tagset = ["CC","CD","DT","EX","FW","IN","IN/that","JJ","JJR","JJS","LS","MD","NN","NNS","NNP","NNPS","PDT","POS",
                  "PRP","PRP$","RB","RBR","RBS","RP","SENT","SYM","TO","UH","VB","VBD","VBG","VBN","VBP","VBZ",
                  "WDT","WP","WP$","WRB", ".", "``", "''", "-LRB-", "-RRB-", "-LSB-", "-RSB-", "-LCB-", "-RCB-",
                   ",", ":", "$", "HYPH", "ADD", "AFX", "NFP", "GW"]
        # Map UPOS tags to known associated PTB tags. This helps identify mismatched UPOS+POS pairs.
        tagset_combos = {
            "ADJ":["JJ","JJR","JJS","NN","NNP","FW","AFX"],
            "ADP":["RP","IN","NNP","RB","CC"],
            "ADV":["RB","RBR","RBS","WRB","RP","CC","IN","NN","NNP","FW","AFX"],
            "AUX":["MD","VB","VBD","VBG","VBN","VBP","VBZ"],
            "CCONJ":["CC"],
            "DET":["DT","PDT","WDT","NNP"],
            "INTJ":["UH","JJ","NN"],
            "NOUN":["NN","NNS","GW"],
            "NUM":["CD","LS","NNP","GW"],
            "PART":["POS","RB","TO"],
            "PRON":["PRP","PRP$","WP","WP$","DT","WDT","EX","NN"],
            "PROPN":["NNP","NNPS"],
            "PUNCT":[".",",",":","``","''","-LCB-","-RCB-","-LRB-","-RRB-","-LSB-","-RSB-","NFP","HYPH","GW","SYM"],
            "SCONJ":["IN","WRB","VBN","VBG"],
            "SYM":["$",",","SYM","NFP","NN","NNS","IN","HYPH"],
            "VERB":["VB","VBD","VBG","VBN","VBP","VBZ","NNP"],
            "X":["ADD","GW","FW","AFX","NN","NNP","VB","RB","JJ","WP","LS","IN","PRP","WRB","MD","-LRB-","-RRB-"]
        }

        non_lemmas = ["them","me","him","n't"]
        non_lemma_combos = [("PP","her"),("MD","wo"),("PP","us"),("DT","an")]
        lemma_pos_combos = {"which":"WDT"}
        non_cap_lemmas = ["There","How","Why","Where","When"]

        passive_verbs = set()

        prev_tok = ""
        prev_pos = ""
        for i, line in enumerate(tree):
            if not isRegularNode(line):
                continue

            tok_num += 1
            tok = (line.get('misc') or {}).get('CorrectForm') or line['form']   # in GUM, some explicit CorrectForm=_ which parses as None
            assert tok is not None,(docname, tree.metadata['filename'], tok_num, line)
            xpos, lemma = line['xpos'], line['lemma']
            pos = xpos
            upos = line['upos']
            func = line['deprel']
            featlist = line['feats'] or {}
<<<<<<< HEAD
=======
            misclist = line['misc'] or {}
            merged = 'merged' in line and line['merged']
            form = check_and_fix_form_typos(tok_num, line['form'], featlist, misclist, merged, docname)
>>>>>>> 56fc3f26

            if upos not in tagset_combos.keys():
                print("WARN: invalid UPOS tag " + upos + " in " + docname + " @ line " + str(i) + " (token: " + tok + ")")
            if pos not in tagset:
                print("WARN: invalid POS tag " + pos + " in " + docname + " @ line " + str(i) + " (token: " + tok + ")")
            if upos in tagset_combos and pos not in tagset_combos[upos]:
                print("WARN: invalid POS tag " + pos + " for UPOS " + upos + " in " + docname + " @ line " + str(i) + " (token: " + tok + ")")

            if lemma.lower() in non_lemmas:
                print("WARN: invalid lemma " + lemma + " in " + docname + " @ line " + str(i) + " (token: " + tok + ")")
            elif lemma in non_cap_lemmas:
                print("WARN: invalid lemma " + lemma + " in " + docname + " @ line " + str(i) + " (token: " + tok + ")")
            elif (pos,lemma.lower()) in non_lemma_combos:
                print("WARN: invalid lemma " + lemma + " for POS "+pos+" in " + docname + " @ line " + str(i) + " (token: " + tok + ")")
            elif lemma in lemma_pos_combos:
                if pos != lemma_pos_combos[lemma]:
                    print("WARN: invalid pos " + pos + " for lemma "+lemma+" in " + docname + " @ line " + str(i) + " (token: " + tok + ")")

            parent_string = parents[tok_num]
            parent_id = parent_ids[tok_num]
            parent_lemma = lemmas[parent_ids[tok_num]] if parent_ids[tok_num] != 0 else ""
            parent_func = funcs[parent_ids[tok_num]] if parent_ids[tok_num] != 0 else ""
            parent_pos = postags[parent_ids[tok_num]] if parent_ids[tok_num] != 0 else ""
            filename = tree.metadata['filename']
            assert parent_pos is not None,(tok_num,parent_ids[tok_num],postags,filename)
            S_TYPE_PLACEHOLDER = None
            assert parent_string is not None,(tok_num,docname,filename)
            flag_dep_warnings(tok_num, tok, pos, upos, lemma, func, parent_string, parent_lemma, parent_id,
                              children[tok_num], child_funcs[tok_num], S_TYPE_PLACEHOLDER, docname,
                              prev_tok, prev_pos, sent_positions[tok_num], parent_func, parent_pos, filename)
            flag_feats_warnings(tok_num, tok, pos, upos, lemma, featlist, docname)

            if upos == "PRON":
                # Pass FORM to detect abbreviations, etc.
                flag_pronoun_warnings(tok_num, form, pos, upos, lemma, featlist, misclist, docname)

            if ':pass' in func:
                passive_verbs.add(parent_id)

            prev_pos = pos
            prev_tok = tok

        """
        Passive Construction

        A main verb is necessarily passive if any of its dependents are *:pass.
        In such cases,
            - the main verb should have the feature Voice=Pass
            - the xpos should be VBN
            - all subjects and (only) the last aux should probably be :pass varieties
            - there should probably not be a cop

        Additionally,
            - if there is an obl:agent (by-phrase), it must be a "by"-PP attaching to a passive verb
              (with Voice=Pass)
            - (No other tokens should have Voice=Pass for now. But plausibly VBNs attaching as amod or acl could be passive)
        """
        for v in passive_verbs:
            if feats[v].get("Voice") != "Pass":
                print("WARN: Passive verb with lemma '" + lemmas[v] + "' should have Voice=Pass in " + docname)
            if postags[v] != "VBN":
                print("WARN: Passive verb with lemma '" + lemmas[v] + "' should be VBN in " + docname)
            dependents = {j: funcs[j] for j,i in parent_ids.items() if i==v}
            aux_dependents = sorted([(j,f) for j,f in dependents.items() if f.startswith('aux')])
            if aux_dependents and (not all(f=='aux' for j,f in aux_dependents[:-1]) or aux_dependents[-1][1]!='aux:pass'):
                print("WARN: Passive verb with lemma '" + lemmas[v] + "' has suspicious aux(:pass) dependents (only the last should be aux:pass) in " + docname)
            subj_dependents = {f for f in dependents.values() if 'subj' in f}
            if not subj_dependents < {'nsubj:pass','csubj:pass'}:
                print("WARN: Passive verb with lemma '" + lemmas[v] + "' has subject dependents " + repr(subj_dependents) + " in " + docname)
            if 'cop' in dependents.values():
                print("WARN: Passive verb with lemma '" + lemmas[v] + "' has cop dependent in " + docname)
        for i in feats:
            if feats[i] and "Voice" in feats[i] and i not in passive_verbs and funcs[i] != "conj":
                print("WARN: Unexpected feature Voice=" + feats[i]["Voice"] + " with token of lemma '" + lemmas[i] + "' and no :pass dependents in " + docname)
        for i,f in funcs.items():
            if f=='obl:agent':
                if (feats[parent_ids[i]] or {}).get("Voice") != "Pass":
                    print("WARN: Token with lemma '" + lemmas[i] + "' attaches as obl:agent to verb '" + lemmas[parent_ids[i]] + "' without Voice=Pass in " + docname)
                if not any(k==i and lemmas[j]=='by' and funcs[j]=='case' for j,k in parent_ids.items()):
                    print("WARN: Token with lemma '" + lemmas[i] + "' attaches as obl:agent without a 'by' dependent " + docname)


def flag_dep_warnings(id, tok, pos, upos, lemma, func, parent, parent_lemma, parent_id, children, child_funcs, s_type,
                      docname, prev_tok, prev_pos, sent_position, parent_func, parent_pos, filename):
    # Shorthand for printing errors
    inname = " in " + docname + " @ token " + str(id) + " (" + parent + " -> " + tok + ") " + filename

    if func == "amod" and pos in ["VBD"]:
        print("WARN: finite past verb labeled amod " + " in " + docname + " @ token " + str(id) + " (" + tok + " <- " + parent + ")")

    if func in ['fixed','goeswith','flat', 'conj'] and id < parent_id:
        print("WARN: back-pointing func " + func + " in " + docname + " @ token " + str(id) + " (" + tok + " <- " + parent + ")")

    if func in ['cc:preconj','cc','nmod:poss'] and id > parent_id:
        if tok not in ["mia"]:
            print("WARN: forward-pointing func " + func + " in " + docname + " @ token " + str(id) + " (" + tok + " <- " + parent + ")")

    if func == "auxpass" and lemma != "be" and lemma != "get":
        print("WARN: auxpass must be 'be' or 'get'" + inname)

    if lemma == "'s" and pos != "POS":
        print("WARN: possessive 's must be tagged POS" + inname)

    if func not in ["case","reparandum","goeswith"] and pos == "POS":
        print("WARN: tag POS must have function case" + inname)

    if pos in ["VBG","VBN","VBD"] and lemma == tok:
        # check cases where VVN form is same as tok ('know' and 'notice' etc. are recorded typos, l- is a disfluency)
        if tok not in ["shed","put","read","become","come","overcome","cut","pre-cut","hit","split","cast","set","hurt","run","overrun","outrun","broadcast","knit",
                       "undercut","spread","shut","upset","burst","bit","bid","outbid","let","l-","g-","know","notice","reach","raise","beat","forecast"]:
            print("WARN: tag "+pos+" should have lemma distinct from word form" + inname)

    if pos == "NNPS" and tok == lemma and tok.endswith("s") and func != "goeswith":
        if tok not in ["Netherlands","Analytics","Olympics","Commons","Paralympics","Vans",
                       "Andes","Forties","Philippines"]:
            print("WARN: tag "+pos+" should have lemma distinct from word form" + inname)

    if pos == "NNS" and tok.lower() == lemma.lower() and lemma.endswith("s") and func != "goeswith":
        if lemma not in ["surroundings","energetics","politics","jeans","clothes","electronics","means","feces",
                         "biceps","triceps","news","species","economics","arrears","glasses","thanks","series"]:
            if re.match(r"[0-9]+'?s",lemma) is None:  # 1920s, 80s
                print("WARN: tag "+pos+" should have lemma distinct from word form" + inname)

    if pos == "IN" and func=="compound:prt":
        print("WARN: function " + func + " should have pos RP, not IN" + inname)

    if pos == "CC" and func not in ["cc","cc:preconj","conj","reparandum","root","dep"] and not (parent_lemma=="whether" and func=="fixed"):
        if not ("languages" in inname and tok == "and"):  # metalinguistic discussion in whow_languages
            print("WARN: pos " + pos + " should normally have function cc or cc:preconj, not " + func + inname)

    if pos == "RP" and func not in ["compound:prt","conj"] or pos != "RP" and func=="compound:prt":
        print("WARN: pos " + pos + " should not normally have function " + func + inname)

    if pos != "CC" and func in ["cc","cc:preconj"]:
        if lemma not in ["/","rather","as","et","+","let","only","-"]:
            print("WARN: function " + func + " should normally have pos CC, not " + pos + inname)

    if pos == "VBG" and "very" in children:
        print("WARN: pos " + pos + " should not normally have child 'very'" + inname)

    if pos == "UH" and func=="advmod":
        print("WARN: pos " + pos + " should not normally have function 'advmod'" + inname)

    if pos =="IN" and func=="discourse":
        print("WARN: pos " + pos + " should not normally have function 'discourse'" + inname)

    if pos == "VBG" and "case" in child_funcs:
        print("WARN: pos " + pos + " should not normally have child function 'case'" + inname)

    if pos.startswith("V") and any([f.startswith("nmod") for f in child_funcs]):
        print("WARN: pos " + pos + " should not normally have child function 'nmod.*'" + inname)

    if pos in ["JJR","JJS","RBR","RBS"] and lemma == tok:
        if lemma not in ["least","further","less","more"] and not lemma.endswith("most"):
            print("WARN: comparative or superlative "+tok+" with tag "+pos+" should have positive lemma not " + lemma + inname)

    if re.search(r"never|not|no|n't|n’t|’t|'t|nt|ne|pas|nit", tok, re.IGNORECASE) is None and func == "neg":
        print(str(id) + docname)
        print("WARN: mistagged negative" + inname)

    if pos == "VBG" and func == "compound":
        # Check phrasal compound exceptions where gerund clause is a compound modifier:
        # "'we're *losing* $X - fix it' levels of pressure
        if tok not in ["losing"]:
            print("WARN: gerund compound modifier should be tagged as NN not VBG" + inname)

    if pos == "VBG" and func in ["obj","nsubj","iobj","nmod","obl"]:
        if not tok == "following" and func=="obj":  # Exception nominalized "the following"
            print("WARN: gerund should not have noun argument structure function " + func + inname)

    if pos.startswith("NN") and func=="amod":
        print("WARN: tag "+ pos + " should not be " + func + inname)

    be_funcs = ["cop", "aux", "root", "csubj", "auxpass", "rcmod", "ccomp", "advcl", "conj","xcomp","parataxis","vmod","pcomp"]
    if lemma == "be" and func not in be_funcs:
        if not parent_lemma == "that" and func == "fixed":  # Exception for 'that is' as mwe
            print("WARN: invalid dependency of lemma 'be' > " + func + inname)

    if parent_lemma in ["tell","show","give","pay","teach","owe","text","write"] and \
            tok in ["him","her","me","us","you"] and func=="obj":
        print("WARN: person object of ditransitive expected to be iobj, not obj" + inname)

    if func == "aux" and lemma.lower() != "be" and lemma.lower() != "have" and lemma.lower() !="do" and pos!="MD" and pos!="TO":
        print("WARN: aux must be modal, 'be,' 'have,' or 'do'" + inname)

    if func == "xcomp" and pos in ["VBP","VBZ","VBD"]:
        if parent_lemma not in ["=","seem"]:
            print("WARN: xcomp verb should be infinitive, not tag " + pos + inname)

    if parent_pos is None:
        assert False,(id,docname)

    if func == "xcomp" and pos in ["VB"] and parent_pos.startswith("N"):
        print("WARN: infinitive child of a noun should be acl not xcomp" + inname)

    if func =="xcomp" and parent_lemma == "be":
        print("WARN: verb lemma 'be' should not have xcomp child" + inname)

    IN_not_like_lemma = ["vs", "vs.", "v", "ca", "that", "then", "a", "fro", "too", "til", "wether", "b/c"]  # incl. known typos
    if pos == "IN" and tok.lower() not in IN_not_like_lemma and lemma != tok.lower() and func != "goeswith" and "goeswith" not in child_funcs:
        print("WARN: pos IN should have lemma identical to lower cased token" + inname)
    if pos == "DT" and lemma == "an":
        print("WARN: lemma of 'an' should be 'a'" + inname)

    if re.search(r"“|”|n’t|n`t|[’`](s|ve|d|ll|m|re|t)", lemma, re.IGNORECASE) is not None:
        print(str(id) + docname)
        print("WARN: non-ASCII character in lemma" + inname)

    if pos == "POS" and lemma != "'s" and func != "goeswith":
        print(str(id) + docname)
        print("WARN: tag POS must have lemma " +'"'+ "'s" + '"' + inname)

    if func == "goeswith" and lemma != "_":
        print("WARN: deprel goeswith must have lemma '_'" + inname)

    if func == "obj" and "case" in child_funcs and not (pos == "NNP" and any([x in children for x in ["'s","’s"]])):
        print("WARN: obj should not have child case" + inname + str(children))

    if func == "ccomp" and "mark" in child_funcs and not any([x in children for x in ["that","That","whether","if","Whether","If","wether","a"]]):
        if not ((lemma == "lie" and "once" in children) or  (lemma=="find" and ("see" in children or "associate" in children))):  # Exceptions
            print("WARN: ccomp should not have child mark" + inname)

    if func == "acl:relcl" and pos in ["VB"] and "to" in children and "cop" not in child_funcs and "aux" not in child_funcs:
        print("WARN: infinitive with tag " + pos + " should be acl not acl:relcl" + inname)

    if pos in ["VBG"] and "det" in child_funcs:
        # Exceptions for phrasal compound in GUM_reddit_card and nominalization in GUM_academic_exposure
        if tok != "prioritizing" and tok != "following":
            print(str(id) + docname)
            print("WARN: tag "+pos+" should not have a determinder 'det'" + inname)

    if parent_lemma == "let" and func=="ccomp":
        print("WARN: verb 'let' should take xcomp clausal object, not ccomp" + inname)

    if pos == "MD" and lemma not in ["can","must","will","shall","would","could","may","might","ought","should"] and func != "goeswith":
        print("WARN: lemma '"+lemma+"' is not a known modal verb for tag MD" + inname)

    if lemma == "like" and pos == "UH" and func not in ["discourse","conj","reparandum"]:
        print("WARN: lemma '"+lemma+"' with tag UH should have deprel discourse, not "+ func + inname)

    if func in ["iobj","obj"] and parent_lemma in ["become","remain","stay"]:
        print("WARN: verb '"+parent_lemma+"' should take xcomp not "+func+" argument" + inname)

    if func in ["nmod:tmod","nmod:npmod","obl:tmod","obl:npmod"] and "case" in child_funcs:
        print("WARN: function " + func +  " should not have 'case' dependents" + inname)

    if func in ["aux:pass","nsubj:pass"] and parent_pos not in ["VBN"]:
        if not (("stardust" in docname and parent_lemma == "would") or parent_lemma == "Rated"):
            print("WARN: function " + func + " should not be the child of pos " + parent_pos + inname)

    if func == "obl:agent" and (parent_pos not in ["VBN"] or "by" not in children):
        print("WARN: function " + func +  " must by child of V.N with a 'by' dependent" + parent_pos + inname)

    if child_funcs.count("obl:agent") > 1:
        print("WARN: a token may have at most one obl:agent dependent" + inname)

    if "obl:agent" in child_funcs and ("nsubj" in child_funcs or "csubj" in child_funcs) and not "nsubj:pass" in child_funcs:
        print("WARN: a token cannot have both a *subj relation and obl:agent" + inname)

    if pos in ["VBD","VBD","VBP"] and "aux" in child_funcs:
        print(str(id) + docname)
        print("WARN: tag "+pos+" should not have auxiliaries 'aux'" + inname)

    if lemma == "not" and func not in ["advmod","root","ccomp","amod","parataxis","reparandum","advcl","conj","orphan","fixed"]:
        print("WARN: deprel "+func+" should not be used with lemma '"+lemma+"'" + inname)

    if func == "xcomp" and parent_lemma in ["see","hear","notice"]:  # find
        print("WARN: deprel "+func+" should not be used with perception verb lemma '"+parent_lemma+"' (should this be nsubj+ccomp?)" + inname)

    if "obj" in child_funcs and "ccomp" in child_funcs:
        print("WARN: token has both obj and ccomp children" + inname)

    if func == "acl" and (pos.endswith("G") or pos.endswith("N")) and parent_id == id + 1:  # premodifier V.G/N should be amod not acl
        print("WARN: back-pointing " + func + " for adjacent premodifier (should be amod?) in " + docname + " @ token " + str(id) + " (" + tok + " <- " + parent + ")")

    if func.endswith("tmod") and pos.startswith("RB"):
        print("WARN: adverbs should not be tmod" + inname)

    """
    Existential construction

    X.xpos=EX <=> X.deprel=expl & X.lemma=there
    X.xpos=EX => X.upos=PRON
    """
    if func!="reparandum":
        _ex_tag = (pos=="EX")
        _expl_there = (func=="expl" and lemma=="there")
        if _ex_tag != _expl_there or (_ex_tag and upos!="PRON"):
            print("WARN: 'there' with " + pos + " and " + upos + inname)
        if lemma=="there" and not _ex_tag and 'nsubj' in func:
            print("WARN: subject 'there' not tagged as EX/expl" + inname)

    """
    (Pre)determiner 'what'

    X[lemma=what,xpos=WDT] <=> X[lemma=what,deprel=det|det:predet]
    """
    if lemma=="what" and ((pos=="WDT") != (func in ["det", "det:predet"])):
        print("WARN: what/WDT should correspond with det or det:predet" + inname)

    """
    Numerics

    X[lemma contains digits and nonalphabetics] => X.upos=NUM

    (Note that pluralized years like "1960s" or "'60s" are NOUN/NNS)

    pattern { X[]; X.lemma=re"\([0-9]\|[^A-Za-z0-9]\)+" }
    without { X.lemma=re"[0-9]+" }
    without { X.lemma=re"[^A-Za-z0-9]+" }
    """
    if upos not in ["NUM","X"] and re.match(r'^[\d\W_]*\d[\d\W_]*$',lemma) and pos!="NNS" and lemma!="<3":  # and not re.match(r'^\d+$',lemma):
        print("WARN: numeric lemma '" + lemma + "' is not NUM" + inname)

    #if func == "advmod" and lemma in ["where","when"] and parent_func == "acl:relcl":
    #    print("WARN: lemma "+lemma+" should not be func '"+func+"' when it is the child of a '" + parent_func + "'" + inname)

    if (sent_position == "first" and pos == "''") or (sent_position == "last" and pos=="``"):
        print("WARN: incorrect quotation mark tag " + pos + " at "+sent_position+" position in sentence" + inname)

    mwe_pairs = {("accord", "to"), ("all","but"), ("as","for"), ("as","if"), ("as", "well"), ("as", "as"), ("as","in"), ("all","of"), ("as","oppose"),("as","to"),
                 ("at","least"),("because","of"),("due","to"),("had","better"),("'d","better"),
                 ("how","come"),("in","between"), ("per", "se"), ("in","case"),("in","of"), ("in","order"), ("in","that"),
                 ("instead","of"), ("kind","of"),("less","than"),("let","alone"),
                 ("more","than"),("not","to"),("not","mention"),("of","course"),("prior","to"),("rather","than"),("so","as"),
                 ("so", "to"),("sort", "of"),("so", "that"),("such","as"),("that","is"), ("up","to"),
                 ("depend","on"),("out","of"),("off","of"),("long","than"),("on","board"),("as","of"),("depend","upon"),
                 ("that","be"),("just","about"),("vice","versa"),("as","such"),("next","to"),("close","to"),("one","another"),
                 ("de","facto"),("each","other"), ("as","many")}

    # Ad hoc listing of triple mwe parts - All in all, in order for, whether or not
    mwe_pairs.update({("all","in"),("all","all"),("in","for"),("whether","or"),("whether","not")})

    if func == "fixed":
        if (parent_lemma.lower(), lemma.lower()) not in mwe_pairs:
            print("WARN: unlisted fixed expression" + inname)

    #if pos != "CD" and "quantmod" in child_funcs:
    #    print("WARN: quantmod must be cardinal number" + inname)

    if tok == "sort" or tok == "kind":
        if "det" in child_funcs and "fixed" in child_funcs:
            print("WARN: mistagged fixed expression" + inname)

    if tok == "rather" and "fixed" in child_funcs and func not in ["cc","mark"]:
        print("WARN: 'rather than' fixed expression must be cc or mark" + inname)

    if s_type == "imp" or s_type == "frag" or s_type == "ger" or s_type == "inf":
        if func == "root" and "nsubj" in child_funcs:
            # Exception for frag structures like "Whatever it is that ...", which is actually frag
            # and "don't you VERB", which is an imperative with a subject
            if not ("acl:relcl" in child_funcs and "cop" in child_funcs and s_type=="frag") and \
                    not (("do" in children or "Do" in children) and ("n't" in children or "not" in children)):
                print("WARN: " + s_type + " root may not have nsubj" + inname)

    temp_wh = ["when", "how", "where", "why", "whenever", "while", "who", "whom", "which", "whoever", "whatever",
               "what", "whomever", "however"]

    #if s_type == "wh" and func == "root":
    #    tok_count = 0                            #This is meant to keep it from printing an error for every token.
    #    if tok.lower() not in temp_wh:
    #        for wh in children:
    #            if re.search(r"when|how|where|why|whenever|while|who.*|which|what.*", wh, re.IGNORECASE) is None:
    #                tok_count += 1
    #        if tok_count == len(children):
    #            print("WARN: wh root must have wh child" + inname)

    if s_type == "q" and func == "root":
        for wh in children:
            if wh in temp_wh:
                if not any([c.lower()=="do" or c.lower()=="did" for c in children]):
                    if not (tok == "Remember" and wh == "when") and not (tok=="know" and wh=="what") and \
                            not (tok =="Know" and wh=="when"):  # Listed exceptions in GUM_reddit_bobby, GUM_conversation_christmas, GUM_vlog_covid
                        print("WARN: q root may not have wh child " + wh + inname)

    suspicious_pos_tok = [("*","DT","only","RB"),
                          ("*","JJ","one","CD")]

    for w1, pos1, w2, pos2 in suspicious_pos_tok:
        if w1 == prev_tok or w1 == "*":
            if pos1 == prev_pos or pos1 == "*":
                if w2 == tok or w2 == "*":
                    if pos2 == pos or pos2 == "*":
                        print("WARN: suspicious n-gram " + prev_tok + "/" + prev_pos+" " + tok + "/" + pos + inname)


<<<<<<< HEAD
def flag_feats_warnings(id, tok, pos, upos, lemma, feats, docname):
    degree = feats["Degree"] if "Degree" in feats else None
    number = feats["Number"] if "Number" in feats else None
    numType = feats["NumType"] if "NumType" in feats else None
    person = feats["Person"] if "Person" in feats else None
    poss = feats["Poss"] if "Poss" in feats else None
    pronType = feats["PronType"] if "PronType" in feats else None
    tense = feats["Tense"] if "Tense" in feats else None
    verbForm = feats["VerbForm"] if "VerbForm" in feats else None

    # ADJ+JJ <=> ADJ[Degree=Pos]
    if upos == "ADJ" and ((pos == "JJ") != (degree == "Pos")):
        # ADJ+NNP occurs in proper noun phrases per PTB guidelines
        if pos != "NNP":
            print("WARN: ADJ+JJ should correspond with Degree=Pos in " + docname + " @ token " + str(id))

    # ADJ+JJR <=> ADJ[Degree=Cmp]
    if upos == "ADJ" and ((pos == "JJR") != (degree == "Cmp")):
        # ADJ+NNP occurs in proper noun phrases per PTB guidelines
        if pos != "NNP":
            print("WARN: ADJ+JJR should correspond with Degree=Cmp in " + docname + " @ token " + str(id))

    # ADJ+JJS <=> ADJ[Degree=Sup]
    if upos == "ADJ" and ((pos == "JJS") != (degree == "Sup")):
        # ADJ+NNP occurs in proper noun phrases per PTB guidelines
        if pos != "NNP":
            print("WARN: ADJ+JJS should correspond with Degree=Sup in " + docname + " @ token " + str(id))

    # ADV+RBR <=> ADV[Degree=Cmp]
    if upos == "ADV" and ((pos == "RBR") != (degree == "Cmp")):
        print("WARN: ADV+RBR should correspond with Degree=Cmp in " + docname + " @ token " + str(id))

    # ADV+RBS <=> ADV[Degree=Sup]
    if upos == "ADV" and ((pos == "RBS") != (degree == "Sup")):
        print("WARN: ADV+RBS should correspond with Degree=Sup in " + docname + " @ token " + str(id))

    # NUM+CD => NUM[NumType=Card]
    if upos == "NUM" and pos == "CD" and not (numType == "Card"):
        print("WARN: NUM+CD should correspond with NumType=Card in " + docname + " @ token " + str(id))

    # NOUN+NN <=> NOUN[Number=Sing]
    if upos == "NOUN" and ((pos == "NN") != (number == "Sing")):
        # NOUN+GW can also have an optional Number=Sing feature
        if pos != "GW":
            print("WARN: NOUN+NN should correspond with Number=Sing in " + docname + " @ token " + str(id))

    # NOUN+NNS <=> NOUN[Number=Plur]
    if upos == "NOUN" and ((pos == "NNS") != (number == "Plur")):
        print("WARN: NOUN+NNS should correspond with Number=Plur in " + docname + " @ token " + str(id))

    # PRON+PRP$ <=> PRON[Poss=Yes,PronType=Prs]
    if upos == "PRON" and ((pos == "PRP$") != (poss == "Yes" and pronType == "Prs")):
        print("WARN: PRON+PRP$ should correspond with Poss=Yes|PronType=Prs in " + docname + " @ token " + str(id))

    # PRON+WP$ <=> PRON[Poss=Yes,PronType=Int,Rel]
    if upos == "PRON" and ((pos == "WP$") != (poss == "Yes" and pronType in ["Int","Rel"])):
        print("WARN: PRON+WP$ should correspond with Poss=Yes|PronType=Int,Rel in " + docname + " @ token " + str(id))

    # PROPN+NNP <=> PROPN[Number=Sing]
    if upos == "PROPN" and ((pos == "NNP") != (number == "Sing")):
        print("WARN: PROPN+NNP should correspond with Number=Sing in " + docname + " @ token " + str(id))

    # PROPN+NNPS <=> PROPN[Number=Plur]
    if upos == "PROPN" and ((pos == "NNPS") != (number == "Plur")):
        print("WARN: PROPN+NNPS should correspond with Number=Plur in " + docname + " @ token " + str(id))

    # VBD => Tense=Past | VerbForm=Fin
    if pos == "VBD" and not ("VerbForm" in feats and feats["VerbForm"] == "Fin"):
        print("WARN: VBD should correspond with VerbForm=Fin in " + docname + " @ token " + str(id))
    if pos == "VBD" and not ("Tense" in feats and feats["Tense"] == "Past"):
        print("WARN: VBD should correspond with Tense=Past in " + docname + " @ token " + str(id))

    # VBG => VerbForm=Ger,Part
    if pos == "VBG" and verbForm == "Part":
        # VBG => Tense=Pres | VerbForm=Part
        if pos == "VBG" and not (tense == "Pres"):
            print("WARN: VBG should correspond with Tense=Pres in " + docname + " @ token " + str(id))
    elif pos == "VBG" and not (verbForm == "Ger"):
        # AUX+VBG | VERB+VBG => VerbForm=Ger
        if upos in ["AUX","VERB"]:
            print("WARN: " + upos + "+VBG should correspond with VerbForm=Ger,Part in " + docname + " @ token " + str(id))
        # ADJ+VBG => Degree=Poss
        elif upos == "ADJ" and not (degree == "Pos"):
            print("WARN: ADJ+VBG should correspond with Degree=Pos in " + docname + " @ token " + str(id))

    # VBN => Tense=Past | VerbForm=Part
    if pos == "VBN" and not (verbForm == "Part"):
        print("WARN: VBN should correspond with VerbForm=Part in " + docname + " @ token " + str(id))
    if pos == "VBN" and not (tense == "Past"):
        print("WARN: VBN should correspond with Tense=Past in " + docname + " @ token " + str(id))

    # VBZ => Number=Sing | Person=3 | Tense=Pres | VerbForm=Fin
    if pos == "VBZ" and not (number == "Sing"):
        print("WARN: VBZ should correspond with Number=Sing in " + docname + " @ token " + str(id))
    if pos == "VBZ" and not (person == "3"):
        print("WARN: VBZ should correspond with Person=3 in " + docname + " @ token " + str(id))
    if pos == "VBZ" and not (tense == "Pres"):
        print("WARN: VBZ should correspond with Tense=Pres in " + docname + " @ token " + str(id))
    if pos == "VBZ" and not (verbForm == "Fin"):
        print("WARN: VBZ should correspond with VerbForm=Fin in " + docname + " @ token " + str(id))
=======
# See https://universaldependencies.org/en/pos/PRON.html
pronouns = {
  # personal, nominative -- PronType=Prs|Case=Nom
  ("i","PRP"):{"Case":"Nom","Number":"Sing","Person":"1","PronType":"Prs","LEMMA":"I"},
  ("we","PRP"):{"Case":"Nom","Number":"Plur","Person":"1","PronType":"Prs","LEMMA":"we"},
  ("thou","PRP"):{"Case":"Nom","Number":"Sing","Person":"2","PronType":"Prs","LEMMA":"thou","Style":"Arch","ModernForm":"you"}, # early modern english
  ("ye","PRP"):{"Case":"Nom","Number":"Plur","Person":"2","PronType":"Prs","LEMMA":"ye","Style":"Arch","ModernForm":"you"}, # early modern english
  ("you","PRP"):{"Case":["Acc","Nom"],"Person":"2","PronType":"Prs","LEMMA":"you"},
  ("he","PRP"):{"Case":"Nom","Gender":"Masc","Number":"Sing","Person":"3","PronType":"Prs","LEMMA":"he"},
  ("she","PRP"):{"Case":"Nom","Gender":"Fem","Number":"Sing","Person":"3","PronType":"Prs","LEMMA":"she"},
  ("it","PRP"):{"Case":["Acc","Nom"],"Gender":"Neut","Number":"Sing","Person":"3","PronType":"Prs","LEMMA":"it"},
  ("they","PRP"):{"Case":"Nom","Number":"Plur","Person":"3","PronType":"Prs","LEMMA":"they"},
  # personal, accusative -- PronType=Prs|Case=Acc
  ("me","PRP"):{"Case":"Acc","Number":"Sing","Person":"1","PronType":"Prs","LEMMA":"I"},
  ("us","PRP"):{"Case":"Acc","Number":"Plur","Person":"1","PronType":"Prs","LEMMA":"we"},
  ("thee","PRP"):{"Case":"Acc","Number":"Sing","Person":"2","PronType":"Prs","LEMMA":"thou","Style":"Arch","ModernForm":"you"}, # early modern english
  ("him","PRP"):{"Case":"Acc","Gender":"Masc","Number":"Sing","Person":"3","PronType":"Prs","LEMMA":"he"},
  ("her","PRP"):{"Case":"Acc","Gender":"Fem","Number":"Sing","Person":"3","PronType":"Prs","LEMMA":"she"},
  ("them","PRP"):{"Case":"Acc","Number":"Plur","Person":"3","PronType":"Prs","LEMMA":"they"},
  # personal, dependent possessive -- PronType=Prs|Case=Gen|Poss=Yes
  ("my","PRP$"):{"Case":"Gen","Number":"Sing","Person":"1","Poss":"Yes","PronType":"Prs","LEMMA":"my"},
  ("our","PRP$"):{"Case":"Gen","Number":"Plur","Person":"1","Poss":"Yes","PronType":"Prs","LEMMA":"our"},
  ("thy","PRP$"):{"Case":"Gen","Number":"Sing","Person":"2","Poss":"Yes","PronType":"Prs","LEMMA":"thy","Style":"Arch","ModernForm":"your"}, # early modern english
  ("your","PRP$"):{"Case":"Gen","Person":"2","Poss":"Yes","PronType":"Prs","LEMMA":"your"},
  ("his","PRP$"):{"Case":"Gen","Gender":"Masc","Number":"Sing","Person":"3","Poss":"Yes","PronType":"Prs","LEMMA":"his"},
  ("her","PRP$"):{"Case":"Gen","Gender":"Fem","Number":"Sing","Person":"3","Poss":"Yes","PronType":"Prs","LEMMA":"her"},
  ("its","PRP$"):{"Case":"Gen","Gender":"Neut","Number":"Sing","Person":"3","Poss":"Yes","PronType":"Prs","LEMMA":"its"},
  ("their","PRP$"):{"Case":"Gen","Gender":["Neut",None],"Number":["Plur","Sing"],"Person":"3","Poss":"Yes","PronType":"Prs","LEMMA":"their"},
  # personal, independent possessive -- PronType=Prs|Poss=Yes
  ("mine","PRP"):{"Number":"Sing","Person":"1","Poss":"Yes","PronType":"Prs","LEMMA":"my"},
  ("ours","PRP"):{"Number":"Plur","Person":"1","Poss":"Yes","PronType":"Prs","LEMMA":"our"},
  ("thine","PRP"):{"Number":"Sing","Person":"2","Poss":"Yes","PronType":"Prs","LEMMA":"thy","Style":"Arch","ModernForm":"yours"}, # early modern english
  ("yours","PRP"):{"Person":"2","Poss":"Yes","PronType":"Prs","LEMMA":"your"},
  ("his","PRP"):{"Gender":"Masc","Number":"Sing","Person":"3","Poss":"Yes","PronType":"Prs","LEMMA":"his"},
  ("hers","PRP"):{"Gender":"Fem","Number":"Sing","Person":"3","Poss":"Yes","PronType":"Prs","LEMMA":"her"},
  ("its","PRP"):{"Gender":"Neut","Number":"Sing","Person":"3","Poss":"Yes","PronType":"Prs","LEMMA":"its"},
  ("theirs","PRP"):{"Number":"Plur","Person":"3","Poss":"Yes","PronType":"Prs","LEMMA":"their"},
  # personal, reflexive -- PronType=Prs|Case=Acc|Reflex=Yes
  ("myself","PRP"):{"Case":"Acc","Number":"Sing","Person":"1","PronType":["Emp","Prs"],"Reflex":"Yes","LEMMA":"myself"},
  ("ourselves","PRP"):{"Case":"Acc","Number":"Plur","Person":"1","PronType":["Emp","Prs"],"Reflex":"Yes","LEMMA":"ourselves"},
  ("thyself","PRP"):{"Case":"Acc","Number":"Sing","Person":"2","Poss":"Yes","PronType":["Emp","Prs"],"LEMMA":"thyself","Style":"Arch","ModernForm":"yourself"}, # early modern english
  ("yourself","PRP"):{"Case":"Acc","Number":"Sing","Person":"2","PronType":["Emp","Prs"],"Reflex":"Yes","LEMMA":"yourself"},
  ("yourselves","PRP"):{"Case":"Acc","Number":"Plur","Person":"2","PronType":["Emp","Prs"],"Reflex":"Yes","LEMMA":"yourselves"},
  ("himself","PRP"):{"Case":"Acc","Gender":"Masc","Number":"Sing","Person":"3","PronType":["Emp","Prs"],"Reflex":"Yes","LEMMA":"himself"},
  ("herself","PRP"):{"Case":"Acc","Gender":"Fem","Number":"Sing","Person":"3","PronType":["Emp","Prs"],"Reflex":"Yes","LEMMA":"herself"},
  ("itself","PRP"):{"Case":"Acc","Gender":"Neut","Number":"Sing","Person":"3","PronType":["Emp","Prs"],"Reflex":"Yes","LEMMA":"itself"},
  ("themselves","PRP"):{"Case":"Acc","Number":"Plur","Person":"3","PronType":["Emp","Prs"],"Reflex":"Yes","LEMMA":"themselves"},
  # abbreviations
  ("u","PRP"):{"Abbr":"Yes","Case":["Acc","Nom"],"Person":"2","PronType":"Prs","LEMMA":"you","CorrectForm":"you"},
  ("ur","PRP$"):{"Abbr":"Yes","Case":"Gen","Person":"2","Poss":"Yes","PronType":"Prs","LEMMA":"your","CorrectForm":"your"},
  # colloquial, vernacular, slang
  ("ya","PRP"):{"Case":["Acc","Nom"],"Person":"2","PronType":"Prs","LEMMA":"you","Style":"Coll"},
  ("'em","PRP"):{"Case":"Acc","Number":"Plur","Person":"3","PronType":"Prs","LEMMA":"they","Style":"Coll"},
  ("yo","PRP$"):{"Case":"Gen","Person":"2","Poss":"Yes","PronType":"Prs","LEMMA":"your","Style":"Slng"},
  ("y'all","PRP"):{"Case":"Acc","Number":"Plur","Person":"2","PronType":"Prs","LEMMA":"y'all","Style":"Vrnc"},
  # other
  ("one","PRP"):{"LEMMA":"one"},
  ("'s","PRP"):{"Case":"Acc","Number":"Plur","Person":"1","PronType":"Prs","LEMMA":"we"},
}

# See https://universaldependencies.org/en/pos/PRON.html
def flag_pronoun_warnings(id, form, pos, upos, lemma, feats, misc, docname):
    form = form.replace("’", "'") # Normalize apostrophe characters.

    # Shorthand for printing errors
    tokname = "FORM '" + form + "'"
    inname = " in " + docname + " @ token " + str(id)

    data_key = (form.lower(), pos)
    data = pronouns[data_key] if data_key in pronouns else None

    if data == None:
        if pos in ["PRP","PRP$"]:
            print("WARN: FORM '" + form + "' with XPOS=" + pos + " does not have a corresponding feature mapping " + inname)
        return

    if not lemma == data["LEMMA"]:
        print("WARN: FORM '" + form + "' should correspond with LEMMA=" + data["LEMMA"] + inname)

    check_has_feature("Abbr", feats, data, tokname, inname)
    check_has_feature("Case", feats, data, tokname, inname)
    check_has_feature("Gender", feats, data, tokname, inname)
    check_has_feature("Number", feats, data, tokname, inname)
    check_has_feature("Person", feats, data, tokname, inname)
    check_has_feature("Poss", feats, data, tokname, inname)
    check_has_feature("PronType", feats, data, tokname, inname)
    check_has_feature("Style", feats, data, tokname, inname)

    check_has_feature("ModernForm", misc, data, tokname, inname)
    # CorrectForm for Typo=Yes has already been handled.
    if not ("Typo" in feats and feats["Typo"] == "Yes"):
        check_has_feature("CorrectForm", misc, data, tokname, inname)


# See http://universaldependencies.org/u/overview/typos.html
# NOTE: This does not change the form for Abbr=Yes and Style=Expr. This allows
#       pronoun checks and other similar checks to ensure the Abbr/Style is set.
def check_and_fix_form_typos(id, form, feats, misc, merged, docname):
    if "Typo" in feats and feats["Typo"] == "Yes":
        if "CorrectForm" in misc:
            # Misspelled Word ... use the corrected form
            return misc["CorrectForm"] or form # in GUM, some explicit CorrectForm=_ which parses as None
        elif merged:
            # Wrongly Split Word ... use the already combined form from the two words in the goeswith logic
            return form
        else:
            inname = " in " + docname + " @ token " + str(id)
            print("WARN: FORM '" + form + "' with Typo=Yes should have feature CorrectForm or a following goeswith dependency" + inname)
    return form


def check_has_feature(name, feats, data, tokname, inname):
    if not name in data:
        if name in feats:
            print("WARN: " + tokname + " should not have feature " + name + inname)
        return

    if isinstance(data[name], str):
        if not (name in feats and feats[name] == data[name]):
            feature = name + "=" + data[name]
            print("WARN: " + tokname + " should correspond with " + feature + inname)
    else:
        if not name in feats and None in data[name]:
            pass # optional feature
        elif not (name in feats and feats[name] in data[name]):
            feature = name + "=" + ','.join([value for value in data[name] if value != None])
            print("WARN: " + tokname + " should correspond with " + feature + inname)
>>>>>>> 56fc3f26


if __name__=='__main__':
    validate_src(sys.argv[1:] or glob.glob('../../en_ewt-ud-*.conllu'))<|MERGE_RESOLUTION|>--- conflicted
+++ resolved
@@ -205,12 +205,9 @@
             upos = line['upos']
             func = line['deprel']
             featlist = line['feats'] or {}
-<<<<<<< HEAD
-=======
             misclist = line['misc'] or {}
             merged = 'merged' in line and line['merged']
             form = check_and_fix_form_typos(tok_num, line['form'], featlist, misclist, merged, docname)
->>>>>>> 56fc3f26
 
             if upos not in tagset_combos.keys():
                 print("WARN: invalid UPOS tag " + upos + " in " + docname + " @ line " + str(i) + " (token: " + tok + ")")
@@ -597,7 +594,6 @@
                         print("WARN: suspicious n-gram " + prev_tok + "/" + prev_pos+" " + tok + "/" + pos + inname)
 
 
-<<<<<<< HEAD
 def flag_feats_warnings(id, tok, pos, upos, lemma, feats, docname):
     degree = feats["Degree"] if "Degree" in feats else None
     number = feats["Number"] if "Number" in feats else None
@@ -698,7 +694,8 @@
         print("WARN: VBZ should correspond with Tense=Pres in " + docname + " @ token " + str(id))
     if pos == "VBZ" and not (verbForm == "Fin"):
         print("WARN: VBZ should correspond with VerbForm=Fin in " + docname + " @ token " + str(id))
-=======
+
+
 # See https://universaldependencies.org/en/pos/PRON.html
 pronouns = {
   # personal, nominative -- PronType=Prs|Case=Nom
@@ -826,7 +823,6 @@
         elif not (name in feats and feats[name] in data[name]):
             feature = name + "=" + ','.join([value for value in data[name] if value != None])
             print("WARN: " + tokname + " should correspond with " + feature + inname)
->>>>>>> 56fc3f26
 
 
 if __name__=='__main__':
