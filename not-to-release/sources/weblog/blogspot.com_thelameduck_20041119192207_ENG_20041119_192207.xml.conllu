--- conflicted
+++ resolved
@@ -413,11 +413,7 @@
 7	uranium	uranium	NOUN	NN	Number=Sing	10	nsubj:pass	10:nsubj:pass	_
 8	is	be	AUX	VBZ	Mood=Ind|Number=Sing|Person=3|Tense=Pres|VerbForm=Fin	10	aux	10:aux	_
 9	being	be	AUX	VBG	Tense=Pres|VerbForm=Part	10	aux:pass	10:aux:pass	_
-<<<<<<< HEAD
 10	enriched	enrich	VERB	VBN	Tense=Past|VerbForm=Part|Voice=Pass	5	acl:relcl	5:acl:relcl	Cxn=rc-wh-obl|SpaceAfter=No
-=======
-10	enriched	enrich	VERB	VBN	Tense=Past|VerbForm=Part|Voice=Pass	5	acl:relcl	5:acl:relcl	SpaceAfter=No
->>>>>>> ecd91427
 11	,	,	PUNCT	,	_	14	punct	14:punct	_
 12	somewhat	somewhat	ADV	RB	_	14	advmod	14:advmod	_
 13	like	like	ADP	IN	_	14	case	14:case	_
