--- conflicted
+++ resolved
@@ -35,13 +35,8 @@
 12	necessary	necessary	ADJ	JJ	Degree=Pos	11	amod	11:amod	_
 13	to	to	PART	TO	_	15	mark	15:mark	_
 14	be	be	AUX	VB	VerbForm=Inf	15	cop	15:cop	_
-<<<<<<< HEAD
-15	president	president	PROPN	NNP	Number=Sing	12	advcl	12:advcl:to	_
+15	president	president	NOUN	NN	Number=Sing	12	advcl	12:advcl:to	_
 16	when	when	SCONJ	WRB	PronType=Int	18	mark	18:mark	_
-=======
-15	president	president	NOUN	NN	Number=Sing	12	advcl	12:advcl:to	_
-16	when	when	ADV	WRB	PronType=Int	18	mark	18:mark	_
->>>>>>> 2d6abf15
 17	he	he	PRON	PRP	Case=Nom|Gender=Masc|Number=Sing|Person=3|PronType=Prs	18	nsubj	18:nsubj	_
 18	ran	run	VERB	VBD	Mood=Ind|Tense=Past|VerbForm=Fin	9	advcl	9:advcl:when	_
 19	in	in	ADP	IN	_	20	case	20:case	_
