# newdoc id = weblog-typepad.com_ripples_20040407125600_ENG_20040407_125600
# sent_id = weblog-typepad.com_ripples_20040407125600_ENG_20040407_125600-0001
# newpar id = weblog-typepad.com_ripples_20040407125600_ENG_20040407_125600-p0001
# text = Elena's motorcycle tour through the region around Chernobyl has revived interest in one of the most serious nuclear disasters in history.
1-2	Elena's	_	_	_	_	_	_	_	_
1	Elena	Elena	PROPN	NNP	Number=Sing	4	nmod:poss	4:nmod:poss	_
2	's	's	PART	POS	_	1	case	1:case	_
3	motorcycle	motorcycle	NOUN	NN	Number=Sing	4	compound	4:compound	_
4	tour	tour	NOUN	NN	Number=Sing	11	nsubj	11:nsubj	_
5	through	through	ADP	IN	_	7	case	7:case	_
6	the	the	DET	DT	Definite=Def|PronType=Art	7	det	7:det	_
7	region	region	NOUN	NN	Number=Sing	4	nmod	4:nmod:through	_
8	around	around	ADP	IN	_	9	case	9:case	_
9	Chernobyl	Chernobyl	PROPN	NNP	Number=Sing	7	nmod	7:nmod:around	_
10	has	have	AUX	VBZ	Mood=Ind|Number=Sing|Person=3|Tense=Pres|VerbForm=Fin	11	aux	11:aux	_
11	revived	revive	VERB	VBN	Tense=Past|VerbForm=Part	0	root	0:root	_
12	interest	interest	NOUN	NN	Number=Sing	11	obj	11:obj	_
13	in	in	ADP	IN	_	14	case	14:case	_
14	one	one	NUM	CD	NumForm=Word|NumType=Card	12	nmod	12:nmod:in	_
15	of	of	ADP	IN	_	20	case	20:case	_
16	the	the	DET	DT	Definite=Def|PronType=Art	20	det	20:det	_
17	most	most	ADV	RBS	Degree=Sup	18	advmod	18:advmod	_
18	serious	serious	ADJ	JJ	Degree=Pos	20	amod	20:amod	_
19	nuclear	nuclear	ADJ	JJ	Degree=Pos	20	amod	20:amod	_
20	disasters	disaster	NOUN	NNS	Number=Plur	14	nmod	14:nmod:of	_
21	in	in	ADP	IN	_	22	case	22:case	_
22	history	history	NOUN	NN	Number=Sing	14	nmod	14:nmod:in	SpaceAfter=No
23	.	.	PUNCT	.	_	11	punct	11:punct	_

# sent_id = weblog-typepad.com_ripples_20040407125600_ENG_20040407_125600-0002
# text = We all know what happened, but even to this day, there are many different versions and opinions on how it happened and what effect Chernobyl will have on the health of people affected by the fallout.
1	We	we	PRON	PRP	Case=Nom|Number=Plur|Person=1|PronType=Prs	3	nsubj	3:nsubj	_
2	all	all	DET	DT	PronType=Tot	1	det	1:det	_
3	know	know	VERB	VBP	Mood=Ind|Number=Plur|Person=1|Tense=Pres|VerbForm=Fin	0	root	0:root	_
4	what	what	PRON	WP	PronType=Int	5	nsubj	5:nsubj	_
5	happened	happen	VERB	VBD	Mood=Ind|Number=Sing|Person=3|Tense=Past|VerbForm=Fin	3	ccomp	3:ccomp	SpaceAfter=No
6	,	,	PUNCT	,	_	14	punct	14:punct	_
7	but	but	CCONJ	CC	_	14	cc	14:cc	_
8	even	even	ADV	RB	_	11	advmod	11:advmod	_
9	to	to	ADP	IN	_	11	case	11:case	_
10	this	this	DET	DT	Number=Sing|PronType=Dem	11	det	11:det	_
11	day	day	NOUN	NN	Number=Sing	14	obl	14:obl:to	SpaceAfter=No
12	,	,	PUNCT	,	_	11	punct	11:punct	_
13	there	there	PRON	EX	_	14	expl	14:expl	_
14	are	be	VERB	VBP	Mood=Ind|Number=Plur|Person=3|Tense=Pres|VerbForm=Fin	3	conj	3:conj:but	_
15	many	many	ADJ	JJ	Degree=Pos	17	amod	17:amod	_
16	different	different	ADJ	JJ	Degree=Pos	17	amod	17:amod	_
17	versions	version	NOUN	NNS	Number=Plur	14	nsubj	14:nsubj	_
18	and	and	CCONJ	CC	_	19	cc	19:cc	_
19	opinions	opinion	NOUN	NNS	Number=Plur	17	conj	14:nsubj|17:conj:and	_
20	on	on	ADP	IN	_	23	mark	23:mark	_
21	how	how	ADV	WRB	PronType=Int	23	advmod	23:advmod	_
22	it	it	PRON	PRP	Case=Nom|Gender=Neut|Number=Sing|Person=3|PronType=Prs	23	nsubj	23:nsubj	_
23	happened	happen	VERB	VBD	Mood=Ind|Number=Sing|Person=3|Tense=Past|VerbForm=Fin	17	acl	17:acl:on	_
24	and	and	CCONJ	CC	_	29	cc	29:cc	_
25	what	what	DET	WDT	PronType=Int	26	det	26:det	_
26	effect	effect	NOUN	NN	Number=Sing	29	obj	29:obj	_
27	Chernobyl	Chernobyl	PROPN	NNP	Number=Sing	29	nsubj	29:nsubj	_
28	will	will	AUX	MD	VerbForm=Fin	29	aux	29:aux	_
29	have	have	VERB	VB	VerbForm=Inf	23	conj	17:acl:on|23:conj:and	_
30	on	on	ADP	IN	_	32	case	32:case	_
31	the	the	DET	DT	Definite=Def|PronType=Art	32	det	32:det	_
32	health	health	NOUN	NN	Number=Sing	29	obl	29:obl:on	_
33	of	of	ADP	IN	_	34	case	34:case	_
34	people	people	NOUN	NNS	Number=Plur	32	nmod	32:nmod:of	_
35	affected	affect	VERB	VBN	Tense=Past|VerbForm=Part|Voice=Pass	34	acl	34:acl	_
36	by	by	ADP	IN	_	38	case	38:case	_
37	the	the	DET	DT	Definite=Def|PronType=Art	38	det	38:det	_
38	fallout	fallout	NOUN	NN	Number=Sing	35	obl:agent	35:obl:agent	SpaceAfter=No
39	.	.	PUNCT	.	_	3	punct	3:punct	_

# sent_id = weblog-typepad.com_ripples_20040407125600_ENG_20040407_125600-0003
# text = UPDATE:
1	UPDATE	update	NOUN	NN	Number=Sing	0	root	0:root	SpaceAfter=No
2	:	:	PUNCT	:	_	1	punct	1:punct	_

# sent_id = weblog-typepad.com_ripples_20040407125600_ENG_20040407_125600-0004
# text = Now you can tour Chernobyl and write your own story.
1	Now	now	ADV	RB	_	4	advmod	4:advmod	_
2	you	you	PRON	PRP	Case=Nom|Person=2|PronType=Prs	4	nsubj	4:nsubj|7:nsubj	_
3	can	can	AUX	MD	VerbForm=Fin	4	aux	4:aux	_
4	tour	tour	VERB	VB	VerbForm=Inf	0	root	0:root	_
5	Chernobyl	Chernobyl	PROPN	NNP	Number=Sing	4	obj	4:obj	_
6	and	and	CCONJ	CC	_	7	cc	7:cc	_
7	write	write	VERB	VB	VerbForm=Inf	4	conj	4:conj:and	_
8	your	your	PRON	PRP$	Case=Gen|Person=2|Poss=Yes|PronType=Prs	10	nmod:poss	10:nmod:poss	_
9	own	own	ADJ	JJ	Degree=Pos	10	amod	10:amod	_
10	story	story	NOUN	NN	Number=Sing	7	obj	7:obj	SpaceAfter=No
11	.	.	PUNCT	.	_	4	punct	4:punct	_

# sent_id = weblog-typepad.com_ripples_20040407125600_ENG_20040407_125600-0005
# newpar id = weblog-typepad.com_ripples_20040407125600_ENG_20040407_125600-p0002
# text = This is not a post about fault-finding or assigning blame.
1	This	this	PRON	DT	Number=Sing|PronType=Dem	5	nsubj	5:nsubj	_
2	is	be	AUX	VBZ	Mood=Ind|Number=Sing|Person=3|Tense=Pres|VerbForm=Fin	5	cop	5:cop	_
3	not	not	PART	RB	_	5	advmod	5:advmod	_
4	a	a	DET	DT	Definite=Ind|PronType=Art	5	det	5:det	_
5	post	post	NOUN	NN	Number=Sing	0	root	0:root	_
6	about	about	ADP	IN	_	9	case	9:case	_
7	fault	fault	NOUN	NN	Number=Sing	9	compound	9:compound	SpaceAfter=No
8	-	-	PUNCT	HYPH	_	7	punct	7:punct	SpaceAfter=No
9	finding	finding	NOUN	NN	Number=Sing	5	nmod	5:nmod:about	_
10	or	or	CCONJ	CC	_	11	cc	11:cc	_
11	assigning	assign	VERB	VBG	VerbForm=Ger	9	conj	5:nmod:about|9:conj:or	_
12	blame	blame	NOUN	NN	Number=Sing	11	obj	11:obj	SpaceAfter=No
13	.	.	PUNCT	.	_	5	punct	5:punct	_

# sent_id = weblog-typepad.com_ripples_20040407125600_ENG_20040407_125600-0006
# text = It is a time to learn what happened and how it may affect the future.
1	It	it	PRON	PRP	Case=Nom|Gender=Neut|Number=Sing|Person=3|PronType=Prs	4	nsubj	4:nsubj	_
2	is	be	AUX	VBZ	Mood=Ind|Number=Sing|Person=3|Tense=Pres|VerbForm=Fin	4	cop	4:cop	_
3	a	a	DET	DT	Definite=Ind|PronType=Art	4	det	4:det	_
4	time	time	NOUN	NN	Number=Sing	0	root	0:root	_
5	to	to	PART	TO	_	6	mark	6:mark	_
6	learn	learn	VERB	VB	VerbForm=Inf	4	acl	4:acl:to	_
7	what	what	PRON	WP	PronType=Int	8	nsubj	8:nsubj	_
8	happened	happen	VERB	VBD	Mood=Ind|Number=Sing|Person=3|Tense=Past|VerbForm=Fin	6	ccomp	6:ccomp	_
9	and	and	CCONJ	CC	_	13	cc	13:cc	_
10	how	how	ADV	WRB	PronType=Int	13	advmod	13:advmod	_
11	it	it	PRON	PRP	Case=Nom|Gender=Neut|Number=Sing|Person=3|PronType=Prs	13	nsubj	13:nsubj	_
12	may	may	AUX	MD	VerbForm=Fin	13	aux	13:aux	_
13	affect	affect	VERB	VB	VerbForm=Inf	8	conj	6:ccomp|8:conj:and	_
14	the	the	DET	DT	Definite=Def|PronType=Art	15	det	15:det	_
15	future	future	NOUN	NN	Number=Sing	13	obj	13:obj	SpaceAfter=No
16	.	.	PUNCT	.	_	4	punct	4:punct	_

# sent_id = weblog-typepad.com_ripples_20040407125600_ENG_20040407_125600-0007
# text = There was a soothing authoritative UNSCEAR (United Nations Scientific Committee on the Effects of Atomic Radiation ) report in 2000 on the health effects of Chernobyl confirming that there was no scientific evidence of any significant radiation-related health effects to most people exposed.
1	There	there	PRON	EX	_	2	expl	2:expl	_
2	was	be	VERB	VBD	Mood=Ind|Number=Sing|Person=3|Tense=Past|VerbForm=Fin	0	root	0:root	_
3	a	a	DET	DT	Definite=Ind|PronType=Art	19	det	19:det	_
4	soothing	soothing	ADJ	JJ	Degree=Pos	19	amod	19:amod	_
5	authoritative	authoritative	ADJ	JJ	Degree=Pos	19	amod	19:amod	_
6	UNSCEAR	UNSCEAR	PROPN	NNP	Number=Sing	19	compound	19:compound	_
7	(	(	PUNCT	-LRB-	_	11	punct	11:punct	SpaceAfter=No
8	United	United	ADJ	NNP	Degree=Pos	9	amod	9:amod	_
9	Nations	Nation	PROPN	NNPS	Number=Plur	11	compound	11:compound	_
10	Scientific	Scientific	ADJ	NNP	Degree=Pos	11	amod	11:amod	_
11	Committee	Committee	PROPN	NNP	Number=Sing	6	appos	6:appos	_
12	on	on	ADP	IN	_	14	case	14:case	_
13	the	the	DET	DT	Definite=Def|PronType=Art	14	det	14:det	_
14	Effects	Effect	PROPN	NNPS	Number=Plur	11	nmod	11:nmod:on	_
15	of	of	ADP	IN	_	17	case	17:case	_
16	Atomic	Atomic	ADJ	NNP	Degree=Pos	17	amod	17:amod	_
17	Radiation	Radiation	PROPN	NNP	Number=Sing	14	nmod	14:nmod:of	_
18	)	)	PUNCT	-RRB-	_	11	punct	11:punct	_
19	report	report	NOUN	NN	Number=Sing	2	nsubj	2:nsubj	_
20	in	in	ADP	IN	_	21	case	21:case	_
21	2000	2000	NUM	CD	NumForm=Digit|NumType=Card	2	obl	2:obl:in	_
22	on	on	ADP	IN	_	25	case	25:case	_
23	the	the	DET	DT	Definite=Def|PronType=Art	25	det	25:det	_
24	health	health	NOUN	NN	Number=Sing	25	compound	25:compound	_
25	effects	effect	NOUN	NNS	Number=Plur	19	nmod	19:nmod:on	_
26	of	of	ADP	IN	_	27	case	27:case	_
27	Chernobyl	Chernobyl	PROPN	NNP	Number=Sing	25	nmod	25:nmod:of	_
28	confirming	confirm	VERB	VBG	VerbForm=Ger	19	acl	19:acl	_
29	that	that	SCONJ	IN	_	31	mark	31:mark	_
30	there	there	PRON	EX	_	31	expl	31:expl	_
31	was	be	VERB	VBD	Mood=Ind|Number=Sing|Person=3|Tense=Past|VerbForm=Fin	28	ccomp	28:ccomp	_
32	no	no	DET	DT	PronType=Neg	34	det	34:det	_
33	scientific	scientific	ADJ	JJ	Degree=Pos	34	amod	34:amod	_
34	evidence	evidence	NOUN	NN	Number=Sing	31	nsubj	31:nsubj	_
35	of	of	ADP	IN	_	42	case	42:case	_
36	any	any	DET	DT	PronType=Ind	42	det	42:det	_
37	significant	significant	ADJ	JJ	Degree=Pos	42	amod	42:amod	_
38	radiation	radiation	NOUN	NN	Number=Sing	40	obl:npmod	40:obl:npmod	SpaceAfter=No
39	-	-	PUNCT	HYPH	_	38	punct	38:punct	SpaceAfter=No
40	related	related	ADJ	JJ	Degree=Pos	42	amod	42:amod	_
41	health	health	NOUN	NN	Number=Sing	42	compound	42:compound	_
42	effects	effect	NOUN	NNS	Number=Plur	34	nmod	34:nmod:of	_
43	to	to	ADP	IN	_	45	case	45:case	_
44	most	most	ADJ	JJS	Degree=Sup	45	amod	45:amod	_
45	people	people	NOUN	NNS	Number=Plur	42	nmod	42:nmod:to	_
46	exposed	expose	VERB	VBN	Tense=Past|VerbForm=Part|Voice=Pass	45	acl	45:acl	SpaceAfter=No
47	.	.	PUNCT	.	_	2	punct	2:punct	_

# sent_id = weblog-typepad.com_ripples_20040407125600_ENG_20040407_125600-0008
# text = This was heavily promoted by the Australasian Radiation Protection Society in a press release titled THE MYTHS OF CHERNOBYL which contained the following:
1	This	this	PRON	DT	Number=Sing|PronType=Dem	4	nsubj:pass	4:nsubj:pass	_
2	was	be	AUX	VBD	Mood=Ind|Number=Sing|Person=3|Tense=Past|VerbForm=Fin	4	aux:pass	4:aux:pass	_
3	heavily	heavily	ADV	RB	_	4	advmod	4:advmod	_
4	promoted	promote	VERB	VBN	Tense=Past|VerbForm=Part|Voice=Pass	0	root	0:root	_
5	by	by	ADP	IN	_	10	case	10:case	_
6	the	the	DET	DT	Definite=Def|PronType=Art	10	det	10:det	_
7	Australasian	Australasian	PROPN	NNP	Number=Sing	10	compound	10:compound	_
8	Radiation	Radiation	PROPN	NNP	Number=Sing	9	compound	9:compound	_
9	Protection	Protection	PROPN	NNP	Number=Sing	10	compound	10:compound	_
10	Society	Society	PROPN	NNP	Number=Sing	4	obl:agent	4:obl:agent	_
11	in	in	ADP	IN	_	14	case	14:case	_
12	a	a	DET	DT	Definite=Ind|PronType=Art	14	det	14:det	_
13	press	press	NOUN	NN	Number=Sing	14	compound	14:compound	_
14	release	release	NOUN	NN	Number=Sing	4	obl	4:obl:in|21:nsubj	_
15	titled	title	VERB	VBN	Tense=Past|VerbForm=Part|Voice=Pass	14	acl	14:acl	_
16	THE	the	DET	DT	Definite=Def|PronType=Art	17	det	17:det	_
17	MYTHS	MYTHS	PROPN	NNPS	Number=Plur	15	obj	15:obj	_
18	OF	of	ADP	IN	_	19	case	19:case	_
19	CHERNOBYL	CHERNOBYL	PROPN	NNP	Number=Sing	17	nmod	17:nmod:of	_
20	which	which	PRON	WDT	PronType=Rel	21	nsubj	14:ref	_
21	contained	contain	VERB	VBD	Mood=Ind|Number=Sing|Person=3|Tense=Past|VerbForm=Fin	14	acl:relcl	14:acl:relcl	Cxn=rc-wh-nsubj
22	the	the	DET	DT	Definite=Def|PronType=Art	23	det	23:det	_
23	following	follow	VERB	VBG	VerbForm=Ger	21	obj	21:obj	SpaceAfter=No
24	:	:	PUNCT	:	_	4	punct	4:punct	_

# sent_id = weblog-typepad.com_ripples_20040407125600_ENG_20040407_125600-0009
# text = One of the most widespread myths of recent times is that the Chernobyl nuclear reactor accident in 1986 caused many thousands of extra cancer deaths in neighbouring regions, and that public health has been severely affected by exposure to radiation.
1	One	one	NUM	CD	NumForm=Word|NumType=Card	19	nsubj:outer	19:nsubj:outer|37:nsubj:outer	_
2	of	of	ADP	IN	_	6	case	6:case	_
3	the	the	DET	DT	Definite=Def|PronType=Art	6	det	6:det	_
4	most	most	ADV	RBS	Degree=Sup	5	advmod	5:advmod	_
5	widespread	widespread	ADJ	JJ	Degree=Pos	6	amod	6:amod	_
6	myths	myth	NOUN	NNS	Number=Plur	1	nmod	1:nmod:of	_
7	of	of	ADP	IN	_	9	case	9:case	_
8	recent	recent	ADJ	JJ	Degree=Pos	9	amod	9:amod	_
9	times	time	NOUN	NNS	Number=Plur	6	nmod	6:nmod:of	_
10	is	be	AUX	VBZ	Mood=Ind|Number=Sing|Person=3|Tense=Pres|VerbForm=Fin	19	cop	19:cop	_
11	that	that	SCONJ	IN	_	19	mark	19:mark	_
12	the	the	DET	DT	Definite=Def|PronType=Art	16	det	16:det	_
13	Chernobyl	Chernobyl	PROPN	NNP	Number=Sing	16	compound	16:compound	_
14	nuclear	nuclear	ADJ	JJ	Degree=Pos	15	amod	15:amod	_
15	reactor	reactor	NOUN	NN	Number=Sing	16	compound	16:compound	_
16	accident	accident	NOUN	NN	Number=Sing	19	nsubj	19:nsubj	_
17	in	in	ADP	IN	_	18	case	18:case	_
18	1986	1986	NUM	CD	NumForm=Digit|NumType=Card	16	nmod	16:nmod:in	_
19	caused	cause	VERB	VBD	Mood=Ind|Number=Sing|Person=3|Tense=Past|VerbForm=Fin	0	root	0:root	_
20	many	many	ADJ	JJ	Degree=Pos	21	amod	21:amod	_
21	thousands	thousand	NOUN	NNS	Number=Plur	19	obj	19:obj	_
22	of	of	ADP	IN	_	25	case	25:case	_
23	extra	extra	ADJ	JJ	Degree=Pos	25	amod	25:amod	_
24	cancer	cancer	NOUN	NN	Number=Sing	25	compound	25:compound	_
25	deaths	death	NOUN	NNS	Number=Plur	21	nmod	21:nmod:of	_
26	in	in	ADP	IN	_	28	case	28:case	_
27	neighbouring	neighbour	VERB	VBG	VerbForm=Ger	28	amod	28:amod	_
28	regions	region	NOUN	NNS	Number=Plur	19	obl	19:obl:in	SpaceAfter=No
29	,	,	PUNCT	,	_	37	punct	37:punct	_
30	and	and	CCONJ	CC	_	37	cc	37:cc	_
31	that	that	SCONJ	IN	_	37	mark	37:mark	_
32	public	public	ADJ	JJ	Degree=Pos	33	amod	33:amod	_
33	health	health	NOUN	NN	Number=Sing	37	nsubj:pass	37:nsubj:pass	_
34	has	have	AUX	VBZ	Mood=Ind|Number=Sing|Person=3|Tense=Pres|VerbForm=Fin	37	aux	37:aux	_
35	been	be	AUX	VBN	Tense=Past|VerbForm=Part	37	aux:pass	37:aux:pass	_
36	severely	severely	ADV	RB	_	37	advmod	37:advmod	_
37	affected	affect	VERB	VBN	Tense=Past|VerbForm=Part|Voice=Pass	19	conj	0:root|19:conj:and	_
38	by	by	ADP	IN	_	39	case	39:case	_
39	exposure	exposure	NOUN	NN	Number=Sing	37	obl:agent	37:obl:agent	_
40	to	to	ADP	IN	_	41	case	41:case	_
41	radiation	radiation	NOUN	NN	Number=Sing	39	nmod	39:nmod:to	SpaceAfter=No
42	.	.	PUNCT	.	_	19	punct	19:punct	_

# sent_id = weblog-typepad.com_ripples_20040407125600_ENG_20040407_125600-0010
# text = Many people still believe that to be true, even though the Ministry of Russian Federation on Civil Defence, Emergencies and Elimination of Conseguences of Natural Disasters (EMERCOM of Russia) reported this in 1996:
1	Many	many	ADJ	JJ	Degree=Pos	2	amod	2:amod	_
2	people	people	NOUN	NNS	Number=Plur	4	nsubj	4:nsubj	_
3	still	still	ADV	RB	_	4	advmod	4:advmod	_
4	believe	believe	VERB	VBP	Mood=Ind|Number=Plur|Person=3|Tense=Pres|VerbForm=Fin	0	root	0:root	_
5	that	that	PRON	DT	Number=Sing|PronType=Dem	4	obj	4:obj|8:nsubj:xsubj	_
6	to	to	PART	TO	_	8	mark	8:mark	_
7	be	be	AUX	VB	VerbForm=Inf	8	cop	8:cop	_
8	true	true	ADJ	JJ	Degree=Pos	4	xcomp	4:xcomp	SpaceAfter=No
9	,	,	PUNCT	,	_	34	punct	34:punct	_
10	even	even	ADV	RB	_	34	advmod	34:advmod	_
11	though	though	SCONJ	IN	_	34	mark	34:mark	_
12	the	the	DET	DT	Definite=Def|PronType=Art	13	det	13:det	_
13	Ministry	Ministry	PROPN	NNP	Number=Sing	34	nsubj	34:nsubj	_
14	of	of	ADP	IN	_	16	case	16:case	_
15	Russian	Russian	PROPN	NNP	Number=Sing	16	compound	16:compound	_
16	Federation	federation	NOUN	NN	Number=Sing	13	nmod	13:nmod:of	_
17	on	on	ADP	IN	_	19	case	19:case	_
18	Civil	Civil	ADJ	NNP	Degree=Pos	19	amod	19:amod	_
19	Defence	Defence	PROPN	NNP	Number=Sing	16	nmod	16:nmod:on	SpaceAfter=No
20	,	,	PUNCT	,	_	21	punct	21:punct	_
21	Emergencies	Emergency	PROPN	NNPS	Number=Plur	19	conj	16:nmod:on|19:conj:and	_
22	and	and	CCONJ	CC	_	23	cc	23:cc	_
23	Elimination	Elimination	PROPN	NNP	Number=Sing	19	conj	16:nmod:on|19:conj:and	_
24	of	of	ADP	IN	_	25	case	25:case	_
25	Conseguences	Conseguence	PROPN	NNPS	Number=Plur	23	nmod	23:nmod:of	_
26	of	of	ADP	IN	_	28	case	28:case	_
27	Natural	Natural	ADJ	NNP	Degree=Pos	28	amod	28:amod	_
28	Disasters	Disaster	PROPN	NNPS	Number=Plur	25	nmod	25:nmod:of	_
29	(	(	PUNCT	-LRB-	_	30	punct	30:punct	SpaceAfter=No
30	EMERCOM	EMERCOM	PROPN	NNP	Number=Sing	13	appos	13:appos	_
31	of	of	ADP	IN	_	32	case	32:case	_
32	Russia	Russia	PROPN	NNP	Number=Sing	30	nmod	30:nmod:of	SpaceAfter=No
33	)	)	PUNCT	-RRB-	_	30	punct	30:punct	_
34	reported	report	VERB	VBD	Mood=Ind|Number=Sing|Person=3|Tense=Past|VerbForm=Fin	4	advcl	4:advcl:though	_
35	this	this	PRON	DT	Number=Sing|PronType=Dem	34	obj	34:obj	_
36	in	in	ADP	IN	_	37	case	37:case	_
37	1996	1996	NUM	CD	NumForm=Digit|NumType=Card	34	obl	34:obl:in	SpaceAfter=No
38	:	:	PUNCT	:	_	4	punct	4:punct	_

# sent_id = weblog-typepad.com_ripples_20040407125600_ENG_20040407_125600-0011
# text = CHERNOBYL ACCIDENT: TEN YEARS ON
1	CHERNOBYL	CHERNOBYL	PROPN	NNP	Number=Sing	2	compound	2:compound	_
2	ACCIDENT	accident	NOUN	NN	Number=Sing	0	root	0:root	SpaceAfter=No
3	:	:	PUNCT	:	_	5	punct	5:punct	_
4	TEN	ten	NUM	CD	NumForm=Word|NumType=Card	5	nummod	5:nummod	_
5	YEARS	year	NOUN	NNS	Number=Plur	2	parataxis	2:parataxis	_
6	ON	on	ADV	RB	_	5	advmod	5:advmod	_

# sent_id = weblog-typepad.com_ripples_20040407125600_ENG_20040407_125600-0012
# text = In the last decade, there has been a real and significant increase in childhood and, to a certain extent, adult carcinoma of the thyroid in contaminated regions of the former Soviet Union (Wi940) which should be attributed to the Chernobyl accident until proven otherwise.
1	In	in	ADP	IN	_	4	case	4:case	_
2	the	the	DET	DT	Definite=Def|PronType=Art	4	det	4:det	_
3	last	last	ADJ	JJ	Degree=Pos	4	amod	4:amod	_
4	decade	decade	NOUN	NN	Number=Sing	13	nmod	13:nmod:in	SpaceAfter=No
5	,	,	PUNCT	,	_	4	punct	4:punct	_
6	there	there	PRON	EX	_	8	expl	8:expl	_
7	has	have	AUX	VBZ	Mood=Ind|Number=Sing|Person=3|Tense=Pres|VerbForm=Fin	8	aux	8:aux	_
8	been	be	VERB	VBN	Tense=Past|VerbForm=Part	0	root	0:root	_
9	a	a	DET	DT	Definite=Ind|PronType=Art	13	det	13:det	_
10	real	real	ADJ	JJ	Degree=Pos	13	amod	13:amod	_
11	and	and	CCONJ	CC	_	12	cc	12:cc	_
12	significant	significant	ADJ	JJ	Degree=Pos	10	conj	10:conj:and|13:amod	_
13	increase	increase	NOUN	NN	Number=Sing	8	nsubj	8:nsubj|42:nsubj:pass	_
14	in	in	ADP	IN	_	24	case	24:case	_
15	childhood	childhood	NOUN	NN	Number=Sing	24	compound	24:compound	_
16	and	and	CCONJ	CC	_	23	cc	23:cc	SpaceAfter=No
17	,	,	PUNCT	,	_	16	punct	16:punct	_
18	to	to	ADP	IN	_	21	case	21:case	_
19	a	a	DET	DT	Definite=Ind|PronType=Art	21	det	21:det	_
20	certain	certain	ADJ	JJ	Degree=Pos	21	amod	21:amod	_
21	extent	extent	NOUN	NN	Number=Sing	23	nmod	23:nmod:to	SpaceAfter=No
22	,	,	PUNCT	,	_	21	punct	21:punct	_
23	adult	adult	NOUN	NN	Number=Sing	15	conj	15:conj:and|24:compound	_
24	carcinoma	carcinoma	NOUN	NN	Number=Sing	13	nmod	13:nmod:in	_
25	of	of	ADP	IN	_	27	case	27:case	_
26	the	the	DET	DT	Definite=Def|PronType=Art	27	det	27:det	_
27	thyroid	thyroid	NOUN	NN	Number=Sing	24	nmod	24:nmod:of	_
28	in	in	ADP	IN	_	30	case	30:case	_
29	contaminated	contaminate	VERB	VBN	Tense=Past|VerbForm=Part|Voice=Pass	30	amod	30:amod	_
30	regions	region	NOUN	NNS	Number=Plur	13	nmod	13:nmod:in	_
31	of	of	ADP	IN	_	35	case	35:case	_
32	the	the	DET	DT	Definite=Def|PronType=Art	35	det	35:det	_
33	former	former	ADJ	JJ	Degree=Pos	35	amod	35:amod	_
34	Soviet	Soviet	PROPN	NNP	Number=Sing	35	compound	35:compound	_
35	Union	Union	PROPN	NNP	Number=Sing	30	nmod	30:nmod:of	_
36	(	(	PUNCT	-LRB-	_	37	punct	37:punct	SpaceAfter=No
37	Wi940	Wi940	PROPN	NNP	Number=Sing	30	appos	30:appos	SpaceAfter=No
38	)	)	PUNCT	-RRB-	_	37	punct	37:punct	_
39	which	which	PRON	WDT	PronType=Rel	42	nsubj:pass	13:ref	_
40	should	should	AUX	MD	VerbForm=Fin	42	aux	42:aux	_
41	be	be	AUX	VB	VerbForm=Inf	42	aux:pass	42:aux:pass	_
42	attributed	attribute	VERB	VBN	Tense=Past|VerbForm=Part|Voice=Pass	13	acl:relcl	13:acl:relcl	Cxn=rc-wh-nsubj:pass
43	to	to	ADP	IN	_	46	case	46:case	_
44	the	the	DET	DT	Definite=Def|PronType=Art	46	det	46:det	_
45	Chernobyl	Chernobyl	PROPN	NNP	Number=Sing	46	compound	46:compound	_
46	accident	accident	NOUN	NN	Number=Sing	42	obl	42:obl:to	_
47	until	until	SCONJ	IN	_	48	mark	48:mark	_
48	proven	prove	VERB	VBN	Tense=Past|VerbForm=Part|Voice=Pass	42	advcl	42:advcl:until	_
49	otherwise	otherwise	ADV	RB	_	48	xcomp	48:xcomp	SpaceAfter=No
50	.	.	PUNCT	.	_	8	punct	8:punct	_

# sent_id = weblog-typepad.com_ripples_20040407125600_ENG_20040407_125600-0013
# text = The prestigious IAEA (International Atomic Energy Agency) published an early report on Chernobyl which was based on information from Russian sources and stated that there was no significant health effects.
1	The	the	DET	DT	Definite=Def|PronType=Art	3	det	3:det	_
2	prestigious	prestigious	ADJ	JJ	Degree=Pos	3	amod	3:amod	_
3	IAEA	IAEA	PROPN	NNP	Number=Sing	10	nsubj	10:nsubj|25:nsubj	_
4	(	(	PUNCT	-LRB-	_	8	punct	8:punct	SpaceAfter=No
5	International	International	ADJ	NNP	Degree=Pos	8	amod	8:amod	_
6	Atomic	Atomic	ADJ	NNP	Degree=Pos	7	amod	7:amod	_
7	Energy	Energy	PROPN	NNP	Number=Sing	8	compound	8:compound	_
8	Agency	Agency	PROPN	NNP	Number=Sing	3	appos	3:appos	SpaceAfter=No
9	)	)	PUNCT	-RRB-	_	8	punct	8:punct	_
10	published	publish	VERB	VBD	Mood=Ind|Number=Sing|Person=3|Tense=Past|VerbForm=Fin	0	root	0:root	_
11	an	a	DET	DT	Definite=Ind|PronType=Art	13	det	13:det	_
12	early	early	ADJ	JJ	Degree=Pos	13	amod	13:amod	_
13	report	report	NOUN	NN	Number=Sing	10	obj	10:obj|18:nsubj:pass	_
14	on	on	ADP	IN	_	15	case	15:case	_
15	Chernobyl	Chernobyl	PROPN	NNP	Number=Sing	13	nmod	13:nmod:on	_
16	which	which	PRON	WDT	PronType=Rel	18	nsubj:pass	13:ref	_
17	was	be	AUX	VBD	Mood=Ind|Number=Sing|Person=3|Tense=Past|VerbForm=Fin	18	aux:pass	18:aux:pass	_
18	based	base	VERB	VBN	Tense=Past|VerbForm=Part|Voice=Pass	13	acl:relcl	13:acl:relcl	Cxn=rc-wh-nsubj:pass
19	on	on	ADP	IN	_	20	case	20:case	_
20	information	information	NOUN	NN	Number=Sing	18	obl	18:obl:on	_
21	from	from	ADP	IN	_	23	case	23:case	_
22	Russian	Russian	ADJ	JJ	Degree=Pos	23	amod	23:amod	_
23	sources	source	NOUN	NNS	Number=Plur	20	nmod	20:nmod:from	_
24	and	and	CCONJ	CC	_	25	cc	25:cc	_
25	stated	state	VERB	VBD	Mood=Ind|Number=Sing|Person=3|Tense=Past|VerbForm=Fin	10	conj	10:conj:and	_
26	that	that	SCONJ	IN	_	28	mark	28:mark	_
27	there	there	PRON	EX	_	28	expl	28:expl	_
28	was	be	VERB	VBD	Mood=Ind|Number=Sing|Person=3|Tense=Past|VerbForm=Fin	25	ccomp	25:ccomp	_
29	no	no	DET	DT	PronType=Neg	32	det	32:det	_
30	significant	significant	ADJ	JJ	Degree=Pos	32	amod	32:amod	_
31	health	health	NOUN	NN	Number=Sing	32	compound	32:compound	_
32	effects	effect	NOUN	NNS	Number=Plur	28	nsubj	28:nsubj	SpaceAfter=No
33	.	.	PUNCT	.	_	10	punct	10:punct	_

# sent_id = weblog-typepad.com_ripples_20040407125600_ENG_20040407_125600-0014
# text = However, in April 2001, the IAEA published Fifteen Years after the Chernobyl Accident - Lessons learned. which contradict the earlier reports.
1	However	however	ADV	RB	_	9	advmod	9:advmod	SpaceAfter=No
2	,	,	PUNCT	,	_	1	punct	1:punct	_
3	in	in	ADP	IN	_	4	case	4:case	_
4	April	April	PROPN	NNP	Number=Sing	9	obl	9:obl:in	_
5	2001	2001	NUM	CD	NumForm=Digit|NumType=Card	4	nummod	4:nummod	SpaceAfter=No
6	,	,	PUNCT	,	_	4	punct	4:punct	_
7	the	the	DET	DT	Definite=Def|PronType=Art	8	det	8:det	_
8	IAEA	IAEA	PROPN	NNP	Number=Sing	9	nsubj	9:nsubj	_
9	published	publish	VERB	VBD	Mood=Ind|Number=Sing|Person=3|Tense=Past|VerbForm=Fin	0	root	0:root	_
10	Fifteen	Fifteen	NUM	NNP	NumForm=Word|NumType=Card	11	nummod	11:nummod	_
11	Years	Year	PROPN	NNPS	Number=Plur	15	nmod:tmod	15:nmod:tmod	_
12	after	after	ADP	IN	_	15	case	15:case	_
13	the	the	DET	DT	Definite=Def|PronType=Art	15	det	15:det	_
14	Chernobyl	Chernobyl	PROPN	NNP	Number=Sing	15	compound	15:compound	_
15	Accident	Accident	PROPN	NNP	Number=Sing	17	nmod	17:nmod:after	_
16	-	-	PUNCT	:	_	15	punct	15:punct	_
17	Lessons	Lesson	PROPN	NNPS	Number=Plur	9	obj	9:obj|21:nsubj	_
18	learned	learn	VERB	VBN	Tense=Past|VerbForm=Part|Voice=Pass	17	acl	17:acl	SpaceAfter=No
19	.	.	PUNCT	.	_	17	punct	17:punct	_
20	which	which	PRON	WDT	PronType=Rel	21	nsubj	17:ref	_
<<<<<<< HEAD
21	contradict	contradict	VERB	VBP	Mood=Ind|Number=Sing|Person=3|Tense=Pres|Typo=Yes|VerbForm=Fin	17	acl:relcl	17:acl:relcl	CorrectForm=contradicts|Cxn=rc-wh-nsubj
=======
21	contradict	contradict	VERB	VBP	Mood=Ind|Number=Plur|Person=3|Tense=Pres|Typo=Yes|VerbForm=Fin	17	acl:relcl	17:acl:relcl	CorrectForm=contradicts|CorrectNumber=Sing
>>>>>>> ecd91427
22	the	the	DET	DT	Definite=Def|PronType=Art	24	det	24:det	_
23	earlier	early	ADJ	JJR	Degree=Cmp	24	amod	24:amod	_
24	reports	report	NOUN	NNS	Number=Plur	21	obj	21:obj	SpaceAfter=No
25	.	.	PUNCT	.	_	9	punct	9:punct	_

# sent_id = weblog-typepad.com_ripples_20040407125600_ENG_20040407_125600-0015
# text = Here are some excerpts:
1	Here	here	ADV	RB	PronType=Dem	0	root	0:root	_
2	are	be	AUX	VBP	Mood=Ind|Number=Plur|Person=3|Tense=Pres|VerbForm=Fin	1	cop	1:cop	_
3	some	some	DET	DT	PronType=Ind	4	det	4:det	_
4	excerpts	excerpt	NOUN	NNS	Number=Plur	1	nsubj	1:nsubj	SpaceAfter=No
5	:	:	PUNCT	:	_	1	punct	1:punct	_

# sent_id = weblog-typepad.com_ripples_20040407125600_ENG_20040407_125600-0016
# newpar id = weblog-typepad.com_ripples_20040407125600_ENG_20040407_125600-p0003
# text = The dramatic increase in radiation-induced thyroid cancers in children and adolescents in Belarus, Russia, and Ukraine, which have been observed since 1991, continues to this day.
1	The	the	DET	DT	Definite=Def|PronType=Art	3	det	3:det	_
2	dramatic	dramatic	ADJ	JJ	Degree=Pos	3	amod	3:amod	_
3	increase	increase	NOUN	NN	Number=Sing	29	nsubj	25:nsubj:pass|29:nsubj	_
4	in	in	ADP	IN	_	9	case	9:case	_
5	radiation	radiation	NOUN	NN	Number=Sing	7	compound	7:compound	SpaceAfter=No
6	-	-	PUNCT	HYPH	_	5	punct	5:punct	SpaceAfter=No
7	induced	induce	VERB	VBN	Tense=Past|VerbForm=Part|Voice=Pass	9	amod	9:amod	_
8	thyroid	thyroid	NOUN	NN	Number=Sing	9	compound	9:compound	_
9	cancers	cancer	NOUN	NNS	Number=Plur	3	nmod	3:nmod:in	_
10	in	in	ADP	IN	_	11	case	11:case	_
11	children	child	NOUN	NNS	Number=Plur	3	nmod	3:nmod:in	_
12	and	and	CCONJ	CC	_	13	cc	13:cc	_
13	adolescents	adolescent	NOUN	NNS	Number=Plur	11	conj	3:nmod:in|11:conj:and	_
14	in	in	ADP	IN	_	15	case	15:case	_
15	Belarus	Belarus	PROPN	NNP	Number=Sing	3	nmod	3:nmod:in	SpaceAfter=No
16	,	,	PUNCT	,	_	17	punct	17:punct	_
17	Russia	Russia	PROPN	NNP	Number=Sing	15	conj	3:nmod:in|15:conj:and	SpaceAfter=No
18	,	,	PUNCT	,	_	20	punct	20:punct	_
19	and	and	CCONJ	CC	_	20	cc	20:cc	_
20	Ukraine	Ukraine	PROPN	NNP	Number=Sing	15	conj	3:nmod:in|15:conj:and	SpaceAfter=No
21	,	,	PUNCT	,	_	25	punct	25:punct	_
22	which	which	PRON	WDT	PronType=Rel	25	nsubj:pass	3:ref	_
23	have	have	AUX	VBP	Mood=Ind|Number=Plur|Person=3|Tense=Pres|VerbForm=Fin	25	aux	25:aux	_
24	been	be	AUX	VBN	Tense=Past|VerbForm=Part	25	aux:pass	25:aux:pass	_
25	observed	observe	VERB	VBN	Tense=Past|VerbForm=Part|Voice=Pass	3	acl:relcl	3:acl:relcl	Cxn=rc-wh-nsubj:pass
26	since	since	ADP	IN	_	27	case	27:case	_
27	1991	1991	NUM	CD	NumForm=Digit|NumType=Card	25	obl	25:obl:since	SpaceAfter=No
28	,	,	PUNCT	,	_	3	punct	3:punct	_
29	continues	continue	VERB	VBZ	Mood=Ind|Number=Sing|Person=3|Tense=Pres|VerbForm=Fin	0	root	0:root	_
30	to	to	ADP	IN	_	32	case	32:case	_
31	this	this	DET	DT	Number=Sing|PronType=Dem	32	det	32:det	_
32	day	day	NOUN	NN	Number=Sing	29	obl	29:obl:to	SpaceAfter=No
33	.	.	PUNCT	.	_	29	punct	29:punct	_

# sent_id = weblog-typepad.com_ripples_20040407125600_ENG_20040407_125600-0017
# text = ...a drop in the birth rate, a deterioration in women's reproductive health, an increase in complications during pregnancy and birth, and a deterioration in neonatal health....
1	...	...	PUNCT	,	_	3	punct	3:punct	SpaceAfter=No
2	a	a	DET	DT	Definite=Ind|PronType=Art	3	det	3:det	_
3	drop	drop	NOUN	NN	Number=Sing	0	root	0:root	_
4	in	in	ADP	IN	_	7	case	7:case	_
5	the	the	DET	DT	Definite=Def|PronType=Art	7	det	7:det	_
6	birth	birth	NOUN	NN	Number=Sing	7	compound	7:compound	_
7	rate	rate	NOUN	NN	Number=Sing	3	nmod	3:nmod:in	SpaceAfter=No
8	,	,	PUNCT	,	_	10	punct	10:punct	_
9	a	a	DET	DT	Definite=Ind|PronType=Art	10	det	10:det	_
10	deterioration	deterioration	NOUN	NN	Number=Sing	3	conj	3:conj:and	_
11	in	in	ADP	IN	_	15	case	15:case	_
12-13	women's	_	_	_	_	_	_	_	_
12	women	woman	NOUN	NNS	Number=Plur	15	nmod:poss	15:nmod:poss	_
13	's	's	PART	POS	_	12	case	12:case	_
14	reproductive	reproductive	ADJ	JJ	Degree=Pos	15	amod	15:amod	_
15	health	health	NOUN	NN	Number=Sing	10	nmod	10:nmod:in	SpaceAfter=No
16	,	,	PUNCT	,	_	18	punct	18:punct	_
17	an	a	DET	DT	Definite=Ind|PronType=Art	18	det	18:det	_
18	increase	increase	NOUN	NN	Number=Sing	3	conj	3:conj:and	_
19	in	in	ADP	IN	_	20	case	20:case	_
20	complications	complication	NOUN	NNS	Number=Plur	18	nmod	18:nmod:in	_
21	during	during	ADP	IN	_	22	case	22:case	_
22	pregnancy	pregnancy	NOUN	NN	Number=Sing	20	nmod	20:nmod:during	_
23	and	and	CCONJ	CC	_	24	cc	24:cc	_
24	birth	birth	NOUN	NN	Number=Sing	22	conj	20:nmod:during|22:conj:and	SpaceAfter=No
25	,	,	PUNCT	,	_	28	punct	28:punct	_
26	and	and	CCONJ	CC	_	28	cc	28:cc	_
27	a	a	DET	DT	Definite=Ind|PronType=Art	28	det	28:det	_
28	deterioration	deterioration	NOUN	NN	Number=Sing	3	conj	3:conj:and	_
29	in	in	ADP	IN	_	31	case	31:case	_
30	neonatal	neonatal	ADJ	JJ	Degree=Pos	31	amod	31:amod	_
31	health	health	NOUN	NN	Number=Sing	28	nmod	28:nmod:in	SpaceAfter=No
32	....	....	PUNCT	,	_	3	punct	3:punct	_

# sent_id = weblog-typepad.com_ripples_20040407125600_ENG_20040407_125600-0018
# text = The dynamics of change in the state of health of children affected by the Chernobyl accident in all three countries - Belarus, Russia, and Ukraine - in the post-accident period is characterized by persistent negative tendencies: the morbidity rate is going up, the number of really healthy children is dropping, and disability is increasing .
1	The	the	DET	DT	Definite=Def|PronType=Art	2	det	2:det	_
2	dynamics	dynamics	NOUN	NNS	Number=Ptan	34	nsubj:pass	34:nsubj:pass	_
3	of	of	ADP	IN	_	4	case	4:case	_
4	change	change	NOUN	NN	Number=Sing	2	nmod	2:nmod:of	_
5	in	in	ADP	IN	_	7	case	7:case	_
6	the	the	DET	DT	Definite=Def|PronType=Art	7	det	7:det	_
7	state	state	NOUN	NN	Number=Sing	4	nmod	4:nmod:in	_
8	of	of	ADP	IN	_	9	case	9:case	_
9	health	health	NOUN	NN	Number=Sing	7	nmod	7:nmod:of	_
10	of	of	ADP	IN	_	11	case	11:case	_
11	children	child	NOUN	NNS	Number=Plur	9	nmod	9:nmod:of	_
12	affected	affect	VERB	VBN	Tense=Past|VerbForm=Part|Voice=Pass	11	acl	11:acl	_
13	by	by	ADP	IN	_	16	case	16:case	_
14	the	the	DET	DT	Definite=Def|PronType=Art	16	det	16:det	_
15	Chernobyl	Chernobyl	PROPN	NNP	Number=Sing	16	compound	16:compound	_
16	accident	accident	NOUN	NN	Number=Sing	12	obl:agent	12:obl:agent	_
17	in	in	ADP	IN	_	20	case	20:case	_
18	all	all	DET	DT	PronType=Tot	20	det	20:det	_
19	three	three	NUM	CD	NumForm=Word|NumType=Card	20	nummod	20:nummod	_
20	countries	country	NOUN	NNS	Number=Plur	7	nmod	7:nmod:in	_
21	-	-	PUNCT	,	_	22	punct	22:punct	_
22	Belarus	Belarus	PROPN	NNP	Number=Sing	20	appos	20:appos	SpaceAfter=No
23	,	,	PUNCT	,	_	24	punct	24:punct	_
24	Russia	Russia	PROPN	NNP	Number=Sing	22	conj	20:appos|22:conj:and	SpaceAfter=No
25	,	,	PUNCT	,	_	27	punct	27:punct	_
26	and	and	CCONJ	CC	_	27	cc	27:cc	_
27	Ukraine	Ukraine	PROPN	NNP	Number=Sing	22	conj	20:appos|22:conj:and	_
28	-	-	PUNCT	,	_	32	punct	32:punct	_
29	in	in	ADP	IN	_	32	case	32:case	_
30	the	the	DET	DT	Definite=Def|PronType=Art	32	det	32:det	_
31	post-accident	post-accident	ADJ	JJ	Degree=Pos	32	amod	32:amod	_
32	period	period	NOUN	NN	Number=Sing	7	nmod	7:nmod:in	_
33	is	be	AUX	VBZ	Mood=Ind|Number=Sing|Person=3|Tense=Pres|VerbForm=Fin	34	aux:pass	34:aux:pass	_
34	characterized	characterize	VERB	VBN	Tense=Past|VerbForm=Part|Voice=Pass	0	root	0:root	_
35	by	by	ADP	IN	_	38	case	38:case	_
36	persistent	persistent	ADJ	JJ	Degree=Pos	38	amod	38:amod	_
37	negative	negative	ADJ	JJ	Degree=Pos	38	amod	38:amod	_
38	tendencies	tendency	NOUN	NNS	Number=Plur	34	obl:agent	34:obl:agent	SpaceAfter=No
39	:	:	PUNCT	:	_	44	punct	44:punct	_
40	the	the	DET	DT	Definite=Def|PronType=Art	42	det	42:det	_
41	morbidity	morbidity	NOUN	NN	Number=Sing	42	compound	42:compound	_
42	rate	rate	NOUN	NN	Number=Sing	44	nsubj	44:nsubj	_
43	is	be	AUX	VBZ	Mood=Ind|Number=Sing|Person=3|Tense=Pres|VerbForm=Fin	44	aux	44:aux	_
44	going	go	VERB	VBG	Tense=Pres|VerbForm=Part	38	appos	38:appos	_
45	up	up	ADV	RB	_	44	advmod	44:advmod	SpaceAfter=No
46	,	,	PUNCT	,	_	54	punct	54:punct	_
47	the	the	DET	DT	Definite=Def|PronType=Art	48	det	48:det	_
48	number	number	NOUN	NN	Number=Sing	54	nsubj	54:nsubj	_
49	of	of	ADP	IN	_	52	case	52:case	_
50	really	really	ADV	RB	_	51	advmod	51:advmod	_
51	healthy	healthy	ADJ	JJ	Degree=Pos	52	amod	52:amod	_
52	children	child	NOUN	NNS	Number=Plur	48	nmod	48:nmod:of	_
53	is	be	AUX	VBZ	Mood=Ind|Number=Sing|Person=3|Tense=Pres|VerbForm=Fin	54	aux	54:aux	_
54	dropping	drop	VERB	VBG	Tense=Pres|VerbForm=Part	44	conj	38:appos|44:conj:and	SpaceAfter=No
55	,	,	PUNCT	,	_	59	punct	59:punct	_
56	and	and	CCONJ	CC	_	59	cc	59:cc	_
57	disability	disability	NOUN	NN	Number=Sing	59	nsubj	59:nsubj	_
58	is	be	AUX	VBZ	Mood=Ind|Number=Sing|Person=3|Tense=Pres|VerbForm=Fin	59	aux	59:aux	_
59	increasing	increase	VERB	VBG	Tense=Pres|VerbForm=Part	44	conj	38:appos|44:conj:and	_
60	.	.	PUNCT	.	_	34	punct	34:punct	_

# sent_id = weblog-typepad.com_ripples_20040407125600_ENG_20040407_125600-0019
# text = As a parent, I can well imagine how painful it must be for those families whose children are succumbing to radiation poisoning.
1	As	as	ADP	IN	_	3	case	3:case	_
2	a	a	DET	DT	Definite=Ind|PronType=Art	3	det	3:det	_
3	parent	parent	NOUN	NN	Number=Sing	8	obl	8:obl:as	SpaceAfter=No
4	,	,	PUNCT	,	_	3	punct	3:punct	_
5	I	I	PRON	PRP	Case=Nom|Number=Sing|Person=1|PronType=Prs	8	nsubj	8:nsubj	_
6	can	can	AUX	MD	VerbForm=Fin	8	aux	8:aux	_
7	well	well	ADV	RB	Degree=Pos	8	advmod	8:advmod	_
8	imagine	imagine	VERB	VB	VerbForm=Inf	0	root	0:root	_
9	how	how	ADV	WRB	PronType=Int	10	advmod	10:advmod	_
10	painful	painful	ADJ	JJ	Degree=Pos	8	ccomp	8:ccomp	_
11	it	it	PRON	PRP	Case=Nom|Gender=Neut|Number=Sing|Person=3|PronType=Prs	10	expl	10:expl	_
12	must	must	AUX	MD	VerbForm=Fin	10	aux	10:aux	_
13	be	be	AUX	VB	VerbForm=Inf	10	cop	10:cop	_
14	for	for	ADP	IN	_	16	case	16:case	_
15	those	that	DET	DT	Number=Plur|PronType=Dem	16	det	16:det	_
16	families	family	NOUN	NNS	Number=Plur	10	obl	10:obl:for|18:nmod:poss	_
17	whose	whose	PRON	WP$	Poss=Yes|PronType=Rel	18	nmod:poss	16:ref	_
18	children	child	NOUN	NNS	Number=Plur	20	nsubj	20:nsubj	_
19	are	be	AUX	VBP	Mood=Ind|Number=Plur|Person=3|Tense=Pres|VerbForm=Fin	20	aux	20:aux	_
20	succumbing	succumb	VERB	VBG	Tense=Pres|VerbForm=Part	16	acl:relcl	16:acl:relcl	Cxn=rc-wh-nmod:poss_nsubj
21	to	to	ADP	IN	_	23	case	23:case	_
22	radiation	radiation	NOUN	NN	Number=Sing	23	compound	23:compound	_
23	poisoning	poisoning	NOUN	NN	Number=Sing	20	obl	20:obl:to	SpaceAfter=No
24	.	.	PUNCT	.	_	8	punct	8:punct	_

# sent_id = weblog-typepad.com_ripples_20040407125600_ENG_20040407_125600-0020
# text = There is a lot to learn about Chernobyl.
1	There	there	PRON	EX	_	2	expl	2:expl	_
2	is	be	VERB	VBZ	Mood=Ind|Number=Sing|Person=3|Tense=Pres|VerbForm=Fin	0	root	0:root	_
3	a	a	DET	DT	Definite=Ind|PronType=Art	4	det	4:det	_
4	lot	lot	NOUN	NN	Number=Sing	2	nsubj	2:nsubj	_
5	to	to	PART	TO	_	6	mark	6:mark	_
6	learn	learn	VERB	VB	VerbForm=Inf	4	acl	4:acl:to	_
7	about	about	ADP	IN	_	8	case	8:case	_
8	Chernobyl	Chernobyl	PROPN	NNP	Number=Sing	6	obl	6:obl:about	SpaceAfter=No
9	.	.	PUNCT	.	_	2	punct	2:punct	_

# sent_id = weblog-typepad.com_ripples_20040407125600_ENG_20040407_125600-0021
# text = Being well-informed will give you certainty and that is desirable in a world of conflicting reports.
1	Being	be	AUX	VBG	Tense=Pres|VerbForm=Part	4	aux:pass	4:aux:pass	_
2	well	well	ADV	RB	Degree=Pos	4	advmod	4:advmod	SpaceAfter=No
3	-	-	PUNCT	HYPH	_	2	punct	2:punct	SpaceAfter=No
4	informed	inform	VERB	VBN	Tense=Past|VerbForm=Part|Voice=Pass	6	csubj	6:csubj	_
5	will	will	AUX	MD	VerbForm=Fin	6	aux	6:aux	_
6	give	give	VERB	VB	VerbForm=Inf	0	root	0:root	_
7	you	you	PRON	PRP	Case=Acc|Person=2|PronType=Prs	6	iobj	6:iobj	_
8	certainty	certainty	NOUN	NN	Number=Sing	6	obj	6:obj	_
9	and	and	CCONJ	CC	_	12	cc	12:cc	_
10	that	that	PRON	DT	Number=Sing|PronType=Dem	12	nsubj	12:nsubj	_
11	is	be	AUX	VBZ	Mood=Ind|Number=Sing|Person=3|Tense=Pres|VerbForm=Fin	12	cop	12:cop	_
12	desirable	desirable	ADJ	JJ	Degree=Pos	6	conj	6:conj:and	_
13	in	in	ADP	IN	_	15	case	15:case	_
14	a	a	DET	DT	Definite=Ind|PronType=Art	15	det	15:det	_
15	world	world	NOUN	NN	Number=Sing	12	obl	12:obl:in	_
16	of	of	ADP	IN	_	18	case	18:case	_
17	conflicting	conflict	VERB	VBG	VerbForm=Ger	18	amod	18:amod	_
18	reports	report	NOUN	NNS	Number=Plur	15	nmod	15:nmod:of	SpaceAfter=No
19	.	.	PUNCT	.	_	6	punct	6:punct	_

# sent_id = weblog-typepad.com_ripples_20040407125600_ENG_20040407_125600-0022
# text = There are a wealth of references on Chernobyl.
1	There	there	PRON	EX	_	2	expl	2:expl	_
2	are	be	VERB	VBP	Mood=Ind|Number=Plur|Person=3|Tense=Pres|VerbForm=Fin	0	root	0:root	_
3	a	a	DET	DT	Definite=Ind|PronType=Art	4	det	4:det	_
4	wealth	wealth	NOUN	NN	Number=Sing	2	nsubj	2:nsubj	_
5	of	of	ADP	IN	_	6	case	6:case	_
6	references	reference	NOUN	NNS	Number=Plur	4	nmod	4:nmod:of	_
7	on	on	ADP	IN	_	8	case	8:case	_
8	Chernobyl	Chernobyl	PROPN	NNP	Number=Sing	6	nmod	6:nmod:on	SpaceAfter=No
9	.	.	PUNCT	.	_	2	punct	2:punct	_

# sent_id = weblog-typepad.com_ripples_20040407125600_ENG_20040407_125600-0023
# text = Read some of the following links and draw your own conclusions.
1	Read	read	VERB	VB	Mood=Imp|VerbForm=Fin	0	root	0:root	_
2	some	some	DET	DT	PronType=Ind	1	obj	1:obj	_
3	of	of	ADP	IN	_	6	case	6:case	_
4	the	the	DET	DT	Definite=Def|PronType=Art	6	det	6:det	_
5	following	follow	VERB	VBG	VerbForm=Ger	6	amod	6:amod	_
6	links	link	NOUN	NNS	Number=Plur	2	nmod	2:nmod:of	_
7	and	and	CCONJ	CC	_	8	cc	8:cc	_
8	draw	draw	VERB	VB	Mood=Imp|VerbForm=Fin	1	conj	1:conj:and	_
9	your	your	PRON	PRP$	Case=Gen|Person=2|Poss=Yes|PronType=Prs	11	nmod:poss	11:nmod:poss	_
10	own	own	ADJ	JJ	Degree=Pos	11	amod	11:amod	_
11	conclusions	conclusion	NOUN	NNS	Number=Plur	8	obj	8:obj	SpaceAfter=No
12	.	.	PUNCT	.	_	1	punct	1:punct	_

# sent_id = weblog-typepad.com_ripples_20040407125600_ENG_20040407_125600-0024
# text = These links present the many viewpoints that existed and still exist about the disaster called Chernobyl:
1	These	this	DET	DT	Number=Plur|PronType=Dem	2	det	2:det	_
2	links	link	NOUN	NNS	Number=Plur	3	nsubj	3:nsubj	_
3	present	present	VERB	VBP	Mood=Ind|Number=Plur|Person=3|Tense=Pres|VerbForm=Fin	0	root	0:root	_
4	the	the	DET	DT	Definite=Def|PronType=Art	6	det	6:det	_
5	many	many	ADJ	JJ	Degree=Pos	6	amod	6:amod	_
6	viewpoints	viewpoint	NOUN	NNS	Number=Plur	3	obj	3:obj|8:nsubj|11:nsubj	_
7	that	that	PRON	WDT	PronType=Rel	8	nsubj	6:ref	_
8	existed	exist	VERB	VBD	Mood=Ind|Number=Plur|Person=3|Tense=Past|VerbForm=Fin	6	acl:relcl	6:acl:relcl	Cxn=rc-that-nsubj
9	and	and	CCONJ	CC	_	11	cc	11:cc	_
10	still	still	ADV	RB	_	11	advmod	11:advmod	_
11	exist	exist	VERB	VBP	Mood=Ind|Number=Plur|Person=3|Tense=Pres|VerbForm=Fin	8	conj	6:acl:relcl|8:conj:and	_
12	about	about	ADP	IN	_	14	case	14:case	_
13	the	the	DET	DT	Definite=Def|PronType=Art	14	det	14:det	_
14	disaster	disaster	NOUN	NN	Number=Sing	6	nmod	6:nmod:about	_
15	called	call	VERB	VBN	Tense=Past|VerbForm=Part|Voice=Pass	14	acl	14:acl	_
16	Chernobyl	Chernobyl	PROPN	NNP	Number=Sing	15	obj	15:obj	SpaceAfter=No
17	:	:	PUNCT	:	_	3	punct	3:punct	_

# sent_id = weblog-typepad.com_ripples_20040407125600_ENG_20040407_125600-0025
# text = IAEA Report Lessons learned
1	IAEA	IAEA	PROPN	NNP	Number=Sing	2	compound	2:compound	_
2	Report	report	NOUN	NN	Number=Sing	0	root	0:root	_
3	Lessons	Lesson	PROPN	NNPS	Number=Plur	2	appos	2:appos	_
4	learned	learn	VERB	VBN	Tense=Past|VerbForm=Part|Voice=Pass	3	acl	3:acl	_

# sent_id = weblog-typepad.com_ripples_20040407125600_ENG_20040407_125600-0026
# text = http://www.ibiblio.org/expo/soviet.exhibit/chernobyl.html
1	http://www.ibiblio.org/expo/soviet.exhibit/chernobyl.html	http://www.ibiblio.org/expo/soviet.exhibit/chernobyl.html	PROPN	ADD	_	0	root	0:root	_

# sent_id = weblog-typepad.com_ripples_20040407125600_ENG_20040407_125600-0027
# text = http://www.ibrae.ac.ru/IBRAE/eng/chernobyl/nat_rep/nat_repe.htm#24
1	http://www.ibrae.ac.ru/IBRAE/eng/chernobyl/nat_rep/nat_repe.htm#24	http://www.ibrae.ac.ru/IBRAE/eng/chernobyl/nat_rep/nat_repe.htm#24	PROPN	ADD	_	0	root	0:root	_

# sent_id = weblog-typepad.com_ripples_20040407125600_ENG_20040407_125600-0028
# text = http://www.nsrl.ttu.edu/chernobyl/wildlifepreserve.htm
1	http://www.nsrl.ttu.edu/chernobyl/wildlifepreserve.htm	http://www.nsrl.ttu.edu/chernobyl/wildlifepreserve.htm	PROPN	ADD	_	0	root	0:root	_

# sent_id = weblog-typepad.com_ripples_20040407125600_ENG_20040407_125600-0029
# text = http://www.environmentalchemistry.com/yogi/hazmat/articles/chernobyl1.html
1	http://www.environmentalchemistry.com/yogi/hazmat/articles/chernobyl1.html	http://www.environmentalchemistry.com/yogi/hazmat/articles/chernobyl1.html	PROPN	ADD	_	0	root	0:root	_

# sent_id = weblog-typepad.com_ripples_20040407125600_ENG_20040407_125600-0030
# text = http://digon_va.tripod.com/Chernobyl.htm
1	http://digon_va.tripod.com/Chernobyl.htm	http://digon_va.tripod.com/Chernobyl.htm	PROPN	ADD	_	0	root	0:root	_

# sent_id = weblog-typepad.com_ripples_20040407125600_ENG_20040407_125600-0031
# text = http://www.oneworld.org/index_oc/issue196/byckau.html
1	http://www.oneworld.org/index_oc/issue196/byckau.html	http://www.oneworld.org/index_oc/issue196/byckau.html	PROPN	ADD	_	0	root	0:root	_

# sent_id = weblog-typepad.com_ripples_20040407125600_ENG_20040407_125600-0032
# text = http://www.collectinghistory.net/chernobyl/
1	http://www.collectinghistory.net/chernobyl/	http://www.collectinghistory.net/chernobyl/	PROPN	ADD	_	0	root	0:root	_

# sent_id = weblog-typepad.com_ripples_20040407125600_ENG_20040407_125600-0033
# text = http://www.ukrainianweb.com/chernobyl_ukraine.htm
1	http://www.ukrainianweb.com/chernobyl_ukraine.htm	http://www.ukrainianweb.com/chernobyl_ukraine.htm	PROPN	ADD	_	0	root	0:root	_

# sent_id = weblog-typepad.com_ripples_20040407125600_ENG_20040407_125600-0034
# text = http://www.bullatomsci.org/issues/1993/s93/s93Marples.html
1	http://www.bullatomsci.org/issues/1993/s93/s93Marples.html	http://www.bullatomsci.org/issues/1993/s93/s93Marples.html	PROPN	ADD	_	0	root	0:root	_

# sent_id = weblog-typepad.com_ripples_20040407125600_ENG_20040407_125600-0035
# text = http://www.calguard.ca.gov/ia/Chernobyl-15%20years.htm
1	http://www.calguard.ca.gov/ia/Chernobyl-15%20years.htm	http://www.calguard.ca.gov/ia/Chernobyl-15%20years.htm	PROPN	ADD	_	0	root	0:root	_

# sent_id = weblog-typepad.com_ripples_20040407125600_ENG_20040407_125600-0036
# text = http://www.infoukes.com/history/chornobyl/gregorovich/index.html
1	http://www.infoukes.com/history/chornobyl/gregorovich/index.html	http://www.infoukes.com/history/chornobyl/gregorovich/index.html	PROPN	ADD	_	0	root	0:root	_

# sent_id = weblog-typepad.com_ripples_20040407125600_ENG_20040407_125600-0037
# text = http://www.un.org/ha/chernobyl/
1	http://www.un.org/ha/chernobyl/	http://www.un.org/ha/chernobyl/	PROPN	ADD	_	0	root	0:root	_

# sent_id = weblog-typepad.com_ripples_20040407125600_ENG_20040407_125600-0038
# text = http://www.tecsoc.org/pubs/history/2002/apr26.htm
1	http://www.tecsoc.org/pubs/history/2002/apr26.htm	http://www.tecsoc.org/pubs/history/2002/apr26.htm	PROPN	ADD	_	0	root	0:root	_

# sent_id = weblog-typepad.com_ripples_20040407125600_ENG_20040407_125600-0039
# text = http://www.chernobyl.org.uk/page2.htm
1	http://www.chernobyl.org.uk/page2.htm	http://www.chernobyl.org.uk/page2.htm	PROPN	ADD	_	0	root	0:root	_

# sent_id = weblog-typepad.com_ripples_20040407125600_ENG_20040407_125600-0040
# text = http://www.time.com/time/daily/chernobyl/860901.accident.html
1	http://www.time.com/time/daily/chernobyl/860901.accident.html	http://www.time.com/time/daily/chernobyl/860901.accident.html	PROPN	ADD	_	0	root	0:root	_

# sent_id = weblog-typepad.com_ripples_20040407125600_ENG_20040407_125600-0041
# text = http://www.infoukes.com/history/chornobyl/elg/
1	http://www.infoukes.com/history/chornobyl/elg/	http://www.infoukes.com/history/chornobyl/elg/	PROPN	ADD	_	0	root	0:root	_

# sent_id = weblog-typepad.com_ripples_20040407125600_ENG_20040407_125600-0042
# text = http://www.world-nuclear.org/info/chernobyl/inf07.htm
1	http://www.world-nuclear.org/info/chernobyl/inf07.htm	http://www.world-nuclear.org/info/chernobyl/inf07.htm	PROPN	ADD	_	0	root	0:root	_

# sent_id = weblog-typepad.com_ripples_20040407125600_ENG_20040407_125600-0043
# text = http://www.nea.fr/html/rp/chernobyl/conclusions5.html
1	http://www.nea.fr/html/rp/chernobyl/conclusions5.html	http://www.nea.fr/html/rp/chernobyl/conclusions5.html	PROPN	ADD	_	0	root	0:root	_

# sent_id = weblog-typepad.com_ripples_20040407125600_ENG_20040407_125600-0044
# text = http://www.nea.fr/html/rp/chernobyl/c01.html
1	http://www.nea.fr/html/rp/chernobyl/c01.html	http://www.nea.fr/html/rp/chernobyl/c01.html	PROPN	ADD	_	0	root	0:root	_

# sent_id = weblog-typepad.com_ripples_20040407125600_ENG_20040407_125600-0045
# text = http://www.nea.fr/html/rp/chernobyl/c05.html
1	http://www.nea.fr/html/rp/chernobyl/c05.html	http://www.nea.fr/html/rp/chernobyl/c05.html	PROPN	ADD	_	0	root	0:root	_

# sent_id = weblog-typepad.com_ripples_20040407125600_ENG_20040407_125600-0046
# text = http://www.physics.isu.edu/radinf/chern.htm
1	http://www.physics.isu.edu/radinf/chern.htm	http://www.physics.isu.edu/radinf/chern.htm	PROPN	ADD	_	0	root	0:root	_

# sent_id = weblog-typepad.com_ripples_20040407125600_ENG_20040407_125600-0047
# text = http://www.chernobyl.info/en
1	http://www.chernobyl.info/en	http://www.chernobyl.info/en	PROPN	ADD	_	0	root	0:root	_

# sent_id = weblog-typepad.com_ripples_20040407125600_ENG_20040407_125600-0048
# text = http://www.arps.org.au/Chernobyl.htm
1	http://www.arps.org.au/Chernobyl.htm	http://www.arps.org.au/Chernobyl.htm	PROPN	ADD	_	0	root	0:root	_

# sent_id = weblog-typepad.com_ripples_20040407125600_ENG_20040407_125600-0049
# text = http://www-formal.stanford.edu/jmc/progress/chernobyl.html
1	http://www-formal.stanford.edu/jmc/progress/chernobyl.html	http://www-formal.stanford.edu/jmc/progress/chernobyl.html	PROPN	ADD	_	0	root	0:root	_

# sent_id = weblog-typepad.com_ripples_20040407125600_ENG_20040407_125600-0050
# text = http://www.21stcenturysciencetech.com/articles/chernobyl.html
1	http://www.21stcenturysciencetech.com/articles/chernobyl.html	http://www.21stcenturysciencetech.com/articles/chernobyl.html	PROPN	ADD	_	0	root	0:root	_

# sent_id = weblog-typepad.com_ripples_20040407125600_ENG_20040407_125600-0051
# newpar id = weblog-typepad.com_ripples_20040407125600_ENG_20040407_125600-p0004
# text = I would be interested in hearing what conclusions you reached and what you found that was most convincing.
1	I	I	PRON	PRP	Case=Nom|Number=Sing|Person=1|PronType=Prs	4	nsubj	4:nsubj	_
2	would	would	AUX	MD	VerbForm=Fin	4	aux	4:aux	_
3	be	be	AUX	VB	VerbForm=Inf	4	cop	4:cop	_
4	interested	interested	ADJ	JJ	Degree=Pos	0	root	0:root	_
5	in	in	SCONJ	IN	_	6	mark	6:mark	_
6	hearing	hear	VERB	VBG	Tense=Pres|VerbForm=Part	4	advcl	4:advcl:in	_
7	what	what	DET	WDT	PronType=Int	8	det	8:det	_
8	conclusions	conclusion	NOUN	NNS	Number=Plur	10	obj	10:obj	_
9	you	you	PRON	PRP	Case=Nom|Person=2|PronType=Prs	10	nsubj	10:nsubj	_
10	reached	reach	VERB	VBD	Mood=Ind|Number=Sing|Person=2|Tense=Past|VerbForm=Fin	6	ccomp	6:ccomp	_
11	and	and	CCONJ	CC	_	14	cc	14:cc	_
12	what	what	PRON	WP	PronType=Int	14	obj	14:obj|18:nsubj	_
13	you	you	PRON	PRP	Case=Nom|Person=2|PronType=Prs	14	nsubj	14:nsubj	_
14	found	find	VERB	VBD	Mood=Ind|Number=Sing|Person=2|Tense=Past|VerbForm=Fin	10	conj	10:conj:and	_
15	that	that	PRON	WDT	PronType=Rel	18	nsubj	12:ref	_
16	was	be	AUX	VBD	Mood=Ind|Number=Sing|Person=3|Tense=Past|VerbForm=Fin	18	cop	18:cop	_
17	most	most	ADV	RBS	Degree=Sup	18	advmod	18:advmod	_
18	convincing	convincing	ADJ	JJ	Degree=Pos	12	acl:relcl	12:acl:relcl	Cxn=rc-that-nsubj|SpaceAfter=No
19	.	.	PUNCT	.	_	4	punct	4:punct	_

# sent_id = weblog-typepad.com_ripples_20040407125600_ENG_20040407_125600-0052
# text = radiation:
1	radiation	radiation	NOUN	NN	Number=Sing	0	root	0:root	SpaceAfter=No
2	:	:	PUNCT	:	_	1	punct	1:punct	_

# sent_id = weblog-typepad.com_ripples_20040407125600_ENG_20040407_125600-0053
# text = As a child in the 50's I had a lot of glandular problems and they treated it with radiation therapy (primitive at best!) and stopped when a lesion on my neck started enlarging--they said it was not CA but stopped the treatments....
1	As	as	ADP	IN	_	3	case	3:case	_
2	a	a	DET	DT	Definite=Ind|PronType=Art	3	det	3:det	_
3	child	child	NOUN	NN	Number=Sing	8	obl	8:obl:as	_
4	in	in	ADP	IN	_	6	case	6:case	_
5	the	the	DET	DT	Definite=Def|PronType=Art	6	det	6:det	_
6	50's	50s	NOUN	NNS	Number=Ptan	3	nmod	3:nmod:in	_
7	I	I	PRON	PRP	Case=Nom|Number=Sing|Person=1|PronType=Prs	8	nsubj	8:nsubj	_
8	had	have	VERB	VBD	Mood=Ind|Number=Sing|Person=1|Tense=Past|VerbForm=Fin	0	root	0:root	_
9	a	a	DET	DT	Definite=Ind|PronType=Art	10	det	10:det	_
10	lot	lot	NOUN	NN	Number=Sing	8	obj	8:obj	_
11	of	of	ADP	IN	_	13	case	13:case	_
12	glandular	glandular	ADJ	JJ	Degree=Pos	13	amod	13:amod	_
13	problems	problem	NOUN	NNS	Number=Plur	10	nmod	10:nmod:of	_
14	and	and	CCONJ	CC	_	16	cc	16:cc	_
15	they	they	PRON	PRP	Case=Nom|Number=Plur|Person=3|PronType=Prs	16	nsubj	16:nsubj|28:nsubj	_
16	treated	treat	VERB	VBD	Mood=Ind|Number=Plur|Person=3|Tense=Past|VerbForm=Fin	8	conj	8:conj:and	_
17	it	it	PRON	PRP	Case=Acc|Gender=Neut|Number=Sing|Person=3|PronType=Prs	16	obj	16:obj	_
18	with	with	ADP	IN	_	20	case	20:case	_
19	radiation	radiation	NOUN	NN	Number=Sing	20	compound	20:compound	_
20	therapy	therapy	NOUN	NN	Number=Sing	16	obl	16:obl:with	_
21	(	(	PUNCT	-LRB-	_	22	punct	22:punct	SpaceAfter=No
22	primitive	primitive	ADJ	JJ	Degree=Pos	20	amod	20:amod	_
23	at	at	ADP	IN	_	24	case	24:case	_
24	best	good	ADJ	JJS	Degree=Sup	22	obl	22:obl:at	SpaceAfter=No
25	!	!	PUNCT	.	_	22	punct	22:punct	SpaceAfter=No
26	)	)	PUNCT	-RRB-	_	22	punct	22:punct	_
27	and	and	CCONJ	CC	_	28	cc	28:cc	_
28	stopped	stop	VERB	VBD	Mood=Ind|Number=Plur|Person=3|Tense=Past|VerbForm=Fin	16	conj	16:conj:and	_
29	when	when	ADV	WRB	PronType=Int	35	advmod	35:advmod	_
30	a	a	DET	DT	Definite=Ind|PronType=Art	31	det	31:det	_
31	lesion	lesion	NOUN	NN	Number=Sing	35	nsubj	35:nsubj|36:nsubj:xsubj	_
32	on	on	ADP	IN	_	34	case	34:case	_
33	my	my	PRON	PRP$	Case=Gen|Number=Sing|Person=1|Poss=Yes|PronType=Prs	34	nmod:poss	34:nmod:poss	_
34	neck	neck	NOUN	NN	Number=Sing	31	nmod	31:nmod:on	_
35	started	start	VERB	VBD	Mood=Ind|Number=Sing|Person=3|Tense=Past|VerbForm=Fin	28	advcl	28:advcl:when	_
36	enlarging	enlarge	VERB	VBG	VerbForm=Ger	35	xcomp	35:xcomp	SpaceAfter=No
37	--	--	PUNCT	,	_	39	punct	39:punct	SpaceAfter=No
38	they	they	PRON	PRP	Case=Nom|Number=Plur|Person=3|PronType=Prs	39	nsubj	39:nsubj|45:nsubj	_
39	said	say	VERB	VBD	Mood=Ind|Number=Plur|Person=3|Tense=Past|VerbForm=Fin	8	parataxis	8:parataxis	_
40	it	it	PRON	PRP	Case=Nom|Gender=Neut|Number=Sing|Person=3|PronType=Prs	43	nsubj	43:nsubj	_
41	was	be	AUX	VBD	Mood=Ind|Number=Sing|Person=3|Tense=Past|VerbForm=Fin	43	cop	43:cop	_
42	not	not	PART	RB	_	43	advmod	43:advmod	_
43	CA	ca	NOUN	NN	Number=Sing	39	ccomp	39:ccomp	_
44	but	but	CCONJ	CC	_	45	cc	45:cc	_
45	stopped	stop	VERB	VBD	Mood=Ind|Number=Plur|Person=3|Tense=Past|VerbForm=Fin	39	conj	39:conj:but	_
46	the	the	DET	DT	Definite=Def|PronType=Art	47	det	47:det	_
47	treatments	treatment	NOUN	NNS	Number=Plur	45	obj	45:obj	SpaceAfter=No
48	....	....	PUNCT	.	_	8	punct	8:punct	_

# sent_id = weblog-typepad.com_ripples_20040407125600_ENG_20040407_125600-0054
# text = Remember the old shoe sizing machines that was a form of radiation xray?
1	Remember	remember	VERB	VB	VerbForm=Inf	0	root	0:root	_
2	the	the	DET	DT	Definite=Def|PronType=Art	6	det	6:det	_
3	old	old	ADJ	JJ	Degree=Pos	6	amod	6:amod	_
4	shoe	shoe	NOUN	NN	Number=Sing	5	compound	5:compound	_
5	sizing	size	VERB	VBG	VerbForm=Ger	6	compound	6:compound	_
6	machines	machine	NOUN	NNS	Number=Plur	1	obj	1:obj|10:nsubj	_
7	that	that	PRON	WDT	PronType=Rel	10	nsubj	6:ref	_
8	was	be	AUX	VBD	Mood=Ind|Number=Sing|Person=3|Tense=Past|VerbForm=Fin	10	cop	10:cop	_
9	a	a	DET	DT	Definite=Ind|PronType=Art	10	det	10:det	_
10	form	form	NOUN	NN	Number=Sing	6	acl:relcl	6:acl:relcl	Cxn=rc-that-nsubj
11	of	of	ADP	IN	_	13	case	13:case	_
12	radiation	radiation	NOUN	NN	Number=Sing	13	compound	13:compound	_
13	xray	xray	NOUN	NN	Number=Sing	10	nmod	10:nmod:of	SpaceAfter=No
14	?	?	PUNCT	.	_	1	punct	1:punct	_

# sent_id = weblog-typepad.com_ripples_20040407125600_ENG_20040407_125600-0055
# text = That too was stopped.
1	That	that	PRON	DT	Number=Sing|PronType=Dem	4	nsubj:pass	4:nsubj:pass	_
2	too	too	ADV	RB	_	4	advmod	4:advmod	_
3	was	be	AUX	VBD	Mood=Ind|Number=Sing|Person=3|Tense=Past|VerbForm=Fin	4	aux:pass	4:aux:pass	_
4	stopped	stop	VERB	VBN	Tense=Past|VerbForm=Part|Voice=Pass	0	root	0:root	SpaceAfter=No
5	.	.	PUNCT	.	_	4	punct	4:punct	_

# sent_id = weblog-typepad.com_ripples_20040407125600_ENG_20040407_125600-0056
# text = Don't have to mention what radiation has done and is still doing to Hirsohima & Nagaski folks--there can be no doubts about the effects of radiation in Chernobyl.......
1-2	Don't	_	_	_	_	_	_	_	_
1	Do	do	AUX	VBP	Mood=Ind|Number=Sing|Person=1|Tense=Pres|VerbForm=Fin	3	aux	3:aux	_
2	n't	not	PART	RB	_	3	advmod	3:advmod	_
3	have	have	VERB	VB	VerbForm=Inf	0	root	0:root	_
4	to	to	PART	TO	_	5	mark	5:mark	_
5	mention	mention	VERB	VB	VerbForm=Inf	3	xcomp	3:xcomp	_
6	what	what	PRON	WP	PronType=Int	9	obj	9:obj	_
7	radiation	radiation	NOUN	NN	Number=Sing	9	nsubj	9:nsubj|13:nsubj	_
8	has	have	AUX	VBZ	Mood=Ind|Number=Sing|Person=3|Tense=Pres|VerbForm=Fin	9	aux	9:aux	_
9	done	do	VERB	VBN	Tense=Past|VerbForm=Part	5	ccomp	5:ccomp	_
10	and	and	CCONJ	CC	_	13	cc	13:cc	_
11	is	be	AUX	VBZ	Mood=Ind|Number=Sing|Person=3|Tense=Pres|VerbForm=Fin	13	aux	13:aux	_
12	still	still	ADV	RB	_	13	advmod	13:advmod	_
13	doing	do	VERB	VBG	Tense=Pres|VerbForm=Part	9	conj	5:ccomp|9:conj:and	_
14	to	to	ADP	IN	_	18	case	18:case	_
15	Hirsohima	Hiroshima	PROPN	NNP	Number=Sing|Typo=Yes	18	compound	18:compound	CorrectForm=Hiroshima
16	&	&	CCONJ	CC	_	17	cc	17:cc	_
17	Nagaski	Nagasaki	PROPN	NNP	Number=Sing|Typo=Yes	15	conj	15:conj|18:compound	CorrectForm=Nagasaki
18	folks	folk	NOUN	NNS	Number=Plur	9	obl	9:obl:to	SpaceAfter=No
19	--	--	PUNCT	,	_	22	punct	22:punct	SpaceAfter=No
20	there	there	PRON	EX	_	22	expl	22:expl	_
21	can	can	AUX	MD	VerbForm=Fin	22	aux	22:aux	_
22	be	be	VERB	VB	VerbForm=Inf	3	parataxis	3:parataxis	_
23	no	no	DET	DT	PronType=Neg	24	det	24:det	_
24	doubts	doubt	NOUN	NNS	Number=Plur	22	nsubj	22:nsubj	_
25	about	about	ADP	IN	_	27	case	27:case	_
26	the	the	DET	DT	Definite=Def|PronType=Art	27	det	27:det	_
27	effects	effect	NOUN	NNS	Number=Plur	24	nmod	24:nmod:about	_
28	of	of	ADP	IN	_	29	case	29:case	_
29	radiation	radiation	NOUN	NN	Number=Sing	27	nmod	27:nmod:of	_
30	in	in	ADP	IN	_	31	case	31:case	_
31	Chernobyl	Chernobyl	PROPN	NNP	Number=Sing	29	nmod	29:nmod:in	SpaceAfter=No
32	.......	.......	PUNCT	,	_	3	punct	3:punct	_

# sent_id = weblog-typepad.com_ripples_20040407125600_ENG_20040407_125600-0057
# text = The Chernobyl Children's Project (http://www.adiccp.org/home/default.asp) offers several ways to help the children of that region.
1	The	the	DET	DT	Definite=Def|PronType=Art	3	det	3:det	_
2	Chernobyl	Chernobyl	PROPN	NNP	Number=Sing	3	compound	3:compound	_
3-4	Children's	_	_	_	_	_	_	_	_
3	Children	Children	PROPN	NNP	Number=Sing	5	nmod:poss	5:nmod:poss	_
4	's	's	PART	POS	_	3	case	3:case	_
5	Project	Project	PROPN	NNP	Number=Sing	9	nsubj	9:nsubj	_
6	(	(	PUNCT	-LRB-	_	7	punct	7:punct	SpaceAfter=No
7	http://www.adiccp.org/home/default.asp	http://www.adiccp.org/home/default.asp	PROPN	ADD	_	5	appos	5:appos	SpaceAfter=No
8	)	)	PUNCT	-RRB-	_	7	punct	7:punct	_
9	offers	offer	VERB	VBZ	Mood=Ind|Number=Sing|Person=3|Tense=Pres|VerbForm=Fin	0	root	0:root	_
10	several	several	ADJ	JJ	Degree=Pos	11	amod	11:amod	_
11	ways	way	NOUN	NNS	Number=Plur	9	obj	9:obj	_
12	to	to	PART	TO	_	13	mark	13:mark	_
13	help	help	VERB	VB	VerbForm=Inf	11	acl	11:acl:to	_
14	the	the	DET	DT	Definite=Def|PronType=Art	15	det	15:det	_
15	children	child	NOUN	NNS	Number=Plur	13	obj	13:obj	_
16	of	of	ADP	IN	_	18	case	18:case	_
17	that	that	DET	DT	Number=Sing|PronType=Dem	18	det	18:det	_
18	region	region	NOUN	NN	Number=Sing	15	nmod	15:nmod:of	SpaceAfter=No
19	.	.	PUNCT	.	_	9	punct	9:punct	_

# sent_id = weblog-typepad.com_ripples_20040407125600_ENG_20040407_125600-0058
# text = One of them is the Rest and Recuperation Program, wherein a child can come to the US for a few weeks in the summer.
1	One	one	NUM	CD	NumForm=Word|NumType=Card	9	nsubj	9:nsubj	_
2	of	of	ADP	IN	_	3	case	3:case	_
3	them	they	PRON	PRP	Case=Acc|Number=Plur|Person=3|PronType=Prs	1	nmod	1:nmod:of	_
4	is	be	AUX	VBZ	Mood=Ind|Number=Sing|Person=3|Tense=Pres|VerbForm=Fin	9	cop	9:cop	_
5	the	the	DET	DT	Definite=Def|PronType=Art	9	det	9:det	_
6	Rest	Rest	PROPN	NNP	Number=Sing	9	compound	9:compound	_
7	and	and	CCONJ	CC	_	8	cc	8:cc	_
8	Recuperation	Recuperation	PROPN	NNP	Number=Sing	6	conj	6:conj:and|9:compound	_
9	Program	Program	PROPN	NNP	Number=Sing	0	root	0:root|15:obl	SpaceAfter=No
10	,	,	PUNCT	,	_	15	punct	15:punct	_
11	wherein	wherein	ADV	WRB	PronType=Rel	15	advmod	9:ref	_
12	a	a	DET	DT	Definite=Ind|PronType=Art	13	det	13:det	_
13	child	child	NOUN	NN	Number=Sing	15	nsubj	15:nsubj	_
14	can	can	AUX	MD	VerbForm=Fin	15	aux	15:aux	_
15	come	come	VERB	VB	VerbForm=Inf	9	acl:relcl	9:acl:relcl	Cxn=rc-wh-obl
16	to	to	ADP	IN	_	18	case	18:case	_
17	the	the	DET	DT	Definite=Def|PronType=Art	18	det	18:det	_
18	US	US	PROPN	NNP	Number=Sing	15	obl	15:obl:to	_
19	for	for	ADP	IN	_	22	case	22:case	_
20	a	a	DET	DT	Definite=Ind|PronType=Art	22	det	22:det	_
21	few	few	ADJ	JJ	Degree=Pos	22	amod	22:amod	_
22	weeks	week	NOUN	NNS	Number=Plur	15	obl	15:obl:for	_
23	in	in	ADP	IN	_	25	case	25:case	_
24	the	the	DET	DT	Definite=Def|PronType=Art	25	det	25:det	_
25	summer	summer	NOUN	NN	Number=Sing	15	obl	15:obl:in	SpaceAfter=No
26	.	.	PUNCT	.	_	9	punct	9:punct	_

# sent_id = weblog-typepad.com_ripples_20040407125600_ENG_20040407_125600-0059
# text = Even a little time spent receiving wholesome, uncontaminated food, good medical care, etc. can add years to their lives.
1	Even	even	ADV	RB	_	4	advmod	4:advmod	_
2	a	a	DET	DT	Definite=Ind|PronType=Art	4	det	4:det	_
3	little	little	ADJ	JJ	Degree=Pos	4	amod	4:amod	_
4	time	time	NOUN	NN	Number=Sing	18	nsubj	18:nsubj	_
5	spent	spend	VERB	VBN	Tense=Past|VerbForm=Part|Voice=Pass	4	acl	4:acl	_
6	receiving	receive	VERB	VBG	Tense=Pres|VerbForm=Part	5	advcl	5:advcl	_
7	wholesome	wholesome	ADJ	JJ	Degree=Pos	10	amod	10:amod	SpaceAfter=No
8	,	,	PUNCT	,	_	7	punct	7:punct	_
9	uncontaminated	uncontaminated	ADJ	JJ	Degree=Pos	10	amod	10:amod	_
10	food	food	NOUN	NN	Number=Sing	6	obj	6:obj	SpaceAfter=No
11	,	,	PUNCT	,	_	14	punct	14:punct	_
12	good	good	ADJ	JJ	Degree=Pos	14	amod	14:amod	_
13	medical	medical	ADJ	JJ	Degree=Pos	14	amod	14:amod	_
14	care	care	NOUN	NN	Number=Sing	10	conj	10:conj	SpaceAfter=No
15	,	,	PUNCT	,	_	16	punct	16:punct	_
16	etc.	etc.	NOUN	FW	Abbr=Yes|Number=Plur	10	conj	10:conj	_
17	can	can	AUX	MD	VerbForm=Fin	18	aux	18:aux	_
18	add	add	VERB	VB	VerbForm=Inf	0	root	0:root	_
19	years	year	NOUN	NNS	Number=Plur	18	obj	18:obj	_
20	to	to	ADP	IN	_	22	case	22:case	_
21	their	their	PRON	PRP$	Case=Gen|Number=Plur|Person=3|Poss=Yes|PronType=Prs	22	nmod:poss	22:nmod:poss	_
22	lives	life	NOUN	NNS	Number=Plur	18	obl	18:obl:to	SpaceAfter=No
23	.	.	PUNCT	.	_	18	punct	18:punct	_

# sent_id = weblog-typepad.com_ripples_20040407125600_ENG_20040407_125600-0060
# text = S. and I have an acquaintance who has hosted several of these children for many years; to see these little ones breaks the heart.
1	S.	S.	PROPN	NNP	Number=Sing	4	nsubj	4:nsubj	_
2	and	and	CCONJ	CC	_	3	cc	3:cc	_
3	I	I	PRON	PRP	Case=Nom|Number=Sing|Person=1|PronType=Prs	1	conj	1:conj:and|4:nsubj	_
4	have	have	VERB	VBP	Mood=Ind|Number=Plur|Person=3|Tense=Pres|VerbForm=Fin	0	root	0:root	_
5	an	a	DET	DT	Definite=Ind|PronType=Art	6	det	6:det	_
6	acquaintance	acquaintance	NOUN	NN	Number=Sing	4	obj	4:obj|9:nsubj	_
7	who	who	PRON	WP	PronType=Rel	9	nsubj	6:ref	_
8	has	have	AUX	VBZ	Mood=Ind|Number=Sing|Person=3|Tense=Pres|VerbForm=Fin	9	aux	9:aux	_
9	hosted	host	VERB	VBN	Tense=Past|VerbForm=Part	6	acl:relcl	6:acl:relcl	Cxn=rc-wh-nsubj
10	several	several	ADJ	JJ	Degree=Pos	9	obj	9:obj	_
11	of	of	ADP	IN	_	13	case	13:case	_
12	these	this	DET	DT	Number=Plur|PronType=Dem	13	det	13:det	_
13	children	child	NOUN	NNS	Number=Plur	10	obl	10:obl:of	_
14	for	for	ADP	IN	_	16	case	16:case	_
15	many	many	ADJ	JJ	Degree=Pos	16	amod	16:amod	_
16	years	year	NOUN	NNS	Number=Plur	9	obl	9:obl:for	SpaceAfter=No
17	;	;	PUNCT	,	_	23	punct	23:punct	_
18	to	to	PART	TO	_	19	mark	19:mark	_
19	see	see	VERB	VB	VerbForm=Inf	23	csubj	23:csubj	_
20	these	this	DET	DT	Number=Plur|PronType=Dem	22	det	22:det	_
21	little	little	ADJ	JJ	Degree=Pos	22	amod	22:amod	_
22	ones	one	NOUN	NNS	Number=Plur	19	obj	19:obj	_
23	breaks	break	VERB	VBZ	Mood=Ind|Number=Sing|Person=3|Tense=Pres|VerbForm=Fin	4	parataxis	4:parataxis	_
24	the	the	DET	DT	Definite=Def|PronType=Art	25	det	25:det	_
25	heart	heart	NOUN	NN	Number=Sing	23	obj	23:obj	SpaceAfter=No
26	.	.	PUNCT	.	_	4	punct	4:punct	_

# sent_id = weblog-typepad.com_ripples_20040407125600_ENG_20040407_125600-0061
# text = The urge to protect and gather them all in is almost overwhelming, and makes me more grateful for the blessings I have.
1	The	the	DET	DT	Definite=Def|PronType=Art	2	det	2:det	_
2	urge	urge	NOUN	NN	Number=Sing	12	nsubj	12:nsubj|15:nsubj	_
3	to	to	PART	TO	_	4	mark	4:mark	_
4	protect	protect	VERB	VB	VerbForm=Inf	2	acl	2:acl:to	_
5	and	and	CCONJ	CC	_	6	cc	6:cc	_
6	gather	gather	VERB	VB	VerbForm=Inf	4	conj	2:acl:to|4:conj:and	_
7	them	they	PRON	PRP	Case=Acc|Number=Plur|Person=3|PronType=Prs	4	obj	4:obj|6:obj	_
8	all	all	DET	DT	PronType=Tot	7	det	7:det	_
9	in	in	ADV	RB	_	4	advmod	4:advmod	_
10	is	be	AUX	VBZ	Mood=Ind|Number=Sing|Person=3|Tense=Pres|VerbForm=Fin	12	cop	12:cop	_
11	almost	almost	ADV	RB	_	12	advmod	12:advmod	_
12	overwhelming	overwhelming	ADJ	JJ	Degree=Pos	0	root	0:root	SpaceAfter=No
13	,	,	PUNCT	,	_	15	punct	15:punct	_
14	and	and	CCONJ	CC	_	15	cc	15:cc	_
15	makes	make	VERB	VBZ	Mood=Ind|Number=Sing|Person=3|Tense=Pres|VerbForm=Fin	12	conj	12:conj:and	_
16	me	I	PRON	PRP	Case=Acc|Number=Sing|Person=1|PronType=Prs	15	obj	15:obj|18:nsubj:xsubj	_
17	more	more	ADV	RBR	Degree=Cmp	18	advmod	18:advmod	_
18	grateful	grateful	ADJ	JJ	Degree=Pos	15	xcomp	15:xcomp	_
19	for	for	ADP	IN	_	21	case	21:case	_
20	the	the	DET	DT	Definite=Def|PronType=Art	21	det	21:det	_
21	blessings	blessing	NOUN	NNS	Number=Plur	18	obl	18:obl:for|23:obj	_
22	I	I	PRON	PRP	Case=Nom|Number=Sing|Person=1|PronType=Prs	23	nsubj	23:nsubj	_
23	have	have	VERB	VBP	Mood=Ind|Number=Sing|Person=1|Tense=Pres|VerbForm=Fin	21	acl:relcl	21:acl:relcl	Cxn=rc-red-obj|SpaceAfter=No
24	.	.	PUNCT	.	_	12	punct	12:punct	_

# sent_id = weblog-typepad.com_ripples_20040407125600_ENG_20040407_125600-0062
# text = Take care, my friend, Linda
1	Take	take	VERB	VB	Mood=Imp|VerbForm=Fin	0	root	0:root	_
2	care	care	NOUN	NN	Number=Sing	1	obj	1:obj	SpaceAfter=No
3	,	,	PUNCT	,	_	5	punct	5:punct	_
4	my	my	PRON	PRP$	Case=Gen|Number=Sing|Person=1|Poss=Yes|PronType=Prs	5	nmod:poss	5:nmod:poss	_
5	friend	friend	NOUN	NN	Number=Sing	1	vocative	1:vocative	SpaceAfter=No
6	,	,	PUNCT	,	_	7	punct	7:punct	_
7	Linda	Linda	PROPN	NNP	Number=Sing	5	appos	5:appos	_

# sent_id = weblog-typepad.com_ripples_20040407125600_ENG_20040407_125600-0063
# newpar id = weblog-typepad.com_ripples_20040407125600_ENG_20040407_125600-p0005
# text = I'm sorry to say Elena's story has been revealed to be a fake.
1-2	I'm	_	_	_	_	_	_	_	_
1	I	I	PRON	PRP	Case=Nom|Number=Sing|Person=1|PronType=Prs	3	nsubj	3:nsubj|5:nsubj:xsubj	_
2	'm	be	AUX	VBP	Mood=Ind|Number=Sing|Person=1|Tense=Pres|VerbForm=Fin	3	cop	3:cop	_
3	sorry	sorry	ADJ	JJ	Degree=Pos	0	root	0:root	_
4	to	to	PART	TO	_	5	mark	5:mark	_
5	say	say	VERB	VB	VerbForm=Inf	3	xcomp	3:xcomp	_
6-7	Elena's	_	_	_	_	_	_	_	_
6	Elena	Elena	PROPN	NNP	Number=Sing	8	nmod:poss	8:nmod:poss	_
7	's	's	PART	POS	_	6	case	6:case	_
8	story	story	NOUN	NN	Number=Sing	11	nsubj:pass	11:nsubj:pass|15:nsubj:xsubj	_
9	has	have	AUX	VBZ	Mood=Ind|Number=Sing|Person=3|Tense=Pres|VerbForm=Fin	11	aux	11:aux	_
10	been	be	AUX	VBN	Tense=Past|VerbForm=Part	11	aux:pass	11:aux:pass	_
11	revealed	reveal	VERB	VBN	Tense=Past|VerbForm=Part|Voice=Pass	5	ccomp	5:ccomp	_
12	to	to	PART	TO	_	15	mark	15:mark	_
13	be	be	AUX	VB	VerbForm=Inf	15	cop	15:cop	_
14	a	a	DET	DT	Definite=Ind|PronType=Art	15	det	15:det	_
15	fake	fake	NOUN	NN	Number=Sing	11	xcomp	11:xcomp	SpaceAfter=No
16	.	.	PUNCT	.	_	3	punct	3:punct	_
<|MERGE_RESOLUTION|>--- conflicted
+++ resolved
@@ -407,11 +407,7 @@
 18	learned	learn	VERB	VBN	Tense=Past|VerbForm=Part|Voice=Pass	17	acl	17:acl	SpaceAfter=No
 19	.	.	PUNCT	.	_	17	punct	17:punct	_
 20	which	which	PRON	WDT	PronType=Rel	21	nsubj	17:ref	_
-<<<<<<< HEAD
-21	contradict	contradict	VERB	VBP	Mood=Ind|Number=Sing|Person=3|Tense=Pres|Typo=Yes|VerbForm=Fin	17	acl:relcl	17:acl:relcl	CorrectForm=contradicts|Cxn=rc-wh-nsubj
-=======
-21	contradict	contradict	VERB	VBP	Mood=Ind|Number=Plur|Person=3|Tense=Pres|Typo=Yes|VerbForm=Fin	17	acl:relcl	17:acl:relcl	CorrectForm=contradicts|CorrectNumber=Sing
->>>>>>> ecd91427
+21	contradict	contradict	VERB	VBP	Mood=Ind|Number=Plur|Person=3|Tense=Pres|Typo=Yes|VerbForm=Fin	17	acl:relcl	17:acl:relcl	CorrectForm=contradicts|CorrectNumber=Sing|Cxn=rc-wh-nsubj
 22	the	the	DET	DT	Definite=Def|PronType=Art	24	det	24:det	_
 23	earlier	early	ADJ	JJR	Degree=Cmp	24	amod	24:amod	_
 24	reports	report	NOUN	NNS	Number=Plur	21	obj	21:obj	SpaceAfter=No
