# newdoc id = weblog-blogspot.com_alaindewitt_20060827093500_ENG_20060827_093500
# sent_id = weblog-blogspot.com_alaindewitt_20060827093500_ENG_20060827_093500-0001
# newpar id = weblog-blogspot.com_alaindewitt_20060827093500_ENG_20060827_093500-p0001
# text = I ran across this item on the Internet.
1	I	I	PRON	PRP	Case=Nom|Number=Sing|Person=1|PronType=Prs	2	nsubj	2:nsubj	_
2	ran	run	VERB	VBD	Mood=Ind|Number=Sing|Person=1|Tense=Past|VerbForm=Fin	0	root	0:root	_
3	across	across	ADP	IN	_	5	case	5:case	_
4	this	this	DET	DT	Number=Sing|PronType=Dem	5	det	5:det	_
5	item	item	NOUN	NN	Number=Sing	2	obl	2:obl:across	_
6	on	on	ADP	IN	_	8	case	8:case	_
7	the	the	DET	DT	Definite=Def|PronType=Art	8	det	8:det	_
8	Internet	internet	NOUN	NN	Number=Sing	2	obl	2:obl:on	SpaceAfter=No
9	.	.	PUNCT	.	_	2	punct	2:punct	_

# sent_id = weblog-blogspot.com_alaindewitt_20060827093500_ENG_20060827_093500-0002
# newpar id = weblog-blogspot.com_alaindewitt_20060827093500_ENG_20060827_093500-p0002
# text = Sooooo.
1	Sooooo	so	ADV	RB	Style=Expr	0	root	0:root	CorrectForm=so|SpaceAfter=No
2	.	.	PUNCT	.	_	1	punct	1:punct	_

# sent_id = weblog-blogspot.com_alaindewitt_20060827093500_ENG_20060827_093500-0003
# text = The United States goes into a war zone and evacuates a bunch of U.S. citizens (most of whom were "dual-citizens").
1	The	the	DET	DT	Definite=Def|PronType=Art	3	det	3:det	_
2	United	United	ADJ	NNP	Degree=Pos	3	amod	3:amod	_
3	States	State	PROPN	NNPS	Number=Plur	4	nsubj	4:nsubj|10:nsubj	_
4	goes	go	VERB	VBZ	Mood=Ind|Number=Sing|Person=3|Tense=Pres|VerbForm=Fin	0	root	0:root	_
5	into	into	ADP	IN	_	8	case	8:case	_
6	a	a	DET	DT	Definite=Ind|PronType=Art	8	det	8:det	_
7	war	war	NOUN	NN	Number=Sing	8	compound	8:compound	_
8	zone	zone	NOUN	NN	Number=Sing	4	obl	4:obl:into	_
9	and	and	CCONJ	CC	_	10	cc	10:cc	_
10	evacuates	evacuate	VERB	VBZ	Mood=Ind|Number=Sing|Person=3|Tense=Pres|VerbForm=Fin	4	conj	4:conj:and	_
11	a	a	DET	DT	Definite=Ind|PronType=Art	12	det	12:det	_
12	bunch	bunch	NOUN	NN	Number=Sing	10	obj	10:obj	_
13	of	of	ADP	IN	_	15	case	15:case	_
14	U.S.	U.S.	PROPN	NNP	Number=Sing	15	compound	15:compound	_
15	citizens	citizen	NOUN	NNS	Number=Plur	12	nmod	12:nmod:of|17:nmod:of	_
16	(	(	PUNCT	-LRB-	_	24	punct	24:punct	SpaceAfter=No
17	most	most	ADJ	JJS	Degree=Sup	24	nsubj	24:nsubj	_
18	of	of	ADP	IN	_	19	case	19:case	_
19	whom	whom	PRON	WP	PronType=Rel	17	nmod	15:ref	_
20	were	be	AUX	VBD	Mood=Ind|Tense=Past|VerbForm=Fin	24	cop	24:cop	_
21	"	"	PUNCT	``	_	24	punct	24:punct	SpaceAfter=No
22	dual	dual	ADJ	JJ	Degree=Pos	24	amod	24:amod	SpaceAfter=No
23	-	-	PUNCT	HYPH	_	24	punct	24:punct	SpaceAfter=No
24	citizens	citizen	NOUN	NNS	Number=Plur	15	acl:relcl	15:acl:relcl	SpaceAfter=No
25	"	"	PUNCT	''	_	24	punct	24:punct	SpaceAfter=No
26	)	)	PUNCT	-RRB-	_	24	punct	24:punct	SpaceAfter=No
27	.	.	PUNCT	.	_	4	punct	4:punct	_

# sent_id = weblog-blogspot.com_alaindewitt_20060827093500_ENG_20060827_093500-0004
# text = Then, eschewing normal procedure, the Department of State waived the fees that they charge for evacuating U.S. citizen.
1	Then	then	ADV	RB	PronType=Dem	11	advmod	11:advmod	SpaceAfter=No
2	,	,	PUNCT	,	_	11	punct	11:punct	_
3	eschewing	eschew	VERB	VBG	VerbForm=Ger	11	advcl	11:advcl	_
4	normal	normal	ADJ	JJ	Degree=Pos	5	amod	5:amod	_
5	procedure	procedure	NOUN	NN	Number=Sing	3	obj	3:obj	SpaceAfter=No
6	,	,	PUNCT	,	_	11	punct	11:punct	_
7	the	the	DET	DT	Definite=Def|PronType=Art	8	det	8:det	_
8	Department	Department	PROPN	NNP	Number=Sing	11	nsubj	11:nsubj	_
9	of	of	ADP	IN	_	10	case	10:case	_
10	State	State	PROPN	NNP	Number=Sing	8	nmod	8:nmod:of	_
11	waived	waive	VERB	VBD	Mood=Ind|Number=Sing|Person=3|Tense=Past|VerbForm=Fin	0	root	0:root	_
12	the	the	DET	DT	Definite=Def|PronType=Art	13	det	13:det	_
13	fees	fee	NOUN	NNS	Number=Plur	11	obj	11:obj|16:obj	_
14	that	that	PRON	WDT	PronType=Rel	16	obj	13:ref	_
15	they	they	PRON	PRP	Case=Nom|Number=Plur|Person=3|PronType=Prs	16	nsubj	16:nsubj	_
16	charge	charge	VERB	VBP	Mood=Ind|Number=Plur|Person=3|Tense=Pres|VerbForm=Fin	13	acl:relcl	13:acl:relcl	_
17	for	for	SCONJ	IN	_	18	mark	18:mark	_
18	evacuating	evacuate	VERB	VBG	VerbForm=Ger	16	advcl	16:advcl:for	_
19	U.S.	U.S.	PROPN	NNP	Number=Sing	20	compound	20:compound	_
20	citizen	citizen	NOUN	NN	Number=Sing	18	obj	18:obj	SpaceAfter=No
21	.	.	PUNCT	.	_	11	punct	11:punct	_

# sent_id = weblog-blogspot.com_alaindewitt_20060827093500_ENG_20060827_093500-0005
# text = Why?
1	Why	why	ADV	WRB	PronType=Int	0	root	0:root	SpaceAfter=No
2	?	?	PUNCT	.	_	1	punct	1:punct	_

# sent_id = weblog-blogspot.com_alaindewitt_20060827093500_ENG_20060827_093500-0006
# text = To pander to the mythical "Arab street", of course.
1	To	to	PART	TO	_	2	mark	2:mark	_
2	pander	pander	VERB	VB	VerbForm=Inf	0	root	0:root	_
3	to	to	ADP	IN	_	8	case	8:case	_
4	the	the	DET	DT	Definite=Def|PronType=Art	8	det	8:det	_
5	mythical	mythical	ADJ	JJ	Degree=Pos	8	amod	8:amod	_
6	"	"	PUNCT	``	_	8	punct	8:punct	SpaceAfter=No
7	Arab	Arab	ADJ	JJ	Degree=Pos	8	amod	8:amod	_
8	street	street	NOUN	NN	Number=Sing	2	obl	2:obl:to	SpaceAfter=No
9	"	"	PUNCT	''	_	8	punct	8:punct	SpaceAfter=No
10	,	,	PUNCT	,	_	2	punct	2:punct	_
11	of	of	ADP	IN	ExtPos=ADV	2	advmod	2:advmod	_
12	course	course	NOUN	NN	Number=Sing	11	fixed	11:fixed	SpaceAfter=No
13	.	.	PUNCT	.	_	2	punct	2:punct	_

# sent_id = weblog-blogspot.com_alaindewitt_20060827093500_ENG_20060827_093500-0007
# newpar id = weblog-blogspot.com_alaindewitt_20060827093500_ENG_20060827_093500-p0003
# text = Now, I would argue that one could have reasonably predicted that some form of military violence was likely to occur in Lebanon (considering that the country has been experiencing some form of conflict for approximately the last 32 years).
1	Now	now	ADV	RB	_	5	advmod	5:advmod	SpaceAfter=No
2	,	,	PUNCT	,	_	5	punct	5:punct	_
3	I	I	PRON	PRP	Case=Nom|Number=Sing|Person=1|PronType=Prs	5	nsubj	5:nsubj	_
4	would	would	AUX	MD	VerbForm=Fin	5	aux	5:aux	_
5	argue	argue	VERB	VB	VerbForm=Inf	0	root	0:root	_
6	that	that	SCONJ	IN	_	11	mark	11:mark	_
7	one	one	PRON	PRP	_	11	nsubj	11:nsubj	_
8	could	could	AUX	MD	VerbForm=Fin	11	aux	11:aux	_
9	have	have	AUX	VB	VerbForm=Inf	11	aux	11:aux	_
10	reasonably	reasonably	ADV	RB	_	11	advmod	11:advmod	_
11	predicted	predict	VERB	VBN	Tense=Past|VerbForm=Part	5	ccomp	5:ccomp	_
12	that	that	SCONJ	IN	_	19	mark	19:mark	_
13	some	some	DET	DT	_	14	det	14:det	_
14	form	form	NOUN	NN	Number=Sing	19	nsubj	19:nsubj|21:nsubj:xsubj	_
15	of	of	ADP	IN	_	17	case	17:case	_
16	military	military	ADJ	JJ	Degree=Pos	17	amod	17:amod	_
17	violence	violence	NOUN	NN	Number=Sing	14	nmod	14:nmod:of	_
18	was	be	AUX	VBD	Mood=Ind|Number=Sing|Person=3|Tense=Past|VerbForm=Fin	19	cop	19:cop	_
19	likely	likely	ADJ	JJ	Degree=Pos	11	ccomp	11:ccomp	_
20	to	to	PART	TO	_	21	mark	21:mark	_
21	occur	occur	VERB	VB	VerbForm=Inf	19	xcomp	19:xcomp	_
22	in	in	ADP	IN	_	23	case	23:case	_
23	Lebanon	Lebanon	PROPN	NNP	Number=Sing	21	obl	21:obl:in	_
24	(	(	PUNCT	-LRB-	_	25	punct	25:punct	SpaceAfter=No
25	considering	consider	VERB	VBG	VerbForm=Ger	19	advcl	19:advcl	_
26	that	that	SCONJ	IN	_	31	mark	31:mark	_
27	the	the	DET	DT	Definite=Def|PronType=Art	28	det	28:det	_
28	country	country	NOUN	NN	Number=Sing	31	nsubj	31:nsubj	_
29	has	have	AUX	VBZ	Mood=Ind|Number=Sing|Person=3|Tense=Pres|VerbForm=Fin	31	aux	31:aux	_
30	been	be	AUX	VBN	Tense=Past|VerbForm=Part	31	aux	31:aux	_
31	experiencing	experience	VERB	VBG	Tense=Pres|VerbForm=Part	25	ccomp	25:ccomp	_
32	some	some	DET	DT	_	33	det	33:det	_
33	form	form	NOUN	NN	Number=Sing	31	obj	31:obj	_
34	of	of	ADP	IN	_	35	case	35:case	_
35	conflict	conflict	NOUN	NN	Number=Sing	33	nmod	33:nmod:of	_
36	for	for	ADP	IN	_	41	case	41:case	_
37	approximately	approximately	ADV	RB	_	41	advmod	41:advmod	_
38	the	the	DET	DT	Definite=Def|PronType=Art	41	det	41:det	_
39	last	last	ADJ	JJ	Degree=Pos	41	amod	41:amod	_
40	32	32	NUM	CD	NumForm=Digit|NumType=Card	41	nummod	41:nummod	_
41	years	year	NOUN	NNS	Number=Plur	31	obl	31:obl:for	SpaceAfter=No
42	)	)	PUNCT	-RRB-	_	25	punct	25:punct	SpaceAfter=No
43	.	.	PUNCT	.	_	5	punct	5:punct	_

# sent_id = weblog-blogspot.com_alaindewitt_20060827093500_ENG_20060827_093500-0008
# text = In other words, those Americans were there by their own choice, mired in a situation that was totally predictable.
1	In	in	ADP	IN	_	3	case	3:case	_
2	other	other	ADJ	JJ	Degree=Pos	3	amod	3:amod	_
3	words	word	NOUN	NNS	Number=Plur	8	obl	8:obl:in	SpaceAfter=No
4	,	,	PUNCT	,	_	8	punct	8:punct	_
5	those	that	DET	DT	Number=Plur|PronType=Dem	6	det	6:det	_
6	Americans	American	PROPN	NNPS	Number=Plur	8	nsubj	8:nsubj	_
7	were	be	AUX	VBD	Mood=Ind|Number=Plur|Person=3|Tense=Past|VerbForm=Fin	8	cop	8:cop	_
8	there	there	ADV	RB	PronType=Dem	0	root	0:root	_
9	by	by	ADP	IN	_	12	case	12:case	_
10	their	they	PRON	PRP$	Number=Plur|Person=3|Poss=Yes|PronType=Prs	12	nmod:poss	12:nmod:poss	_
11	own	own	ADJ	JJ	Degree=Pos	12	amod	12:amod	_
12	choice	choice	NOUN	NN	Number=Sing	8	obl	8:obl:by	SpaceAfter=No
13	,	,	PUNCT	,	_	8	punct	8:punct	_
14	mired	mire	VERB	VBN	Tense=Past|VerbForm=Part	8	advcl	8:advcl	_
15	in	in	ADP	IN	_	17	case	17:case	_
16	a	a	DET	DT	Definite=Ind|PronType=Art	17	det	17:det	_
17	situation	situation	NOUN	NN	Number=Sing	14	obl	14:obl:in|21:nsubj	_
18	that	that	PRON	WDT	PronType=Rel	21	nsubj	17:ref	_
19	was	be	AUX	VBD	Mood=Ind|Number=Sing|Person=3|Tense=Past|VerbForm=Fin	21	cop	21:cop	_
20	totally	totally	ADV	RB	_	21	advmod	21:advmod	_
21	predictable	predictable	ADJ	JJ	Degree=Pos	17	acl:relcl	17:acl:relcl	SpaceAfter=No
22	.	.	PUNCT	.	_	8	punct	8:punct	_

# sent_id = weblog-blogspot.com_alaindewitt_20060827093500_ENG_20060827_093500-0009
# text = Yet we didn't charge them for the evacuation.
1	Yet	yet	CCONJ	CC	_	5	cc	5:cc	_
2	we	we	PRON	PRP	Case=Nom|Number=Plur|Person=1|PronType=Prs	5	nsubj	5:nsubj	_
3-4	didn't	_	_	_	_	_	_	_	_
3	did	do	AUX	VBD	Mood=Ind|Number=Plur|Person=1|Tense=Past|VerbForm=Fin	5	aux	5:aux	_
4	n't	not	PART	RB	_	5	advmod	5:advmod	_
5	charge	charge	VERB	VB	VerbForm=Inf	0	root	0:root	_
6	them	they	PRON	PRP	Case=Acc|Number=Plur|Person=3|PronType=Prs	5	obj	5:obj	_
7	for	for	ADP	IN	_	9	case	9:case	_
8	the	the	DET	DT	Definite=Def|PronType=Art	9	det	9:det	_
9	evacuation	evacuation	NOUN	NN	Number=Sing	5	obl	5:obl:for	SpaceAfter=No
10	.	.	PUNCT	.	_	5	punct	5:punct	_

# sent_id = weblog-blogspot.com_alaindewitt_20060827093500_ENG_20060827_093500-0010
# text = This is unlike the situation last year in Asia when we evacuated U.S. citizens from areas that were hit by the tsunami - a phenomenon that is much less predictable than the Hezbollah-provoked destruction that rained down on Lebanon.
1	This	this	PRON	DT	Number=Sing|PronType=Dem	5	nsubj	5:nsubj	_
2	is	be	AUX	VBZ	Mood=Ind|Number=Sing|Person=3|Tense=Pres|VerbForm=Fin	5	cop	5:cop	_
3	unlike	unlike	ADP	IN	_	5	case	5:case	_
4	the	the	DET	DT	Definite=Def|PronType=Art	5	det	5:det	_
5	situation	situation	NOUN	NN	Number=Sing	0	root	0:root	_
6	last	last	ADJ	JJ	Degree=Pos	7	amod	7:amod	_
7	year	year	NOUN	NN	Number=Sing	5	obl:tmod	5:obl:tmod	_
8	in	in	ADP	IN	_	9	case	9:case	_
9	Asia	Asia	PROPN	NNP	Number=Sing	5	nmod	5:nmod:in	_
10	when	when	SCONJ	WRB	PronType=Rel	12	mark	12:mark	_
11	we	we	PRON	PRP	Case=Nom|Number=Plur|Person=1|PronType=Prs	12	nsubj	12:nsubj	_
12	evacuated	evacuate	VERB	VBD	Mood=Ind|Number=Plur|Person=1|Tense=Past|VerbForm=Fin	5	acl:relcl	5:acl:relcl	_
13	U.S.	U.S.	PROPN	NNP	Number=Sing	14	compound	14:compound	_
14	citizens	citizen	NOUN	NNS	Number=Plur	12	obj	12:obj	_
15	from	from	ADP	IN	_	16	case	16:case	_
16	areas	area	NOUN	NNS	Number=Plur	12	obl	12:obl:from|19:nsubj:pass	_
17	that	that	PRON	WDT	PronType=Rel	19	nsubj:pass	16:ref	_
18	were	be	AUX	VBD	Mood=Ind|Number=Plur|Person=3|Tense=Past|VerbForm=Fin	19	aux:pass	19:aux:pass	_
19	hit	hit	VERB	VBN	Tense=Past|VerbForm=Part|Voice=Pass	16	acl:relcl	16:acl:relcl	_
20	by	by	ADP	IN	_	22	case	22:case	_
21	the	the	DET	DT	Definite=Def|PronType=Art	22	det	22:det	_
22	tsunami	tsunami	NOUN	NN	Number=Sing	19	obl	19:obl:by	_
23	-	-	PUNCT	,	_	22	punct	22:punct	_
24	a	a	DET	DT	Definite=Ind|PronType=Art	25	det	25:det	_
25	phenomenon	phenomenon	NOUN	NN	Number=Sing	22	appos	22:appos|30:nsubj	_
26	that	that	PRON	WDT	PronType=Rel	30	nsubj	25:ref	_
27	is	be	AUX	VBZ	Mood=Ind|Number=Sing|Person=3|Tense=Pres|VerbForm=Fin	30	cop	30:cop	_
28	much	much	ADV	RB	_	29	advmod	29:advmod	_
29	less	less	ADV	RBR	Degree=Cmp	30	advmod	30:advmod	_
30	predictable	predictable	ADJ	JJ	Degree=Pos	25	acl:relcl	25:acl:relcl	_
31	than	than	ADP	IN	_	36	case	36:case	_
32	the	the	DET	DT	Definite=Def|PronType=Art	36	det	36:det	_
33	Hezbollah	Hezbollah	PROPN	NNP	Number=Sing	35	compound	35:compound	SpaceAfter=No
34	-	-	PUNCT	HYPH	_	35	punct	35:punct	SpaceAfter=No
35	provoked	provoke	VERB	VBN	Tense=Past|VerbForm=Part	36	amod	36:amod	_
36	destruction	destruction	NOUN	NN	Number=Sing	30	obl	30:obl:than|38:nsubj	_
37	that	that	PRON	WDT	PronType=Rel	38	nsubj	36:ref	_
38	rained	rain	VERB	VBD	Mood=Ind|Number=Sing|Person=3|Tense=Past|VerbForm=Fin	36	acl:relcl	36:acl:relcl	_
39	down	down	ADV	RB	_	38	advmod	38:advmod	_
40	on	on	ADP	IN	_	41	case	41:case	_
41	Lebanon	Lebanon	PROPN	NNP	Number=Sing	38	obl	38:obl:on	SpaceAfter=No
42	.	.	PUNCT	.	_	5	punct	5:punct	_

# sent_id = weblog-blogspot.com_alaindewitt_20060827093500_ENG_20060827_093500-0011
# text = And what do we get for this effort?
1	And	and	CCONJ	CC	_	5	cc	5:cc	_
2	what	what	PRON	WP	PronType=Int	5	obj	5:obj	_
3	do	do	AUX	VBP	Mood=Ind|Number=Plur|Person=1|Tense=Pres|VerbForm=Fin	5	aux	5:aux	_
4	we	we	PRON	PRP	Case=Nom|Number=Plur|Person=1|PronType=Prs	5	nsubj	5:nsubj	_
5	get	get	VERB	VB	VerbForm=Inf	0	root	0:root	_
6	for	for	ADP	IN	_	8	case	8:case	_
7	this	this	DET	DT	Number=Sing|PronType=Dem	8	det	8:det	_
8	effort	effort	NOUN	NN	Number=Sing	5	obl	5:obl:for	SpaceAfter=No
9	?	?	PUNCT	.	_	5	punct	5:punct	_

# sent_id = weblog-blogspot.com_alaindewitt_20060827093500_ENG_20060827_093500-0012
# text = A lawsuit.
1	A	a	DET	DT	Definite=Ind|PronType=Art	2	det	2:det	_
2	lawsuit	lawsuit	NOUN	NN	Number=Sing	0	root	0:root	SpaceAfter=No
3	.	.	PUNCT	.	_	2	punct	2:punct	_

# sent_id = weblog-blogspot.com_alaindewitt_20060827093500_ENG_20060827_093500-0013
# newpar id = weblog-blogspot.com_alaindewitt_20060827093500_ENG_20060827_093500-p0004
# text = That's right, folks.
1-2	That's	_	_	_	_	_	_	_	_
1	That	that	PRON	DT	Number=Sing|PronType=Dem	3	nsubj	3:nsubj	_
2	's	be	AUX	VBZ	Mood=Ind|Number=Sing|Person=3|Tense=Pres|VerbForm=Fin	3	cop	3:cop	_
3	right	right	ADJ	JJ	Degree=Pos	0	root	0:root	SpaceAfter=No
4	,	,	PUNCT	,	_	3	punct	3:punct	_
<<<<<<< HEAD
5	folks	folk	NOUN	NNS	Number=Plur	3	parataxis	3:parataxis	SpaceAfter=No
=======
5	folks	folk	NOUN	NNS	Number=Plur	3	vocative	3:vocative	SpaceAfter=No
>>>>>>> 619f3ff7
6	.	.	PUNCT	.	_	3	punct	3:punct	_

# sent_id = weblog-blogspot.com_alaindewitt_20060827093500_ENG_20060827_093500-0014
# text = The American-Arab Discrimination Committee is suing Condoleeza Rice and Donald Rumsfeld, charging that they mismanaged the evacuation efforts.
1	The	the	DET	DT	Definite=Def|PronType=Art	6	det	6:det	_
2	American	American	ADJ	NNP	Degree=Pos	4	amod	4:amod	SpaceAfter=No
3	-	-	PUNCT	HYPH	_	4	punct	4:punct	SpaceAfter=No
4	Arab	Arab	ADJ	NNP	Degree=Pos	5	amod	5:amod	_
5	Discrimination	Discrimination	PROPN	NNP	Number=Sing	6	compound	6:compound	_
6	Committee	Committee	PROPN	NNP	Number=Sing	8	nsubj	8:nsubj	_
7	is	be	AUX	VBZ	Mood=Ind|Number=Sing|Person=3|Tense=Pres|VerbForm=Fin	8	aux	8:aux	_
8	suing	sue	VERB	VBG	Tense=Pres|VerbForm=Part	0	root	0:root	_
9	Condoleeza	Condoleeza	PROPN	NNP	Number=Sing	8	obj	8:obj	_
10	Rice	Rice	PROPN	NNP	Number=Sing	9	flat	9:flat	_
11	and	and	CCONJ	CC	_	12	cc	12:cc	_
12	Donald	Donald	PROPN	NNP	Number=Sing	9	conj	8:obj|9:conj:and	_
13	Rumsfeld	Rumsfeld	PROPN	NNP	Number=Sing	12	flat	12:flat	SpaceAfter=No
14	,	,	PUNCT	,	_	8	punct	8:punct	_
15	charging	charge	VERB	VBG	VerbForm=Ger	8	advcl	8:advcl	_
16	that	that	SCONJ	IN	_	18	mark	18:mark	_
17	they	they	PRON	PRP	Case=Nom|Number=Plur|Person=3|PronType=Prs	18	nsubj	18:nsubj	_
18	mismanaged	mismanage	VERB	VBD	Mood=Ind|Number=Plur|Person=3|Tense=Past|VerbForm=Fin	15	ccomp	15:ccomp	_
19	the	the	DET	DT	Definite=Def|PronType=Art	21	det	21:det	_
20	evacuation	evacuation	NOUN	NN	Number=Sing	21	compound	21:compound	_
21	efforts	effort	NOUN	NNS	Number=Plur	18	obj	18:obj	SpaceAfter=No
22	.	.	PUNCT	.	_	8	punct	8:punct	_

# sent_id = weblog-blogspot.com_alaindewitt_20060827093500_ENG_20060827_093500-0015
# text = Here's an excerpt from the article:
1-2	Here's	_	_	_	_	_	_	_	_
1	Here	here	ADV	RB	PronType=Dem	0	root	0:root	_
2	's	be	AUX	VBZ	Mood=Ind|Number=Sing|Person=3|Tense=Pres|VerbForm=Fin	1	cop	1:cop	_
3	an	a	DET	DT	Definite=Ind|PronType=Art	4	det	4:det	_
4	excerpt	excerpt	NOUN	NN	Number=Sing	1	nsubj	1:nsubj	_
5	from	from	ADP	IN	_	7	case	7:case	_
6	the	the	DET	DT	Definite=Def|PronType=Art	7	det	7:det	_
7	article	article	NOUN	NN	Number=Sing	4	nmod	4:nmod:from	SpaceAfter=No
8	:	:	PUNCT	:	_	1	punct	1:punct	_

# sent_id = weblog-blogspot.com_alaindewitt_20060827093500_ENG_20060827_093500-0016
# newpar id = weblog-blogspot.com_alaindewitt_20060827093500_ENG_20060827_093500-p0005
# text = Nina Chahine, 19, who with her family was among the named plaintiffs in the lawsuit, said her wedding in the southern city of Tyre was set for July 13.
1	Nina	Nina	PROPN	NNP	Number=Sing	19	nsubj	14:nsubj|19:nsubj	_
2	Chahine	Chahine	PROPN	NNP	Number=Sing	1	flat	1:flat	SpaceAfter=No
3	,	,	PUNCT	,	_	1	punct	1:punct	_
4	19	19	NUM	CD	NumForm=Digit|NumType=Card	1	amod	1:amod	SpaceAfter=No
5	,	,	PUNCT	,	_	1	punct	1:punct	_
6	who	who	PRON	WP	PronType=Rel	14	nsubj	1:ref	_
7	with	with	ADP	IN	_	9	case	9:case	_
8	her	she	PRON	PRP$	Gender=Fem|Number=Sing|Person=3|Poss=Yes|PronType=Prs	9	nmod:poss	9:nmod:poss	_
9	family	family	NOUN	NN	Number=Sing	14	nmod	14:nmod:with	_
10	was	be	AUX	VBD	Mood=Ind|Number=Sing|Person=3|Tense=Past|VerbForm=Fin	14	cop	14:cop	_
11	among	among	ADP	IN	_	14	case	14:case	_
12	the	the	DET	DT	Definite=Def|PronType=Art	14	det	14:det	_
13	named	name	VERB	VBN	Tense=Past|VerbForm=Part	14	amod	14:amod	_
14	plaintiffs	plaintiff	NOUN	NNS	Number=Plur	1	acl:relcl	1:acl:relcl	_
15	in	in	ADP	IN	_	17	case	17:case	_
16	the	the	DET	DT	Definite=Def|PronType=Art	17	det	17:det	_
17	lawsuit	lawsuit	NOUN	NN	Number=Sing	14	nmod	14:nmod:in	SpaceAfter=No
18	,	,	PUNCT	,	_	19	punct	19:punct	_
19	said	say	VERB	VBD	Mood=Ind|Number=Sing|Person=3|Tense=Past|VerbForm=Fin	0	root	0:root	_
20	her	she	PRON	PRP$	Gender=Fem|Number=Sing|Person=3|Poss=Yes|PronType=Prs	21	nmod:poss	21:nmod:poss	_
21	wedding	wedding	NOUN	NN	Number=Sing	29	nsubj:pass	29:nsubj:pass	_
22	in	in	ADP	IN	_	25	case	25:case	_
23	the	the	DET	DT	Definite=Def|PronType=Art	25	det	25:det	_
24	southern	southern	ADJ	JJ	Degree=Pos	25	amod	25:amod	_
25	city	city	NOUN	NN	Number=Sing	21	nmod	21:nmod:in	_
26	of	of	ADP	IN	_	27	case	27:case	_
27	Tyre	Tyre	PROPN	NNP	Number=Sing	25	nmod	25:nmod:of	_
28	was	be	AUX	VBD	Mood=Ind|Number=Sing|Person=3|Tense=Past|VerbForm=Fin	29	aux:pass	29:aux:pass	_
29	set	set	VERB	VBN	Tense=Past|VerbForm=Part|Voice=Pass	19	ccomp	19:ccomp	_
30	for	for	ADP	IN	_	31	case	31:case	_
31	July	July	PROPN	NNP	Number=Sing	29	obl	29:obl:for	_
32	13	13	NUM	CD	NumForm=Digit|NumType=Card	31	nummod	31:nummod	SpaceAfter=No
33	.	.	PUNCT	.	_	19	punct	19:punct	_

# sent_id = weblog-blogspot.com_alaindewitt_20060827093500_ENG_20060827_093500-0017
# text = The wedding had to be postponed as family members fled the outbreak of the war, she said.
1	The	the	DET	DT	Definite=Def|PronType=Art	2	det	2:det	_
2	wedding	wedding	NOUN	NN	Number=Sing	3	nsubj	3:nsubj|6:nsubj:xsubj	_
3	had	have	VERB	VBD	Mood=Ind|Number=Sing|Person=3|Tense=Past|VerbForm=Fin	0	root	0:root	_
4	to	to	PART	TO	_	6	mark	6:mark	_
5	be	be	AUX	VB	VerbForm=Inf	6	aux:pass	6:aux:pass	_
6	postponed	postpone	VERB	VBN	Tense=Past|VerbForm=Part|Voice=Pass	3	xcomp	3:xcomp	_
7	as	as	SCONJ	IN	_	10	mark	10:mark	_
8	family	family	NOUN	NN	Number=Sing	9	compound	9:compound	_
9	members	member	NOUN	NNS	Number=Plur	10	nsubj	10:nsubj	_
10	fled	flee	VERB	VBD	Mood=Ind|Number=Plur|Person=3|Tense=Past|VerbForm=Fin	6	advcl	6:advcl:as	_
11	the	the	DET	DT	Definite=Def|PronType=Art	12	det	12:det	_
12	outbreak	outbreak	NOUN	NN	Number=Sing	10	obj	10:obj	_
13	of	of	ADP	IN	_	15	case	15:case	_
14	the	the	DET	DT	Definite=Def|PronType=Art	15	det	15:det	_
15	war	war	NOUN	NN	Number=Sing	12	nmod	12:nmod:of	SpaceAfter=No
16	,	,	PUNCT	,	_	18	punct	18:punct	_
17	she	she	PRON	PRP	Case=Nom|Gender=Fem|Number=Sing|Person=3|PronType=Prs	18	nsubj	18:nsubj	_
18	said	say	VERB	VBD	Mood=Ind|Number=Sing|Person=3|Tense=Past|VerbForm=Fin	6	ccomp	6:ccomp	SpaceAfter=No
19	.	.	PUNCT	.	_	18	punct	18:punct	_

# sent_id = weblog-blogspot.com_alaindewitt_20060827093500_ENG_20060827_093500-0018
# text = "We were on the road and the first bridge was bombed and we drove home and all the other bridges were bombed and there was absolutely no way for us to get home," Chahine told reporters outside federal court in Detroit.
1	"	"	PUNCT	``	_	38	punct	38:punct	SpaceAfter=No
2	We	we	PRON	PRP	Case=Nom|Number=Plur|Person=1|PronType=Prs	6	nsubj	6:nsubj	_
3	were	be	AUX	VBD	Mood=Ind|Number=Plur|Person=1|Tense=Past|VerbForm=Fin	6	cop	6:cop	_
4	on	on	ADP	IN	_	6	case	6:case	_
5	the	the	DET	DT	Definite=Def|PronType=Art	6	det	6:det	_
6	road	road	NOUN	NN	Number=Sing	38	parataxis	38:parataxis	_
7	and	and	CCONJ	CC	_	12	cc	12:cc	_
8	the	the	DET	DT	Definite=Def|PronType=Art	10	det	10:det	_
9	first	first	ADJ	JJ	Degree=Pos|NumType=Ord	10	amod	10:amod	_
10	bridge	bridge	NOUN	NN	Number=Sing	12	nsubj:pass	12:nsubj:pass	_
11	was	be	AUX	VBD	Mood=Ind|Number=Sing|Person=3|Tense=Past|VerbForm=Fin	12	aux:pass	12:aux:pass	_
12	bombed	bomb	VERB	VBN	Tense=Past|VerbForm=Part|Voice=Pass	6	conj	6:conj:and	_
13	and	and	CCONJ	CC	_	15	cc	15:cc	_
14	we	we	PRON	PRP	Case=Nom|Number=Plur|Person=1|PronType=Prs	15	nsubj	15:nsubj	_
15	drove	drive	VERB	VBD	Mood=Ind|Number=Plur|Person=1|Tense=Past|VerbForm=Fin	6	conj	6:conj:and	_
16	home	home	ADV	RB	_	15	advmod	15:advmod	_
17	and	and	CCONJ	CC	_	23	cc	23:cc	_
18	all	all	DET	PDT	_	21	det:predet	21:det:predet	_
19	the	the	DET	DT	Definite=Def|PronType=Art	21	det	21:det	_
20	other	other	ADJ	JJ	Degree=Pos	21	amod	21:amod	_
21	bridges	bridge	NOUN	NNS	Number=Plur	23	nsubj:pass	23:nsubj:pass	_
22	were	be	AUX	VBD	Mood=Ind|Number=Plur|Person=3|Tense=Past|VerbForm=Fin	23	aux:pass	23:aux:pass	_
23	bombed	bomb	VERB	VBN	Tense=Past|VerbForm=Part|Voice=Pass	15	conj	15:conj:and	_
24	and	and	CCONJ	CC	_	26	cc	26:cc	_
25	there	there	PRON	EX	_	26	expl	26:expl	_
26	was	be	VERB	VBD	Mood=Ind|Number=Sing|Person=3|Tense=Past|VerbForm=Fin	6	conj	6:conj:and	_
27	absolutely	absolutely	ADV	RB	_	29	advmod	29:advmod	_
28	no	no	DET	DT	_	29	det	29:det	_
29	way	way	NOUN	NN	Number=Sing	26	nsubj	26:nsubj	_
30	for	for	SCONJ	IN	_	33	mark	33:mark	_
31	us	we	PRON	PRP	Case=Acc|Number=Plur|Person=1|PronType=Prs	33	nsubj	33:nsubj	_
32	to	to	PART	TO	_	33	mark	33:mark	_
33	get	get	VERB	VB	VerbForm=Inf	29	acl	29:acl:for	_
34	home	home	ADV	RB	_	33	advmod	33:advmod	SpaceAfter=No
35	,	,	PUNCT	,	_	38	punct	38:punct	SpaceAfter=No
36	"	"	PUNCT	''	_	38	punct	38:punct	_
37	Chahine	Chahine	PROPN	NNP	Number=Sing	38	nsubj	38:nsubj	_
38	told	tell	VERB	VBD	Mood=Ind|Number=Sing|Person=3|Tense=Past|VerbForm=Fin	0	root	0:root	_
39	reporters	reporter	NOUN	NNS	Number=Plur	38	obj	38:obj	_
40	outside	outside	ADP	IN	_	42	case	42:case	_
41	federal	federal	ADJ	JJ	Degree=Pos	42	amod	42:amod	_
42	court	court	NOUN	NN	Number=Sing	38	obl	38:obl:outside	_
43	in	in	ADP	IN	_	44	case	44:case	_
44	Detroit	Detroit	PROPN	NNP	Number=Sing	42	nmod	42:nmod:in	SpaceAfter=No
45	.	.	PUNCT	.	_	38	punct	38:punct	_

# sent_id = weblog-blogspot.com_alaindewitt_20060827093500_ENG_20060827_093500-0019
# text = "We were all American citizens and there was no way that anybody helped us.
1	"	"	PUNCT	``	_	6	punct	6:punct	SpaceAfter=No
2	We	we	PRON	PRP	Case=Nom|Number=Plur|Person=1|PronType=Prs	6	nsubj	6:nsubj	_
3	were	be	AUX	VBD	Mood=Ind|Number=Plur|Person=1|Tense=Past|VerbForm=Fin	6	cop	6:cop	_
4	all	all	ADV	RB	_	6	advmod	6:advmod	_
5	American	American	ADJ	JJ	Degree=Pos	6	amod	6:amod	_
6	citizens	citizen	NOUN	NNS	Number=Plur	0	root	0:root	_
7	and	and	CCONJ	CC	_	9	cc	9:cc	_
8	there	there	PRON	EX	_	9	expl	9:expl	_
9	was	be	VERB	VBD	Mood=Ind|Number=Sing|Person=3|Tense=Past|VerbForm=Fin	6	conj	6:conj:and	_
10	no	no	DET	DT	_	11	det	11:det	_
11	way	way	NOUN	NN	Number=Sing	9	nsubj	9:nsubj	_
12	that	that	SCONJ	IN	_	14	mark	14:mark	_
13	anybody	anybody	PRON	NN	Number=Sing	14	nsubj	14:nsubj	_
14	helped	help	VERB	VBD	Mood=Ind|Number=Sing|Person=3|Tense=Past|VerbForm=Fin	11	acl:relcl	11:acl:relcl	_
15	us	we	PRON	PRP	Case=Acc|Number=Plur|Person=1|PronType=Prs	14	obj	14:obj	SpaceAfter=No
16	.	.	PUNCT	.	_	6	punct	6:punct	_

# sent_id = weblog-blogspot.com_alaindewitt_20060827093500_ENG_20060827_093500-0020
# text = No communications nothing.
1	No	no	DET	DT	_	2	det	2:det	_
2	communications	communication	NOUN	NNS	Number=Plur	0	root	0:root	_
3	nothing	nothing	PRON	NN	Number=Sing	2	conj	2:conj	SpaceAfter=No
4	.	.	PUNCT	.	_	2	punct	2:punct	_

# sent_id = weblog-blogspot.com_alaindewitt_20060827093500_ENG_20060827_093500-0021
# text = I was on my way to my wedding fearing death, basically."
1	I	I	PRON	PRP	Case=Nom|Number=Sing|Person=1|PronType=Prs	5	nsubj	5:nsubj	_
2	was	be	AUX	VBD	Mood=Ind|Number=Sing|Person=3|Tense=Past|VerbForm=Fin	5	cop	5:cop	_
3	on	on	ADP	IN	_	5	case	5:case	_
4	my	my	PRON	PRP$	Number=Sing|Person=1|Poss=Yes|PronType=Prs	5	nmod:poss	5:nmod:poss	_
5	way	way	NOUN	NN	Number=Sing	0	root	0:root	_
6	to	to	ADP	IN	_	8	case	8:case	_
7	my	my	PRON	PRP$	Number=Sing|Person=1|Poss=Yes|PronType=Prs	8	nmod:poss	8:nmod:poss	_
8	wedding	wedding	NOUN	NN	Number=Sing	5	nmod	5:nmod:to	_
9	fearing	fear	VERB	VBG	VerbForm=Ger	1	acl	1:acl	_
10	death	death	NOUN	NN	Number=Sing	9	obj	9:obj	SpaceAfter=No
11	,	,	PUNCT	,	_	9	punct	9:punct	_
12	basically	basically	ADV	RB	_	9	advmod	9:advmod	SpaceAfter=No
13	.	.	PUNCT	.	_	5	punct	5:punct	SpaceAfter=No
14	"	"	PUNCT	''	_	5	punct	5:punct	_

# sent_id = weblog-blogspot.com_alaindewitt_20060827093500_ENG_20060827_093500-0022
# text = Chahine said her immediate family spent about $20,000 to return to Detroit via Syria and Jordan.
1	Chahine	Chahine	PROPN	NNP	Number=Sing	2	nsubj	2:nsubj	_
2	said	say	VERB	VBD	Mood=Ind|Number=Sing|Person=3|Tense=Past|VerbForm=Fin	0	root	0:root	_
3	her	she	PRON	PRP$	Gender=Fem|Number=Sing|Person=3|Poss=Yes|PronType=Prs	5	nmod:poss	5:nmod:poss	_
4	immediate	immediate	ADJ	JJ	Degree=Pos	5	amod	5:amod	_
5	family	family	NOUN	NN	Number=Sing	6	nsubj	6:nsubj	_
6	spent	spend	VERB	VBD	Mood=Ind|Number=Sing|Person=3|Tense=Past|VerbForm=Fin	2	ccomp	2:ccomp	_
7	about	about	ADV	RB	_	8	advmod	8:advmod	_
8	$	$	SYM	$	_	6	obj	6:obj	SpaceAfter=No
9	20,000	20000	NUM	CD	NumForm=Digit|NumType=Card	8	nummod	8:nummod	_
10	to	to	PART	TO	_	11	mark	11:mark	_
11	return	return	VERB	VB	VerbForm=Inf	6	advcl	6:advcl:to	_
12	to	to	ADP	IN	_	13	case	13:case	_
13	Detroit	Detroit	PROPN	NNP	Number=Sing	11	obl	11:obl:to	_
14	via	via	ADP	IN	_	15	case	15:case	_
15	Syria	Syria	PROPN	NNP	Number=Sing	11	obl	11:obl:via	_
16	and	and	CCONJ	CC	_	17	cc	17:cc	_
17	Jordan	Jordan	PROPN	NNP	Number=Sing	15	conj	11:obl:via|15:conj:and	SpaceAfter=No
18	.	.	PUNCT	.	_	2	punct	2:punct	_

# sent_id = weblog-blogspot.com_alaindewitt_20060827093500_ENG_20060827_093500-0023
# text = Dear Nina,
1	Dear	dear	ADJ	JJ	Degree=Pos	2	amod	2:amod	_
2	Nina	Nina	PROPN	NNP	Number=Sing	0	root	0:root	SpaceAfter=No
3	,	,	PUNCT	,	_	2	punct	2:punct	_

# sent_id = weblog-blogspot.com_alaindewitt_20060827093500_ENG_20060827_093500-0024
# newpar id = weblog-blogspot.com_alaindewitt_20060827093500_ENG_20060827_093500-p0006
# text = Here's a tip: Don't get married in countries that house illegal militias that attack other countries and hence are likely to come under counter-attack!
1-2	Here's	_	_	_	_	_	_	_	_
1	Here	here	ADV	RB	PronType=Dem	4	advmod	4:advmod	_
2	's	be	AUX	VBZ	Mood=Ind|Number=Sing|Person=3|Tense=Pres|VerbForm=Fin	4	cop	4:cop	_
3	a	a	DET	DT	Definite=Ind|PronType=Art	4	det	4:det	_
4	tip	tip	NOUN	NN	Number=Sing	0	root	0:root	SpaceAfter=No
5	:	:	PUNCT	:	_	9	punct	9:punct	_
6-7	Don't	_	_	_	_	_	_	_	_
6	Do	do	AUX	VB	Mood=Imp|VerbForm=Fin	9	aux	9:aux	_
7	n't	not	PART	RB	_	9	advmod	9:advmod	_
8	get	get	AUX	VB	Mood=Imp|VerbForm=Fin	9	aux:pass	9:aux:pass	_
9	married	marry	VERB	VBN	Tense=Past|VerbForm=Part|Voice=Pass	4	parataxis	4:parataxis	_
10	in	in	ADP	IN	_	11	case	11:case	_
11	countries	country	NOUN	NNS	Number=Plur	9	obl	9:obl:in|13:nsubj	_
12	that	that	PRON	WDT	PronType=Rel	13	nsubj	11:ref	_
13	house	house	VERB	VBP	Mood=Ind|Number=Plur|Person=3|Tense=Pres|VerbForm=Fin	11	acl:relcl	11:acl:relcl	_
14	illegal	illegal	ADJ	JJ	Degree=Pos	15	amod	15:amod	_
15	militias	militia	NOUN	NNS	Number=Plur	13	obj	13:obj|17:nsubj	_
16	that	that	PRON	WDT	PronType=Rel	17	nsubj	15:ref	_
17	attack	attack	VERB	VBP	Mood=Ind|Number=Plur|Person=3|Tense=Pres|VerbForm=Fin	15	acl:relcl	15:acl:relcl	_
18	other	other	ADJ	JJ	Degree=Pos	19	amod	19:amod	_
19	countries	country	NOUN	NNS	Number=Plur	17	obj	17:obj	_
20	and	and	CCONJ	CC	_	23	cc	23:cc	_
21	hence	hence	ADV	RB	_	23	advmod	23:advmod	_
22	are	be	AUX	VBP	Mood=Ind|Tense=Pres|VerbForm=Fin	23	cop	23:cop	_
23	likely	likely	ADJ	JJ	Degree=Pos	17	conj	15:acl:relcl|17:conj:and	_
24	to	to	PART	TO	_	25	mark	25:mark	_
25	come	come	VERB	VB	VerbForm=Inf	23	csubj	23:csubj	_
26	under	under	ADP	IN	_	27	case	27:case	_
27	counter-attack	counter-attack	NOUN	NN	Number=Sing	25	obl	25:obl:under	SpaceAfter=No
28	!	!	PUNCT	.	_	9	punct	9:punct	_

# sent_id = weblog-blogspot.com_alaindewitt_20060827093500_ENG_20060827_093500-0025
# text = Crap like this sure makes me want to rush right out and rescue people from dilemmas of their own making.
1	Crap	crap	NOUN	NN	Number=Sing	5	nsubj	5:nsubj	_
2	like	like	ADP	IN	_	3	case	3:case	_
3	this	this	PRON	DT	Number=Sing|PronType=Dem	1	nmod	1:nmod:like	_
4	sure	sure	ADV	RB	_	5	advmod	5:advmod	_
5	makes	make	VERB	VBZ	Mood=Ind|Number=Sing|Person=3|Tense=Pres|VerbForm=Fin	0	root	0:root	_
6	me	I	PRON	PRP	Case=Acc|Number=Sing|Person=1|PronType=Prs	5	obj	5:obj|7:nsubj:xsubj|9:nsubj:xsubj|13:nsubj:xsubj	_
7	want	want	VERB	VB	VerbForm=Inf	5	xcomp	5:xcomp	_
8	to	to	PART	TO	_	9	mark	9:mark	_
9	rush	rush	VERB	VB	VerbForm=Inf	7	xcomp	7:xcomp	_
10	right	right	ADV	RB	_	11	advmod	11:advmod	_
11	out	out	ADV	RB	_	9	advmod	9:advmod	_
12	and	and	CCONJ	CC	_	13	cc	13:cc	_
13	rescue	rescue	VERB	VB	VerbForm=Inf	9	conj	7:xcomp|9:conj:and	_
14	people	people	NOUN	NNS	Number=Plur	13	obj	13:obj	_
15	from	from	ADP	IN	_	16	case	16:case	_
16	dilemmas	dilemma	NOUN	NNS	Number=Plur	13	obl	13:obl:from	_
17	of	of	ADP	IN	_	20	case	20:case	_
18	their	they	PRON	PRP$	Number=Plur|Person=3|Poss=Yes|PronType=Prs	20	nmod:poss	20:nmod:poss	_
19	own	own	ADJ	JJ	Degree=Pos	20	amod	20:amod	_
20	making	making	NOUN	NN	Number=Sing	16	nmod	16:nmod:of	SpaceAfter=No
21	.	.	PUNCT	.	_	5	punct	5:punct	_
<|MERGE_RESOLUTION|>--- conflicted
+++ resolved
@@ -250,11 +250,7 @@
 2	's	be	AUX	VBZ	Mood=Ind|Number=Sing|Person=3|Tense=Pres|VerbForm=Fin	3	cop	3:cop	_
 3	right	right	ADJ	JJ	Degree=Pos	0	root	0:root	SpaceAfter=No
 4	,	,	PUNCT	,	_	3	punct	3:punct	_
-<<<<<<< HEAD
-5	folks	folk	NOUN	NNS	Number=Plur	3	parataxis	3:parataxis	SpaceAfter=No
-=======
 5	folks	folk	NOUN	NNS	Number=Plur	3	vocative	3:vocative	SpaceAfter=No
->>>>>>> 619f3ff7
 6	.	.	PUNCT	.	_	3	punct	3:punct	_
 
 # sent_id = weblog-blogspot.com_alaindewitt_20060827093500_ENG_20060827_093500-0014
