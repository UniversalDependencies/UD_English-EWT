# newdoc id = answers-20111106144630AAadR8l_ans
# sent_id = answers-20111106144630AAadR8l_ans-0001
# newpar id = answers-20111106144630AAadR8l_ans-p0001
# text = Modern m16 vs Vietnam m16 version?
1	Modern	modern	ADJ	JJ	Degree=Pos	2	amod	2:amod	_
2	m	m	NOUN	NN	Number=Sing	0	root	0:root	SpaceAfter=No
3	16	16	NUM	CD	NumForm=Digit|NumType=Card	2	nummod	2:nummod	_
4	vs	versus	ADP	IN	Abbr=Yes	8	case	8:case	_
5	Vietnam	Vietnam	PROPN	NNP	Number=Sing	8	compound	8:compound	_
6	m	m	NOUN	NN	Number=Sing	8	compound	8:compound	SpaceAfter=No
7	16	16	NUM	CD	NumForm=Digit|NumType=Card	6	nummod	6:nummod	_
8	version	version	NOUN	NN	Number=Sing	2	nmod	2:nmod:versus	SpaceAfter=No
9	?	?	PUNCT	.	_	2	punct	2:punct	_

# sent_id = answers-20111106144630AAadR8l_ans-0002
# newpar id = answers-20111106144630AAadR8l_ans-p0002
# text = I was playing a video game that has a m16 Vietnam model, and in the game it's 3-shot burst.
1	I	I	PRON	PRP	Case=Nom|Number=Sing|Person=1|PronType=Prs	3	nsubj	3:nsubj	_
2	was	be	AUX	VBD	Mood=Ind|Number=Sing|Person=3|Tense=Past|VerbForm=Fin	3	aux	3:aux	_
3	playing	play	VERB	VBG	Tense=Pres|VerbForm=Part	0	root	0:root	_
4	a	a	DET	DT	Definite=Ind|PronType=Art	6	det	6:det	_
5	video	video	NOUN	NN	Number=Sing	6	compound	6:compound	_
6	game	game	NOUN	NN	Number=Sing	3	obj	3:obj|8:nsubj	_
7	that	that	PRON	WDT	PronType=Rel	8	nsubj	6:ref	_
8	has	have	VERB	VBZ	Mood=Ind|Number=Sing|Person=3|Tense=Pres|VerbForm=Fin	6	acl:relcl	6:acl:relcl	Cxn=rc-that-nsubj
9	a	a	DET	DT	Definite=Ind|PronType=Art	13	det	13:det	_
10	m	m	NOUN	NN	Number=Sing	13	compound	13:compound	SpaceAfter=No
11	16	16	NUM	CD	NumForm=Digit|NumType=Card	10	nummod	10:nummod	_
12	Vietnam	Vietnam	PROPN	NNP	Number=Sing	13	compound	13:compound	_
13	model	model	NOUN	NN	Number=Sing	8	obj	8:obj	SpaceAfter=No
14	,	,	PUNCT	,	_	24	punct	24:punct	_
15	and	and	CCONJ	CC	_	24	cc	24:cc	_
16	in	in	ADP	IN	_	18	case	18:case	_
17	the	the	DET	DT	Definite=Def|PronType=Art	18	det	18:det	_
18	game	game	NOUN	NN	Number=Sing	24	obl	24:obl:in	_
19-20	it's	_	_	_	_	_	_	_	_
19	it	it	PRON	PRP	Case=Nom|Gender=Neut|Number=Sing|Person=3|PronType=Prs	24	nsubj	24:nsubj	_
20	's	be	AUX	VBZ	Mood=Ind|Number=Sing|Person=3|Tense=Pres|VerbForm=Fin	24	cop	24:cop	_
21	3	3	NUM	CD	NumForm=Digit|NumType=Card	23	nummod	23:nummod	SpaceAfter=No
22	-	-	PUNCT	HYPH	_	21	punct	21:punct	SpaceAfter=No
23	shot	shot	NOUN	NN	Number=Sing	24	compound	24:compound	_
24	burst	burst	NOUN	NN	Number=Sing	3	conj	3:conj:and	SpaceAfter=No
25	.	.	PUNCT	.	_	3	punct	3:punct	_

# sent_id = answers-20111106144630AAadR8l_ans-0003
# text = My brother said they only had full-auto and semiautomatic during Vietnam.
1	My	my	PRON	PRP$	Case=Gen|Number=Sing|Person=1|Poss=Yes|PronType=Prs	2	nmod:poss	2:nmod:poss	_
2	brother	brother	NOUN	NN	Number=Sing	3	nsubj	3:nsubj	_
3	said	say	VERB	VBD	Mood=Ind|Number=Sing|Person=3|Tense=Past|VerbForm=Fin	0	root	0:root	_
4	they	they	PRON	PRP	Case=Nom|Number=Plur|Person=3|PronType=Prs	6	nsubj	6:nsubj	_
5	only	only	ADV	RB	_	6	advmod	6:advmod	_
6	had	have	VERB	VBD	Mood=Ind|Number=Plur|Person=3|Tense=Past|VerbForm=Fin	3	ccomp	3:ccomp	_
7	full	full	ADJ	JJ	Degree=Pos	9	amod	9:amod	SpaceAfter=No
8	-	-	PUNCT	HYPH	_	7	punct	7:punct	SpaceAfter=No
9	auto	auto	NOUN	NN	Number=Sing	6	obj	6:obj	_
10	and	and	CCONJ	CC	_	11	cc	11:cc	_
11	semiautomatic	semiautomatic	ADJ	JJ	Degree=Pos	9	conj	6:obj|9:conj:and	_
12	during	during	ADP	IN	_	13	case	13:case	_
13	Vietnam	Vietnam	PROPN	NNP	Number=Sing	6	obl	6:obl:during	SpaceAfter=No
14	.	.	PUNCT	.	_	3	punct	3:punct	_

# sent_id = answers-20111106144630AAadR8l_ans-0004
# text = My questions are..
1	My	my	PRON	PRP$	Case=Gen|Number=Sing|Person=1|Poss=Yes|PronType=Prs	2	nmod:poss	2:nmod:poss	_
2	questions	question	NOUN	NNS	Number=Plur	3	nsubj	3:nsubj	_
3	are	be	AUX	VBP	Mood=Ind|Number=Plur|Person=3|Tense=Pres|VerbForm=Fin	0	root	0:root	SpaceAfter=No
4	..	..	PUNCT	.	_	3	punct	3:punct	_

# sent_id = answers-20111106144630AAadR8l_ans-0005
# text = 1) what thes difference between a modern m16 and Vietnam m16?
1	1	1	NUM	LS	NumForm=Digit|NumType=Card	5	discourse	5:discourse	SpaceAfter=No
2	)	)	PUNCT	-RRB-	_	1	punct	1:punct	_
3	what	what	PRON	WP	PronType=Int	5	nsubj	5:nsubj	_
4	thes	the	DET	DT	Definite=Def|PronType=Art|Typo=Yes	5	det	5:det	CorrectForm=the
5	difference	difference	NOUN	NN	Number=Sing	0	root	0:root	_
6	between	between	ADP	IN	_	9	case	9:case	_
7	a	a	DET	DT	Definite=Ind|PronType=Art	9	det	9:det	_
8	modern	modern	ADJ	JJ	Degree=Pos	9	amod	9:amod	_
9	m16	m16	NOUN	NN	Number=Sing	5	nmod	5:nmod:between	_
10	and	and	CCONJ	CC	_	12	cc	12:cc	_
11	Vietnam	Vietnam	PROPN	NNP	Number=Sing	12	compound	12:compound	_
12	m	m	NOUN	NN	Number=Sing	9	conj	5:nmod:between|9:conj:and	SpaceAfter=No
13	16	16	NUM	CD	NumForm=Digit|NumType=Card	12	nummod	12:nummod	SpaceAfter=No
14	?	?	PUNCT	.	_	5	punct	5:punct	_

# sent_id = answers-20111106144630AAadR8l_ans-0006
# text = 2) did Vietnam m16's have a 3-shot burst function?
1	2	2	NUM	LS	NumForm=Digit|NumType=Card	7	discourse	7:discourse	SpaceAfter=No
2	)	)	PUNCT	-RRB-	_	1	punct	1:punct	_
3	did	do	AUX	VBD	Mood=Ind|Number=Plur|Person=3|Tense=Past|VerbForm=Fin	7	aux	7:aux	_
4	Vietnam	Vietnam	PROPN	NNP	Number=Sing	6	compound	6:compound	_
5	m	m	NOUN	NN	Number=Sing	6	compound	6:compound	CorrectSpaceAfter=Yes|SpaceAfter=No
6	16's	16	NOUN	NNS	Number=Plur	7	nsubj	7:nsubj	_
7	have	have	VERB	VB	VerbForm=Inf	0	root	0:root	_
8	a	a	DET	DT	Definite=Ind|PronType=Art	13	det	13:det	_
9	3	3	NUM	CD	NumForm=Digit|NumType=Card	11	nummod	11:nummod	SpaceAfter=No
10	-	-	PUNCT	HYPH	_	9	punct	9:punct	SpaceAfter=No
11	shot	shot	NOUN	NN	Number=Sing	12	compound	12:compound	_
12	burst	burst	NOUN	NN	Number=Sing	13	compound	13:compound	_
13	function	function	NOUN	NN	Number=Sing	7	obj	7:obj	SpaceAfter=No
14	?	?	PUNCT	.	_	7	punct	7:punct	_

# sent_id = answers-20111106144630AAadR8l_ans-0007
# newpar id = answers-20111106144630AAadR8l_ans-p0003
# text = To save money Robert McNamara ordered that the ammunition for the new M-16s being sent to SEA in the early 60s use an older (dirtier) type of gunpowder meant for use with the M-14.
1	To	to	PART	TO	_	2	mark	2:mark	_
2	save	save	VERB	VB	VerbForm=Inf	6	advcl	6:advcl:to	_
3	money	money	NOUN	NN	Number=Sing	2	obj	2:obj	_
4	Robert	Robert	PROPN	NNP	Number=Sing	6	nsubj	6:nsubj	_
5	McNamara	McNamara	PROPN	NNP	Number=Sing	4	flat	4:flat	_
6	ordered	order	VERB	VBD	Mood=Ind|Number=Sing|Person=3|Tense=Past|VerbForm=Fin	0	root	0:root	_
7	that	that	SCONJ	IN	_	24	mark	24:mark	_
8	the	the	DET	DT	Definite=Def|PronType=Art	9	det	9:det	_
9	ammunition	ammunition	NOUN	NN	Number=Sing	24	nsubj	24:nsubj	_
10	for	for	ADP	IN	_	15	case	15:case	_
11	the	the	DET	DT	Definite=Def|PronType=Art	15	det	15:det	_
12	new	new	ADJ	JJ	Degree=Pos	15	amod	15:amod	_
13	M	M	NOUN	NN	Number=Sing	15	compound	15:compound	SpaceAfter=No
14	-	-	PUNCT	HYPH	_	13	punct	13:punct	SpaceAfter=No
15	16s	16	NOUN	NNS	Number=Plur	9	nmod	9:nmod:for	_
16	being	be	AUX	VBG	Tense=Pres|VerbForm=Part	17	aux:pass	17:aux:pass	_
17	sent	send	VERB	VBN	Tense=Past|VerbForm=Part|Voice=Pass	15	acl	15:acl	_
18	to	to	ADP	IN	_	19	case	19:case	_
19	SEA	sea	NOUN	NN	Number=Sing	17	obl	17:obl:to	_
20	in	in	ADP	IN	_	23	case	23:case	_
21	the	the	DET	DT	Definite=Def|PronType=Art	23	det	23:det	_
22	early	early	ADJ	JJ	Degree=Pos	23	amod	23:amod	_
23	60s	60s	NOUN	NNS	Number=Ptan	17	obl	17:obl:in	_
24	use	use	VERB	VB	Mood=Sub|Number=Sing|Person=3|Tense=Pres|VerbForm=Fin	6	ccomp	6:ccomp	_
25	an	a	DET	DT	Definite=Ind|PronType=Art	30	det	30:det	_
26	older	old	ADJ	JJR	Degree=Cmp	30	amod	30:amod	_
27	(	(	PUNCT	-LRB-	_	28	punct	28:punct	SpaceAfter=No
28	dirtier	dirty	ADJ	JJR	Degree=Cmp	30	amod	30:amod	SpaceAfter=No
29	)	)	PUNCT	-RRB-	_	28	punct	28:punct	_
30	type	type	NOUN	NN	Number=Sing	24	obj	24:obj	_
31	of	of	ADP	IN	_	32	case	32:case	_
32	gunpowder	gunpowder	NOUN	NN	Number=Sing	30	nmod	30:nmod:of	_
33	meant	mean	VERB	VBN	Tense=Past|VerbForm=Part|Voice=Pass	30	acl	30:acl	_
34	for	for	ADP	IN	_	35	case	35:case	_
35	use	use	NOUN	NN	Number=Sing	33	obl	33:obl:for	_
36	with	with	ADP	IN	_	38	case	38:case	_
37	the	the	DET	DT	Definite=Def|PronType=Art	38	det	38:det	_
38	M	M	NOUN	NN	Number=Sing	35	nmod	35:nmod:with	SpaceAfter=No
39	-	-	PUNCT	HYPH	_	40	punct	40:punct	SpaceAfter=No
40	14	14	NUM	CD	NumForm=Digit|NumType=Card	38	nummod	38:nummod	SpaceAfter=No
41	.	.	PUNCT	.	_	6	punct	6:punct	_

# sent_id = answers-20111106144630AAadR8l_ans-0008
# text = He also ordered that the receiver not get a (I think chrome) coating that helped keep the gun from jamming.
1	He	he	PRON	PRP	Case=Nom|Gender=Masc|Number=Sing|Person=3|PronType=Prs	3	nsubj	3:nsubj	_
2	also	also	ADV	RB	_	3	advmod	3:advmod	_
3	ordered	order	VERB	VBD	Mood=Ind|Number=Sing|Person=3|Tense=Past|VerbForm=Fin	0	root	0:root	_
4	that	that	SCONJ	IN	_	8	mark	8:mark	_
5	the	the	DET	DT	Definite=Def|PronType=Art	6	det	6:det	_
6	receiver	receiver	NOUN	NN	Number=Sing	8	nsubj	8:nsubj	_
7	not	not	PART	RB	_	8	advmod	8:advmod	_
8	get	get	VERB	VB	Mood=Sub|Number=Sing|Person=3|Tense=Pres|VerbForm=Fin	3	ccomp	3:ccomp	_
9	a	a	DET	DT	Definite=Ind|PronType=Art	15	det	15:det	_
10	(	(	PUNCT	-LRB-	_	12	punct	12:punct	SpaceAfter=No
11	I	I	PRON	PRP	Case=Nom|Number=Sing|Person=1|PronType=Prs	12	nsubj	12:nsubj	_
12	think	think	VERB	VBP	Mood=Ind|Number=Sing|Person=1|Tense=Pres|VerbForm=Fin	15	parataxis	15:parataxis	_
13	chrome	chrome	NOUN	NN	Number=Sing	12	obj	12:obj	SpaceAfter=No
14	)	)	PUNCT	-RRB-	_	12	punct	12:punct	_
15	coating	coating	NOUN	NN	Number=Sing	8	obj	8:obj|17:nsubj|18:nsubj:xsubj	_
16	that	that	PRON	WDT	PronType=Rel	17	nsubj	15:ref	_
17	helped	help	VERB	VBD	Mood=Ind|Number=Sing|Person=3|Tense=Past|VerbForm=Fin	15	acl:relcl	15:acl:relcl	Cxn=rc-that-nsubj
18	keep	keep	VERB	VB	VerbForm=Inf	17	xcomp	17:xcomp	_
19	the	the	DET	DT	Definite=Def|PronType=Art	20	det	20:det	_
20	gun	gun	NOUN	NN	Number=Sing	18	obj	18:obj	_
21	from	from	SCONJ	IN	_	22	mark	22:mark	_
22	jamming	jam	VERB	VBG	Tense=Pres|VerbForm=Part	18	advcl	18:advcl:from	SpaceAfter=No
23	.	.	PUNCT	.	_	3	punct	3:punct	_

# sent_id = answers-20111106144630AAadR8l_ans-0009
# text = Than the troops being issued the weapon were told it was self-cleaning, which it wasn't.
1	Than	then	ADV	RB	Typo=Yes	9	advmod	9:advmod	CorrectForm=Then
2	the	the	DET	DT	Definite=Def|PronType=Art	3	det	3:det	_
3	troops	troops	NOUN	NNS	Number=Ptan	9	nsubj:pass	9:nsubj:pass	_
4	being	be	AUX	VBG	Tense=Pres|VerbForm=Part	5	aux:pass	5:aux:pass	_
5	issued	issue	VERB	VBN	Tense=Past|VerbForm=Part|Voice=Pass	3	acl	3:acl	_
6	the	the	DET	DT	Definite=Def|PronType=Art	7	det	7:det	_
7	weapon	weapon	NOUN	NN	Number=Sing	5	obj	5:obj	_
8	were	be	AUX	VBD	Mood=Ind|Number=Plur|Person=3|Tense=Past|VerbForm=Fin	9	aux:pass	9:aux:pass	_
9	told	tell	VERB	VBN	Tense=Past|VerbForm=Part|Voice=Pass	0	root	0:root	_
10	it	it	PRON	PRP	Case=Nom|Gender=Neut|Number=Sing|Person=3|PronType=Prs	14	nsubj	14:nsubj	_
11	was	be	AUX	VBD	Mood=Ind|Number=Sing|Person=3|Tense=Past|VerbForm=Fin	14	cop	14:cop	_
12	self	self	NOUN	NN	Number=Sing	14	obl:npmod	14:obl:npmod	SpaceAfter=No
13	-	-	PUNCT	HYPH	_	12	punct	12:punct	SpaceAfter=No
14	cleaning	clean	VERB	VBG	VerbForm=Ger	9	ccomp	9:ccomp	SpaceAfter=No
15	,	,	PUNCT	,	_	16	punct	16:punct	_
16	which	which	PRON	WDT	PronType=Rel	14	advcl:relcl	14:advcl:relcl	Cxn=rc-wh-pred-auxstrand
17	it	it	PRON	PRP	Case=Nom|Gender=Neut|Number=Sing|Person=3|PronType=Prs	16	nsubj	16:nsubj	_
18-19	wasn't	_	_	_	_	_	_	_	SpaceAfter=No
18	was	be	AUX	VBD	Mood=Ind|Number=Sing|Person=3|Tense=Past|VerbForm=Fin	16	cop	16:cop	_
19	n't	not	PART	RB	_	16	advmod	16:advmod	_
20	.	.	PUNCT	.	_	9	punct	9:punct	_

# sent_id = answers-20111106144630AAadR8l_ans-0010
# text = As a result there was a problem with the weapon jamming.
1	As	as	ADP	IN	_	3	case	3:case	_
2	a	a	DET	DT	Definite=Ind|PronType=Art	3	det	3:det	_
3	result	result	NOUN	NN	Number=Sing	5	obl	5:obl:as	_
4	there	there	PRON	EX	_	5	expl	5:expl	_
5	was	be	VERB	VBD	Mood=Ind|Number=Sing|Person=3|Tense=Past|VerbForm=Fin	0	root	0:root	_
6	a	a	DET	DT	Definite=Ind|PronType=Art	7	det	7:det	_
7	problem	problem	NOUN	NN	Number=Sing	5	nsubj	5:nsubj	_
8	with	with	SCONJ	IN	_	11	mark	11:mark	_
9	the	the	DET	DT	Definite=Def|PronType=Art	10	det	10:det	_
10	weapon	weapon	NOUN	NN	Number=Sing	11	nsubj	11:nsubj	_
11	jamming	jam	VERB	VBG	VerbForm=Ger	7	acl	7:acl:with	SpaceAfter=No
12	.	.	PUNCT	.	_	5	punct	5:punct	_

# sent_id = answers-20111106144630AAadR8l_ans-0011
# text = Once the troops started cleaning the weapon properly (even with the dirtier powder) the Vietnam era M-16 turned out to be a good weapon for the purpose it was being used for.
1	Once	once	SCONJ	IN	_	4	mark	4:mark	_
2	the	the	DET	DT	Definite=Def|PronType=Art	3	det	3:det	_
3	troops	troops	NOUN	NNS	Number=Ptan	4	nsubj	4:nsubj|5:nsubj:xsubj	_
4	started	start	VERB	VBD	Mood=Ind|Number=Plur|Person=3|Tense=Past|VerbForm=Fin	22	advcl	22:advcl:once	_
5	cleaning	clean	VERB	VBG	VerbForm=Ger	4	xcomp	4:xcomp	_
6	the	the	DET	DT	Definite=Def|PronType=Art	7	det	7:det	_
7	weapon	weapon	NOUN	NN	Number=Sing	5	obj	5:obj	_
8	properly	properly	ADV	RB	_	5	advmod	5:advmod	_
9	(	(	PUNCT	-LRB-	_	14	punct	14:punct	SpaceAfter=No
10	even	even	ADV	RB	_	14	advmod	14:advmod	_
11	with	with	ADP	IN	_	14	case	14:case	_
12	the	the	DET	DT	Definite=Def|PronType=Art	14	det	14:det	_
13	dirtier	dirty	ADJ	JJR	Degree=Cmp	14	amod	14:amod	_
14	powder	powder	NOUN	NN	Number=Sing	5	obl	5:obl:with	SpaceAfter=No
15	)	)	PUNCT	-RRB-	_	14	punct	14:punct	_
16	the	the	DET	DT	Definite=Def|PronType=Art	19	det	19:det	_
17	Vietnam	Vietnam	PROPN	NNP	Number=Sing	18	compound	18:compound	_
18	era	era	PROPN	NNP	Number=Sing	19	compound	19:compound	_
19	M	M	NOUN	NN	Number=Sing	22	nsubj	22:nsubj|28:nsubj:xsubj	SpaceAfter=No
20	-	-	PUNCT	HYPH	_	21	punct	21:punct	SpaceAfter=No
21	16	16	NUM	CD	NumForm=Digit|NumType=Card	19	nummod	19:nummod	_
22	turned	turn	VERB	VBD	Mood=Ind|Number=Sing|Person=3|Tense=Past|VerbForm=Fin	0	root	0:root	_
23	out	out	ADP	RP	_	22	compound:prt	22:compound:prt	_
24	to	to	PART	TO	_	28	mark	28:mark	_
25	be	be	AUX	VB	VerbForm=Inf	28	cop	28:cop	_
26	a	a	DET	DT	Definite=Ind|PronType=Art	28	det	28:det	_
27	good	good	ADJ	JJ	Degree=Pos	28	amod	28:amod	_
28	weapon	weapon	NOUN	NN	Number=Sing	22	xcomp	22:xcomp	_
29	for	for	ADP	IN	_	31	case	31:case	_
30	the	the	DET	DT	Definite=Def|PronType=Art	31	det	31:det	_
31	purpose	purpose	NOUN	NN	Number=Sing	28	nmod	28:nmod:for|35:obl	_
32	it	it	PRON	PRP	Case=Nom|Gender=Neut|Number=Sing|Person=3|PronType=Prs	35	nsubj:pass	35:nsubj:pass	_
33	was	be	AUX	VBD	Mood=Ind|Number=Sing|Person=3|Tense=Past|VerbForm=Fin	35	aux	35:aux	_
34	being	be	AUX	VBG	Tense=Pres|VerbForm=Part	35	aux:pass	35:aux:pass	_
<<<<<<< HEAD
35	used	use	VERB	VBN	Tense=Past|VerbForm=Part|Voice=Pass	31	acl:relcl	31:acl:relcl	Cxn=rc-red-obl-pstrand
=======
35	used	use	VERB	VBN	Tense=Past|VerbForm=Part|Voice=Pass	31	acl:relcl	31:acl:relcl	_
>>>>>>> ecd91427
36	for	for	ADP	IN	_	35	obl	35:obl	Promoted=Yes|SpaceAfter=No
37	.	.	PUNCT	.	_	22	punct	22:punct	_

# sent_id = answers-20111106144630AAadR8l_ans-0012
# text = The screw-up was the kind of things you have happen when you have bean-counters (and McNamara was nothing if not a bean-counter) instead of soldiers in charge of the military.
1	The	the	DET	DT	Definite=Def|PronType=Art	4	det	4:det	_
2	screw	screw	NOUN	NN	Number=Sing	4	compound	4:compound	SpaceAfter=No
3	-	-	PUNCT	HYPH	_	2	punct	2:punct	SpaceAfter=No
4	up	up	NOUN	NN	Number=Sing	7	nsubj	7:nsubj	_
5	was	be	AUX	VBD	Mood=Ind|Number=Sing|Person=3|Tense=Past|VerbForm=Fin	7	cop	7:cop	_
6	the	the	DET	DT	Definite=Def|PronType=Art	7	det	7:det	_
7	kind	kind	NOUN	NN	Number=Sing	0	root	0:root|11:obj	_
8	of	of	ADP	IN	_	9	case	9:case	_
9	things	thing	NOUN	NNS	Number=Plur	7	nmod	7:nmod:of	_
10	you	you	PRON	PRP	Case=Nom|Person=2|PronType=Prs	11	nsubj	11:nsubj|12:nsubj:xsubj	_
11	have	have	VERB	VBP	Mood=Ind|Number=Sing|Person=2|Tense=Pres|VerbForm=Fin	7	acl:relcl	7:acl:relcl	Cxn=rc-red-obj
12	happen	happen	VERB	VB	VerbForm=Inf	11	xcomp	11:xcomp	_
13	when	when	ADV	WRB	PronType=Int	15	advmod	15:advmod	_
14	you	you	PRON	PRP	Case=Nom|Person=2|PronType=Prs	15	nsubj	15:nsubj	_
15	have	have	VERB	VBP	Mood=Ind|Number=Sing|Person=2|Tense=Pres|VerbForm=Fin	12	advcl	12:advcl:when	_
16	bean	bean	NOUN	NN	Number=Sing	18	compound	18:compound	SpaceAfter=No
17	-	-	PUNCT	HYPH	_	16	punct	16:punct	SpaceAfter=No
18	counters	counter	NOUN	NNS	Number=Plur	15	obj	15:obj	_
19	(	(	PUNCT	-LRB-	_	23	punct	23:punct	SpaceAfter=No
20	and	and	CCONJ	CC	_	23	cc	23:cc	_
21	McNamara	McNamara	PROPN	NNP	Number=Sing	23	nsubj	23:nsubj	_
22	was	be	AUX	VBD	Mood=Ind|Number=Sing|Person=3|Tense=Past|VerbForm=Fin	23	cop	23:cop	_
23	nothing	nothing	PRON	NN	Number=Sing|PronType=Neg	18	parataxis	18:parataxis	_
24	if	if	SCONJ	IN	_	29	mark	29:mark	_
25	not	not	PART	RB	_	29	advmod	29:advmod	_
26	a	a	DET	DT	Definite=Ind|PronType=Art	29	det	29:det	_
27	bean	bean	NOUN	NN	Number=Sing	29	compound	29:compound	SpaceAfter=No
28	-	-	PUNCT	HYPH	_	27	punct	27:punct	SpaceAfter=No
29	counter	counter	NOUN	NN	Number=Sing	23	advcl	23:advcl	SpaceAfter=No
30	)	)	PUNCT	-RRB-	_	23	punct	23:punct	_
31	instead	instead	ADV	RB	_	33	case	33:case	_
32	of	of	ADP	IN	_	31	fixed	31:fixed	_
33	soldiers	soldier	NOUN	NNS	Number=Plur	15	obl	15:obl:instead_of	_
34	in	in	ADP	IN	_	35	case	35:case	_
35	charge	charge	NOUN	NN	Number=Sing	15	obl	15:obl:in	_
36	of	of	ADP	IN	_	38	case	38:case	_
37	the	the	DET	DT	Definite=Def|PronType=Art	38	det	38:det	_
38	military	military	NOUN	NN	Number=Sing	35	nmod	35:nmod:of	SpaceAfter=No
39	.	.	PUNCT	.	_	7	punct	7:punct	_

# sent_id = answers-20111106144630AAadR8l_ans-0013
# text = Today's weapons do not have that kind of problem, and are much more reliable.
1-2	Today's	_	_	_	_	_	_	_	_
1	Today	today	NOUN	NN	Number=Sing	3	nmod:poss	3:nmod:poss	_
2	's	's	PART	POS	_	1	case	1:case	_
3	weapons	weapon	NOUN	NNS	Number=Plur	6	nsubj	6:nsubj|16:nsubj	_
4	do	do	AUX	VBP	Mood=Ind|Number=Plur|Person=3|Tense=Pres|VerbForm=Fin	6	aux	6:aux	_
5	not	not	PART	RB	_	6	advmod	6:advmod	_
6	have	have	VERB	VB	VerbForm=Inf	0	root	0:root	_
7	that	that	DET	DT	Number=Sing|PronType=Dem	8	det	8:det	_
8	kind	kind	NOUN	NN	Number=Sing	6	obj	6:obj	_
9	of	of	ADP	IN	_	10	case	10:case	_
10	problem	problem	NOUN	NN	Number=Sing	8	nmod	8:nmod:of	SpaceAfter=No
11	,	,	PUNCT	,	_	16	punct	16:punct	_
12	and	and	CCONJ	CC	_	16	cc	16:cc	_
13	are	be	AUX	VBP	Mood=Ind|Number=Plur|Person=3|Tense=Pres|VerbForm=Fin	16	cop	16:cop	_
14	much	much	ADV	RB	_	15	advmod	15:advmod	_
15	more	more	ADV	RBR	Degree=Cmp	16	advmod	16:advmod	_
16	reliable	reliable	ADJ	JJ	Degree=Pos	6	conj	6:conj:and	SpaceAfter=No
17	.	.	PUNCT	.	_	6	punct	6:punct	_

# sent_id = answers-20111106144630AAadR8l_ans-0014
# newpar id = answers-20111106144630AAadR8l_ans-p0004
# text = 1) modern m16 is alright.
1	1	1	NUM	LS	NumForm=Digit|NumType=Card	7	discourse	7:discourse	SpaceAfter=No
2	)	)	PUNCT	-RRB-	_	1	punct	1:punct	_
3	modern	modern	ADJ	JJ	Degree=Pos	4	amod	4:amod	_
4	m	m	NOUN	NN	Number=Sing	7	nsubj	7:nsubj	SpaceAfter=No
5	16	16	NUM	CD	NumForm=Digit|NumType=Card	4	nummod	4:nummod	_
6	is	be	AUX	VBZ	Mood=Ind|Number=Sing|Person=3|Tense=Pres|VerbForm=Fin	7	cop	7:cop	_
7	alright	alright	ADJ	JJ	Degree=Pos	0	root	0:root	SpaceAfter=No
8	.	.	PUNCT	.	_	7	punct	7:punct	_

# sent_id = answers-20111106144630AAadR8l_ans-0015
# text = Vietnam m16 used to clog up and never work.
1	Vietnam	Vietnam	PROPN	NNP	Number=Sing	2	compound	2:compound	_
2	m	m	NOUN	NN	Number=Sing	4	nsubj	4:nsubj|6:nsubj:xsubj|10:nsubj:xsubj	SpaceAfter=No
3	16	16	NUM	CD	NumForm=Digit|NumType=Card	2	nummod	2:nummod	_
4	used	use	VERB	VBD	Mood=Ind|Number=Sing|Person=3|Tense=Past|VerbForm=Fin	0	root	0:root	_
5	to	to	PART	TO	_	6	mark	6:mark	_
6	clog	clog	VERB	VB	VerbForm=Inf	4	xcomp	4:xcomp	_
7	up	up	ADP	RP	_	6	compound:prt	6:compound:prt	_
8	and	and	CCONJ	CC	_	10	cc	10:cc	_
9	never	never	ADV	RB	_	10	advmod	10:advmod	_
10	work	work	VERB	VB	VerbForm=Inf	6	conj	4:xcomp|6:conj:and	SpaceAfter=No
11	.	.	PUNCT	.	_	4	punct	4:punct	_

# sent_id = answers-20111106144630AAadR8l_ans-0016
# text = 2) All M16's are either automatic or semi automatic.
1	2	2	NUM	LS	NumForm=Digit|NumType=Card	8	discourse	8:discourse	SpaceAfter=No
2	)	)	PUNCT	-RRB-	_	1	punct	1:punct	_
3	All	all	DET	DT	PronType=Tot	5	det	5:det	_
4	M	M	NOUN	NN	Number=Sing	5	compound	5:compound	CorrectSpaceAfter=Yes|SpaceAfter=No
5	16's	16	NOUN	NNS	Number=Plur	8	nsubj	8:nsubj|11:nsubj	_
6	are	be	AUX	VBP	Mood=Ind|Number=Plur|Person=3|Tense=Pres|VerbForm=Fin	8	cop	8:cop	_
7	either	either	CCONJ	CC	_	8	cc:preconj	8:cc:preconj	_
8	automatic	automatic	ADJ	JJ	Degree=Pos	0	root	0:root	_
9	or	or	CCONJ	CC	_	11	cc	11:cc	_
10	semi	semi	ADJ	AFX	_	11	amod	11:amod	_
11	automatic	automatic	ADJ	JJ	Degree=Pos	8	conj	8:conj:or	SpaceAfter=No
12	.	.	PUNCT	.	_	8	punct	8:punct	_

# sent_id = answers-20111106144630AAadR8l_ans-0017
# text = No one uses 3 burst.
1	No	no	DET	DT	PronType=Neg	2	det	2:det	_
2	one	one	PRON	NN	Number=Sing|PronType=Neg	3	nsubj	3:nsubj	_
3	uses	use	VERB	VBZ	Mood=Ind|Number=Sing|Person=3|Tense=Pres|VerbForm=Fin	0	root	0:root	_
4	3	3	NUM	CD	NumForm=Digit|NumType=Card	5	nummod	5:nummod	_
5	burst	burst	NOUN	NN	Number=Sing	3	obj	3:obj	SpaceAfter=No
6	.	.	PUNCT	.	_	3	punct	3:punct	_

# sent_id = answers-20111106144630AAadR8l_ans-0018
# text = you play too much cod ;P
1	you	you	PRON	PRP	Case=Nom|Person=2|PronType=Prs	2	nsubj	2:nsubj	_
2	play	play	VERB	VBP	Mood=Ind|Number=Sing|Person=2|Tense=Pres|VerbForm=Fin	0	root	0:root	_
3	too	too	ADV	RB	_	4	advmod	4:advmod	_
4	much	much	ADJ	JJ	Degree=Pos	5	amod	5:amod	_
5	cod	cod	PROPN	NNP	Number=Sing	2	obj	2:obj	_
6	;P	;p	SYM	NFP	_	2	discourse	2:discourse	_

# sent_id = answers-20111106144630AAadR8l_ans-0019
# newpar id = answers-20111106144630AAadR8l_ans-p0005
# text = modern m16 is best
1	modern	modern	ADJ	JJ	Degree=Pos	2	amod	2:amod	_
2	m	m	NOUN	NN	Number=Sing	5	nsubj	5:nsubj	SpaceAfter=No
3	16	16	NUM	CD	NumForm=Digit|NumType=Card	2	nummod	2:nummod	_
4	is	be	AUX	VBZ	Mood=Ind|Number=Sing|Person=3|Tense=Pres|VerbForm=Fin	5	cop	5:cop	_
5	best	good	ADJ	JJS	Degree=Sup	0	root	0:root	_
<|MERGE_RESOLUTION|>--- conflicted
+++ resolved
@@ -246,11 +246,7 @@
 32	it	it	PRON	PRP	Case=Nom|Gender=Neut|Number=Sing|Person=3|PronType=Prs	35	nsubj:pass	35:nsubj:pass	_
 33	was	be	AUX	VBD	Mood=Ind|Number=Sing|Person=3|Tense=Past|VerbForm=Fin	35	aux	35:aux	_
 34	being	be	AUX	VBG	Tense=Pres|VerbForm=Part	35	aux:pass	35:aux:pass	_
-<<<<<<< HEAD
 35	used	use	VERB	VBN	Tense=Past|VerbForm=Part|Voice=Pass	31	acl:relcl	31:acl:relcl	Cxn=rc-red-obl-pstrand
-=======
-35	used	use	VERB	VBN	Tense=Past|VerbForm=Part|Voice=Pass	31	acl:relcl	31:acl:relcl	_
->>>>>>> ecd91427
 36	for	for	ADP	IN	_	35	obl	35:obl	Promoted=Yes|SpaceAfter=No
 37	.	.	PUNCT	.	_	22	punct	22:punct	_
 
