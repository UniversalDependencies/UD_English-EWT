# newdoc id = answers-20110101171252AA43jJo_ans
# sent_id = answers-20110101171252AA43jJo_ans-0001
# newpar id = answers-20110101171252AA43jJo_ans-p0001
# text = Is Hank Green Awesome?
1	Is	be	AUX	VBZ	Mood=Ind|Number=Sing|Person=3|Tense=Pres|VerbForm=Fin	4	cop	4:cop	_
2	Hank	Hank	PROPN	NNP	Number=Sing	4	nsubj	4:nsubj	_
3	Green	Green	PROPN	NNP	Number=Sing	2	flat	2:flat	_
4	Awesome	awesome	ADJ	JJ	Degree=Pos	0	root	0:root	SpaceAfter=No
5	?	?	PUNCT	.	_	4	punct	4:punct	_

# sent_id = answers-20110101171252AA43jJo_ans-0002
# newpar id = answers-20110101171252AA43jJo_ans-p0002
# text = The Hank Green I know is hardly awesome.
1	The	the	DET	DT	Definite=Def|PronType=Art	2	det	2:det	_
2	Hank	Hank	PROPN	NNP	Number=Sing	8	nsubj	8:nsubj	_
3	Green	Green	PROPN	NNP	Number=Sing	2	flat	2:flat	_
4	I	I	PRON	PRP	Case=Nom|Number=Sing|Person=1|PronType=Prs	5	nsubj	5:nsubj	_
5	know	know	VERB	VBP	Mood=Ind|Number=Sing|Person=1|Tense=Pres|VerbForm=Fin	2	acl:relcl	2:acl:relcl	_
6	is	be	AUX	VBZ	Mood=Ind|Number=Sing|Person=3|Tense=Pres|VerbForm=Fin	8	cop	8:cop	_
7	hardly	hardly	ADV	RB	_	8	advmod	8:advmod	_
8	awesome	awesome	ADJ	JJ	Degree=Pos	0	root	0:root	SpaceAfter=No
9	.	.	PUNCT	.	_	8	punct	8:punct	_

# sent_id = answers-20110101171252AA43jJo_ans-0003
# text = He needs a shower, and he picks his nose all the time.
1	He	he	PRON	PRP	Case=Nom|Gender=Masc|Number=Sing|Person=3|PronType=Prs	2	nsubj	2:nsubj	_
2	needs	need	VERB	VBZ	Mood=Ind|Number=Sing|Person=3|Tense=Pres|VerbForm=Fin	0	root	0:root	_
3	a	a	DET	DT	Definite=Ind|PronType=Art	4	det	4:det	_
4	shower	shower	NOUN	NN	Number=Sing	2	obj	2:obj	SpaceAfter=No
5	,	,	PUNCT	,	_	8	punct	8:punct	_
6	and	and	CCONJ	CC	_	8	cc	8:cc	_
7	he	he	PRON	PRP	Case=Nom|Gender=Masc|Number=Sing|Person=3|PronType=Prs	8	nsubj	8:nsubj	_
8	picks	pick	VERB	VBZ	Mood=Ind|Number=Sing|Person=3|Tense=Pres|VerbForm=Fin	2	conj	2:conj:and	_
9	his	his	PRON	PRP$	Case=Gen|Gender=Masc|Number=Sing|Person=3|Poss=Yes|PronType=Prs	10	nmod:poss	10:nmod:poss	_
10	nose	nose	NOUN	NN	Number=Sing	8	obj	8:obj	_
11	all	all	DET	PDT	_	13	det:predet	13:det:predet	_
12	the	the	DET	DT	Definite=Def|PronType=Art	13	det	13:det	_
13	time	time	NOUN	NN	Number=Sing	8	obl:tmod	8:obl:tmod	SpaceAfter=No
14	.	.	PUNCT	.	_	2	punct	2:punct	_

# sent_id = answers-20110101171252AA43jJo_ans-0004
# text = He is at his best when he is doing his Nerd impression...
1	He	he	PRON	PRP	Case=Nom|Gender=Masc|Number=Sing|Person=3|PronType=Prs	5	nsubj	5:nsubj	_
2	is	be	AUX	VBZ	Mood=Ind|Number=Sing|Person=3|Tense=Pres|VerbForm=Fin	5	cop	5:cop	_
3	at	at	ADP	IN	_	5	case	5:case	_
<<<<<<< HEAD
4	his	his	PRON	PRP$	Case=Gen|Gender=Masc|Number=Sing|Person=3|Poss=Yes|PronType=Prs	5	nmod:poss	5:nmod:poss	_
5	best	good	ADJ	JJS	Degree=Sup	2	obl	2:obl:at	_
6	when	when	SCONJ	WRB	PronType=Int	9	mark	9:mark	_
7	he	he	PRON	PRP	Case=Nom|Gender=Masc|Number=Sing|Person=3|PronType=Prs	9	nsubj	9:nsubj	_
8	is	be	AUX	VBZ	Mood=Ind|Number=Sing|Person=3|Tense=Pres|VerbForm=Fin	9	aux	9:aux	_
9	doing	do	VERB	VBG	VerbForm=Ger	2	advcl	2:advcl:when	_
10	his	his	PRON	PRP$	Case=Gen|Gender=Masc|Number=Sing|Person=3|Poss=Yes|PronType=Prs	12	nmod:poss	12:nmod:poss	_
=======
4	his	he	PRON	PRP$	Gender=Masc|Number=Sing|Person=3|Poss=Yes|PronType=Prs	5	nmod:poss	5:nmod:poss	_
5	best	good	ADJ	JJS	Degree=Sup	0	root	0:root	_
6	when	when	SCONJ	WRB	PronType=Int	9	mark	9:mark	_
7	he	he	PRON	PRP	Case=Nom|Gender=Masc|Number=Sing|Person=3|PronType=Prs	9	nsubj	9:nsubj	_
8	is	be	AUX	VBZ	Mood=Ind|Number=Sing|Person=3|Tense=Pres|VerbForm=Fin	9	aux	9:aux	_
9	doing	do	VERB	VBG	VerbForm=Ger	5	advcl	5:advcl:when	_
10	his	he	PRON	PRP$	Gender=Masc|Number=Sing|Person=3|Poss=Yes|PronType=Prs	12	nmod:poss	12:nmod:poss	_
>>>>>>> 4b4eaf95
11	Nerd	nerd	NOUN	NN	Number=Sing	12	compound	12:compound	_
12	impression	impression	NOUN	NN	Number=Sing	9	obj	9:obj	SpaceAfter=No
13	...	...	PUNCT	.	_	5	punct	5:punct	_
<|MERGE_RESOLUTION|>--- conflicted
+++ resolved
@@ -43,23 +43,13 @@
 1	He	he	PRON	PRP	Case=Nom|Gender=Masc|Number=Sing|Person=3|PronType=Prs	5	nsubj	5:nsubj	_
 2	is	be	AUX	VBZ	Mood=Ind|Number=Sing|Person=3|Tense=Pres|VerbForm=Fin	5	cop	5:cop	_
 3	at	at	ADP	IN	_	5	case	5:case	_
-<<<<<<< HEAD
 4	his	his	PRON	PRP$	Case=Gen|Gender=Masc|Number=Sing|Person=3|Poss=Yes|PronType=Prs	5	nmod:poss	5:nmod:poss	_
-5	best	good	ADJ	JJS	Degree=Sup	2	obl	2:obl:at	_
-6	when	when	SCONJ	WRB	PronType=Int	9	mark	9:mark	_
-7	he	he	PRON	PRP	Case=Nom|Gender=Masc|Number=Sing|Person=3|PronType=Prs	9	nsubj	9:nsubj	_
-8	is	be	AUX	VBZ	Mood=Ind|Number=Sing|Person=3|Tense=Pres|VerbForm=Fin	9	aux	9:aux	_
-9	doing	do	VERB	VBG	VerbForm=Ger	2	advcl	2:advcl:when	_
-10	his	his	PRON	PRP$	Case=Gen|Gender=Masc|Number=Sing|Person=3|Poss=Yes|PronType=Prs	12	nmod:poss	12:nmod:poss	_
-=======
-4	his	he	PRON	PRP$	Gender=Masc|Number=Sing|Person=3|Poss=Yes|PronType=Prs	5	nmod:poss	5:nmod:poss	_
 5	best	good	ADJ	JJS	Degree=Sup	0	root	0:root	_
 6	when	when	SCONJ	WRB	PronType=Int	9	mark	9:mark	_
 7	he	he	PRON	PRP	Case=Nom|Gender=Masc|Number=Sing|Person=3|PronType=Prs	9	nsubj	9:nsubj	_
 8	is	be	AUX	VBZ	Mood=Ind|Number=Sing|Person=3|Tense=Pres|VerbForm=Fin	9	aux	9:aux	_
 9	doing	do	VERB	VBG	VerbForm=Ger	5	advcl	5:advcl:when	_
-10	his	he	PRON	PRP$	Gender=Masc|Number=Sing|Person=3|Poss=Yes|PronType=Prs	12	nmod:poss	12:nmod:poss	_
->>>>>>> 4b4eaf95
+10	his	his	PRON	PRP$	Case=Gen|Gender=Masc|Number=Sing|Person=3|Poss=Yes|PronType=Prs	12	nmod:poss	12:nmod:poss	_
 11	Nerd	nerd	NOUN	NN	Number=Sing	12	compound	12:compound	_
 12	impression	impression	NOUN	NN	Number=Sing	9	obj	9:obj	SpaceAfter=No
 13	...	...	PUNCT	.	_	5	punct	5:punct	_
