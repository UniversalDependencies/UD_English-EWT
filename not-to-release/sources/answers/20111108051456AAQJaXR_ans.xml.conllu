# newdoc id = answers-20111108051456AAQJaXR_ans
# sent_id = answers-20111108051456AAQJaXR_ans-0001
# newpar id = answers-20111108051456AAQJaXR_ans-p0001
# text = melting brass did not work?
1	melting	melt	VERB	VBG	VerbForm=Ger	5	csubj	5:csubj	_
2	brass	brass	NOUN	NN	Number=Sing	1	obj	1:obj	_
3	did	do	AUX	VBD	Mood=Ind|Number=Sing|Person=3|Tense=Past|VerbForm=Fin	5	aux	5:aux	_
4	not	not	PART	RB	_	5	advmod	5:advmod	_
5	work	work	VERB	VB	VerbForm=Inf	0	root	0:root	SpaceAfter=No
6	?	?	PUNCT	.	_	5	punct	5:punct	_

# sent_id = answers-20111108051456AAQJaXR_ans-0002
# newpar id = answers-20111108051456AAQJaXR_ans-p0002
# text = my friends and I are trying to melt bras to make some little figures.
1	my	my	PRON	PRP$	Case=Gen|Number=Sing|Person=1|Poss=Yes|PronType=Prs	2	nmod:poss	2:nmod:poss	_
2	friends	friend	NOUN	NNS	Number=Plur	6	nsubj	6:nsubj|8:nsubj:xsubj	_
3	and	and	CCONJ	CC	_	4	cc	4:cc	_
4	I	I	PRON	PRP	Case=Nom|Number=Sing|Person=1|PronType=Prs	2	conj	2:conj:and|6:nsubj|8:nsubj:xsubj	_
5	are	be	AUX	VBP	Mood=Ind|Number=Plur|Person=3|Tense=Pres|VerbForm=Fin	6	aux	6:aux	_
6	trying	try	VERB	VBG	VerbForm=Ger	0	root	0:root	_
7	to	to	PART	TO	_	8	mark	8:mark	_
8	melt	melt	VERB	VB	VerbForm=Inf	6	xcomp	6:xcomp	_
9	bras	bras	NOUN	NN	Number=Sing	8	obj	8:obj	_
10	to	to	PART	TO	_	11	mark	11:mark	_
11	make	make	VERB	VB	VerbForm=Inf	8	advcl	8:advcl:to	_
12	some	some	DET	DT	_	14	det	14:det	_
13	little	little	ADJ	JJ	Degree=Pos	14	amod	14:amod	_
14	figures	figure	NOUN	NNS	Number=Plur	11	obj	11:obj	SpaceAfter=No
15	.	.	PUNCT	.	_	6	punct	6:punct	_

# sent_id = answers-20111108051456AAQJaXR_ans-0003
# text = we have made a furnace as such, we took a clay flower pot with a hole in the bottom put a piece of steel pipe in the middle of it with a cap on the bottom, filled the pipe with brass scrap, surounded the pipe with charcoal lit it off and pumped air through the hole in the pot, everything got red hot but did not melt.
1	we	we	PRON	PRP	Case=Nom|Number=Plur|Person=1|PronType=Prs	3	nsubj	3:nsubj	_
2	have	have	AUX	VBP	Mood=Ind|Number=Plur|Person=1|Tense=Pres|VerbForm=Fin	3	aux	3:aux	_
3	made	make	VERB	VBN	Tense=Past|VerbForm=Part	0	root	0:root	_
4	a	a	DET	DT	Definite=Ind|PronType=Art	5	det	5:det	_
5	furnace	furnace	NOUN	NN	Number=Sing	3	obj	3:obj	_
6	as	as	ADP	IN	_	7	case	7:case	_
7	such	such	ADJ	JJ	Degree=Pos	3	obl	3:obl:as	SpaceAfter=No
8	,	,	PUNCT	,	_	3	punct	3:punct	_
9	we	we	PRON	PRP	Case=Nom|Number=Plur|Person=1|PronType=Prs	10	nsubj	10:nsubj|21:nsubj|39:nsubj|46:nsubj|51:nsubj|55:nsubj	_
10	took	take	VERB	VBD	Mood=Ind|Number=Plur|Person=1|Tense=Past|VerbForm=Fin	3	parataxis	3:parataxis	_
11	a	a	DET	DT	Definite=Ind|PronType=Art	14	det	14:det	_
12	clay	clay	NOUN	NN	Number=Sing	14	compound	14:compound	_
13	flower	flower	NOUN	NN	Number=Sing	14	compound	14:compound	_
14	pot	pot	NOUN	NN	Number=Sing	10	obj	10:obj	_
15	with	with	SCONJ	IN	_	20	mark	20:mark	_
16	a	a	DET	DT	Definite=Ind|PronType=Art	17	det	17:det	_
17	hole	hole	NOUN	NN	Number=Sing	20	nsubj	20:nsubj	_
18	in	in	ADP	IN	_	20	case	20:case	_
19	the	the	DET	DT	Definite=Def|PronType=Art	20	det	20:det	_
20	bottom	bottom	NOUN	NN	Number=Sing	14	acl	14:acl:with	_
21	put	put	VERB	VBD	Mood=Ind|Number=Plur|Person=1|Tense=Past|VerbForm=Fin	10	conj	10:conj:and	_
22	a	a	DET	DT	Definite=Ind|PronType=Art	23	det	23:det	_
23	piece	piece	NOUN	NN	Number=Sing	21	obj	21:obj	_
24	of	of	ADP	IN	_	26	case	26:case	_
25	steel	steel	NOUN	NN	Number=Sing	26	compound	26:compound	_
26	pipe	pipe	NOUN	NN	Number=Sing	23	nmod	23:nmod:of	_
27	in	in	ADP	IN	_	29	case	29:case	_
28	the	the	DET	DT	Definite=Def|PronType=Art	29	det	29:det	_
29	middle	middle	NOUN	NN	Number=Sing	21	obl	21:obl:in	_
30	of	of	ADP	IN	_	31	case	31:case	_
31	it	it	PRON	PRP	Case=Acc|Gender=Neut|Number=Sing|Person=3|PronType=Prs	29	nmod	29:nmod:of	_
32	with	with	SCONJ	IN	_	37	mark	37:mark	_
33	a	a	DET	DT	Definite=Ind|PronType=Art	34	det	34:det	_
34	cap	cap	NOUN	NN	Number=Sing	37	nsubj	37:nsubj	_
35	on	on	ADP	IN	_	37	case	37:case	_
36	the	the	DET	DT	Definite=Def|PronType=Art	37	det	37:det	_
37	bottom	bottom	NOUN	NN	Number=Sing	21	acl	21:acl:with	SpaceAfter=No
38	,	,	PUNCT	,	_	39	punct	39:punct	_
39	filled	fill	VERB	VBD	Mood=Ind|Number=Plur|Person=1|Tense=Past|VerbForm=Fin	10	conj	10:conj:and	_
40	the	the	DET	DT	Definite=Def|PronType=Art	41	det	41:det	_
41	pipe	pipe	NOUN	NN	Number=Sing	39	obj	39:obj	_
42	with	with	ADP	IN	_	44	case	44:case	_
43	brass	brass	NOUN	NN	Number=Sing	44	compound	44:compound	_
44	scrap	scrap	NOUN	NN	Number=Sing	39	obl	39:obl:with	SpaceAfter=No
45	,	,	PUNCT	,	_	46	punct	46:punct	_
46	surounded	suround	VERB	VBD	Mood=Ind|Number=Plur|Person=1|Tense=Past|VerbForm=Fin	10	conj	10:conj:and	_
47	the	the	DET	DT	Definite=Def|PronType=Art	48	det	48:det	_
48	pipe	pipe	NOUN	NN	Number=Sing	46	obj	46:obj	_
49	with	with	ADP	IN	_	50	case	50:case	_
50	charcoal	charcoal	NOUN	NN	Number=Sing	46	obl	46:obl:with	_
51	lit	light	VERB	VBD	Mood=Ind|Number=Plur|Person=1|Tense=Past|VerbForm=Fin	10	conj	10:conj:and	_
52	it	it	PRON	PRP	Case=Acc|Gender=Neut|Number=Sing|Person=3|PronType=Prs	51	obj	51:obj	_
53	off	off	ADP	RP	_	51	compound:prt	51:compound:prt	_
54	and	and	CCONJ	CC	_	55	cc	55:cc	_
55	pumped	pump	VERB	VBD	Mood=Ind|Number=Plur|Person=1|Tense=Past|VerbForm=Fin	10	conj	10:conj:and	_
56	air	air	NOUN	NN	Number=Sing	55	obj	55:obj	_
57	through	through	ADP	IN	_	59	case	59:case	_
58	the	the	DET	DT	Definite=Def|PronType=Art	59	det	59:det	_
59	hole	hole	NOUN	NN	Number=Sing	55	obl	55:obl:through	_
60	in	in	ADP	IN	_	62	case	62:case	_
61	the	the	DET	DT	Definite=Def|PronType=Art	62	det	62:det	_
62	pot	pot	NOUN	NN	Number=Sing	59	nmod	59:nmod:in	SpaceAfter=No
63	,	,	PUNCT	,	_	3	punct	3:punct	_
64	everything	everything	PRON	NN	Number=Sing	67	nsubj	67:nsubj|71:nsubj	_
65	got	get	VERB	VBD	Mood=Ind|Number=Sing|Person=3|Tense=Past|VerbForm=Fin	67	parataxis	67:parataxis	_
66	red	red	ADV	RB	_	67	advmod	67:advmod	_
67	hot	hot	ADJ	JJ	Degree=Pos	3	ccomp	3:ccomp	_
68	but	but	CCONJ	CC	_	71	cc	71:cc	_
69	did	do	AUX	VBD	Mood=Ind|Number=Sing|Person=3|Tense=Past|VerbForm=Fin	71	aux	71:aux	_
70	not	not	PART	RB	_	71	advmod	71:advmod	_
71	melt	melt	VERB	VB	VerbForm=Inf	67	conj	3:ccomp|67:conj:but	SpaceAfter=No
72	.	.	PUNCT	.	_	3	punct	3:punct	_

# sent_id = answers-20111108051456AAQJaXR_ans-0004
# text = what am I doing wrong
1	what	what	PRON	WP	PronType=Int	4	obj	4:obj	_
2	am	be	AUX	VBP	Mood=Ind|Number=Sing|Person=1|Tense=Pres|VerbForm=Fin	4	aux	4:aux	_
3	I	I	PRON	PRP	Case=Nom|Number=Sing|Person=1|PronType=Prs	4	nsubj	4:nsubj	_
4	doing	do	VERB	VBG	Tense=Pres|VerbForm=Part	0	root	0:root	_
5	wrong	wrong	ADV	RB	_	4	advmod	4:advmod	_

# sent_id = answers-20111108051456AAQJaXR_ans-0005
# newpar id = answers-20111108051456AAQJaXR_ans-p0003
# text = I would recommend to start with something more simple like tin, pewter, aluminum or zinc, they all have a much more reasonable melting point.
1	I	I	PRON	PRP	Case=Nom|Number=Sing|Person=1|PronType=Prs	3	nsubj	3:nsubj|5:nsubj:xsubj	_
2	would	would	AUX	MD	VerbForm=Fin	3	aux	3:aux	_
3	recommend	recommend	VERB	VB	VerbForm=Inf	0	root	0:root	_
4	to	to	PART	TO	_	5	mark	5:mark	_
5	start	start	VERB	VB	VerbForm=Inf	3	xcomp	3:xcomp	_
6	with	with	ADP	IN	_	7	case	7:case	_
7	something	something	PRON	NN	Number=Sing	5	obl	5:obl:with	_
8	more	more	ADV	RBR	Degree=Cmp	9	advmod	9:advmod	_
9	simple	simple	ADJ	JJ	Degree=Pos	7	amod	7:amod	_
10	like	like	ADP	IN	_	11	case	11:case	_
11	tin	tin	NOUN	NN	Number=Sing	7	nmod	7:nmod:like	SpaceAfter=No
12	,	,	PUNCT	,	_	13	punct	13:punct	_
13	pewter	pewter	NOUN	NN	Number=Sing	11	conj	7:nmod:like|11:conj:or	SpaceAfter=No
14	,	,	PUNCT	,	_	15	punct	15:punct	_
15	aluminum	aluminum	NOUN	NN	Number=Sing	11	conj	7:nmod:like|11:conj:or	_
16	or	or	CCONJ	CC	_	17	cc	17:cc	_
17	zinc	zinc	NOUN	NN	Number=Sing	11	conj	7:nmod:like|11:conj:or	SpaceAfter=No
18	,	,	PUNCT	,	_	3	punct	3:punct	_
19	they	they	PRON	PRP	Case=Nom|Number=Plur|Person=3|PronType=Prs	21	nsubj	21:nsubj	_
20	all	all	DET	DT	_	19	det	19:det	_
21	have	have	VERB	VBP	Mood=Ind|Number=Plur|Person=3|Tense=Pres|VerbForm=Fin	3	parataxis	3:parataxis	_
22	a	a	DET	DT	Definite=Ind|PronType=Art	27	det	27:det	_
23	much	much	ADV	RB	_	24	advmod	24:advmod	_
24	more	more	ADV	RBR	Degree=Cmp	25	advmod	25:advmod	_
25	reasonable	reasonable	ADJ	JJ	Degree=Pos	27	amod	27:amod	_
26	melting	melting	NOUN	NN	Number=Sing	27	compound	27:compound	_
27	point	point	NOUN	NN	Number=Sing	21	obj	21:obj	SpaceAfter=No
28	.	.	PUNCT	.	_	3	punct	3:punct	_

# sent_id = answers-20111108051456AAQJaXR_ans-0006
# text = I'll just echo both other answers.
1-2	I'll	_	_	_	_	_	_	_	_
1	I	I	PRON	PRP	Case=Nom|Number=Sing|Person=1|PronType=Prs	4	nsubj	4:nsubj	_
2	'll	will	AUX	MD	VerbForm=Fin	4	aux	4:aux	_
3	just	just	ADV	RB	_	4	advmod	4:advmod	_
4	echo	echo	VERB	VB	VerbForm=Inf	0	root	0:root	_
5	both	both	DET	DT	_	7	det	7:det	_
6	other	other	ADJ	JJ	Degree=Pos	7	amod	7:amod	_
7	answers	answer	NOUN	NNS	Number=Plur	4	obj	4:obj	SpaceAfter=No
8	.	.	PUNCT	.	_	4	punct	4:punct	_

# sent_id = answers-20111108051456AAQJaXR_ans-0007
# text = Molten brass is damn hot and usually it's pressurized gas and forced air or oxygen.
1	Molten	molten	ADJ	JJ	Degree=Pos	2	amod	2:amod	_
2	brass	brass	NOUN	NN	Number=Sing	5	nsubj	5:nsubj	_
3	is	be	AUX	VBZ	Mood=Ind|Number=Sing|Person=3|Tense=Pres|VerbForm=Fin	5	cop	5:cop	_
4	damn	damn	ADV	RB	_	5	advmod	5:advmod	_
5	hot	hot	ADJ	JJ	Degree=Pos	0	root	0:root	_
6	and	and	CCONJ	CC	_	11	cc	11:cc	_
7	usually	usually	ADV	RB	_	11	advmod	11:advmod	_
8-9	it's	_	_	_	_	_	_	_	_
8	it	it	PRON	PRP	Case=Nom|Gender=Neut|Number=Sing|Person=3|PronType=Prs	11	nsubj	11:nsubj|14:nsubj	_
9	's	be	AUX	VBZ	Mood=Ind|Number=Sing|Person=3|Tense=Pres|VerbForm=Fin	11	cop	11:cop	_
10	pressurized	pressurize	VERB	VBN	Tense=Past|VerbForm=Part	11	amod	11:amod	_
11	gas	gas	NOUN	NN	Number=Sing	5	conj	5:conj:and	_
12	and	and	CCONJ	CC	_	14	cc	14:cc	_
13	forced	force	VERB	VBN	Tense=Past|VerbForm=Part	14	amod	14:amod	_
14	air	air	NOUN	NN	Number=Sing	11	conj	11:conj:and	_
15	or	or	CCONJ	CC	_	16	cc	16:cc	_
16	oxygen	oxygen	NOUN	NN	Number=Sing	14	conj	14:conj:or	SpaceAfter=No
17	.	.	PUNCT	.	_	5	punct	5:punct	_

# sent_id = answers-20111108051456AAQJaXR_ans-0008
# text = Even if you did melt it, I doubt you foresaw the issues of handling it and pouring it.
1	Even	even	ADV	RB	_	5	advmod	5:advmod	_
2	if	if	SCONJ	IN	_	5	mark	5:mark	_
3	you	you	PRON	PRP	Case=Nom|Person=2|PronType=Prs	5	nsubj	5:nsubj	_
4	did	do	AUX	VBD	Mood=Ind|Number=Sing|Person=2|Tense=Past|VerbForm=Fin	5	aux	5:aux	_
5	melt	melt	VERB	VB	VerbForm=Inf	9	advcl	9:advcl:if	_
6	it	it	PRON	PRP	Case=Acc|Gender=Neut|Number=Sing|Person=3|PronType=Prs	5	obj	5:obj	SpaceAfter=No
7	,	,	PUNCT	,	_	9	punct	9:punct	_
8	I	I	PRON	PRP	Case=Nom|Number=Sing|Person=1|PronType=Prs	9	nsubj	9:nsubj	_
9	doubt	doubt	VERB	VBP	Mood=Ind|Number=Sing|Person=1|Tense=Pres|VerbForm=Fin	0	root	0:root	_
10	you	you	PRON	PRP	Case=Nom|Person=2|PronType=Prs	11	nsubj	11:nsubj	_
11	foresaw	foresee	VERB	VBD	Mood=Ind|Number=Sing|Person=2|Tense=Past|VerbForm=Fin	9	ccomp	9:ccomp	_
12	the	the	DET	DT	Definite=Def|PronType=Art	13	det	13:det	_
13	issues	issue	NOUN	NNS	Number=Plur	11	obj	11:obj	_
14	of	of	SCONJ	IN	_	15	mark	15:mark	_
15	handling	handle	VERB	VBG	VerbForm=Ger	13	acl	13:acl:of	_
16	it	it	PRON	PRP	Case=Acc|Gender=Neut|Number=Sing|Person=3|PronType=Prs	15	obj	15:obj	_
17	and	and	CCONJ	CC	_	18	cc	18:cc	_
18	pouring	pour	VERB	VBG	VerbForm=Ger	15	conj	13:acl:of|15:conj:and	_
19	it	it	PRON	PRP	Case=Acc|Gender=Neut|Number=Sing|Person=3|PronType=Prs	18	obj	18:obj	SpaceAfter=No
20	.	.	PUNCT	.	_	9	punct	9:punct	_

# sent_id = answers-20111108051456AAQJaXR_ans-0009
# text = It's really too advanced for a beginner, both in tooling and safety.
1-2	It's	_	_	_	_	_	_	_	_
1	It	it	PRON	PRP	Case=Nom|Gender=Neut|Number=Sing|Person=3|PronType=Prs	5	nsubj	5:nsubj	_
2	's	be	AUX	VBZ	Mood=Ind|Number=Sing|Person=3|Tense=Pres|VerbForm=Fin	5	cop	5:cop	_
3	really	really	ADV	RB	_	5	advmod	5:advmod	_
4	too	too	ADV	RB	_	5	advmod	5:advmod	_
5	advanced	advanced	ADJ	JJ	Degree=Pos	0	root	0:root	_
6	for	for	ADP	IN	_	8	case	8:case	_
7	a	a	DET	DT	Definite=Ind|PronType=Art	8	det	8:det	_
8	beginner	beginner	NOUN	NN	Number=Sing	5	obl	5:obl:for	SpaceAfter=No
9	,	,	PUNCT	,	_	5	punct	5:punct	_
10	both	both	CCONJ	CC	_	12	cc:preconj	12:cc:preconj	_
11	in	in	ADP	IN	_	12	case	12:case	_
12	tooling	tooling	NOUN	NN	Number=Sing	5	obl	5:obl:in	_
13	and	and	CCONJ	CC	_	14	cc	14:cc	_
14	safety	safety	NOUN	NN	Number=Sing	12	conj	5:obl:in|12:conj:and	SpaceAfter=No
15	.	.	PUNCT	.	_	5	punct	5:punct	_

# sent_id = answers-20111108051456AAQJaXR_ans-0010
# text = Just the zinc fumes will get you, if you don't take precautions.
1	Just	just	ADV	RB	_	6	advmod	6:advmod	_
2	the	the	DET	DT	Definite=Def|PronType=Art	4	det	4:det	_
3	zinc	zinc	NOUN	NN	Number=Sing	4	compound	4:compound	_
4	fumes	fume	NOUN	NNS	Number=Plur	6	nsubj	6:nsubj	_
5	will	will	AUX	MD	VerbForm=Fin	6	aux	6:aux	_
6	get	get	VERB	VB	VerbForm=Inf	0	root	0:root	_
7	you	you	PRON	PRP	Case=Acc|Person=2|PronType=Prs	6	obj	6:obj	SpaceAfter=No
8	,	,	PUNCT	,	_	6	punct	6:punct	_
9	if	if	SCONJ	IN	_	13	mark	13:mark	_
10	you	you	PRON	PRP	Case=Nom|Person=2|PronType=Prs	13	nsubj	13:nsubj	_
11-12	don't	_	_	_	_	_	_	_	_
11	do	do	AUX	VBP	Mood=Ind|Number=Sing|Person=2|Tense=Pres|VerbForm=Fin	13	aux	13:aux	_
12	n't	not	PART	RB	_	13	advmod	13:advmod	_
13	take	take	VERB	VB	VerbForm=Inf	6	advcl	6:advcl:if	_
14	precautions	precaution	NOUN	NNS	Number=Plur	13	obj	13:obj	SpaceAfter=No
15	.	.	PUNCT	.	_	6	punct	6:punct	_

# sent_id = answers-20111108051456AAQJaXR_ans-0011
# text = Pewter is perfect for what you are doing, and it melts on a stove top.
1	Pewter	pewter	NOUN	NN	Number=Sing	3	nsubj	3:nsubj	_
2	is	be	AUX	VBZ	Mood=Ind|Number=Sing|Person=3|Tense=Pres|VerbForm=Fin	3	cop	3:cop	_
3	perfect	perfect	ADJ	JJ	Degree=Pos	0	root	0:root	_
4	for	for	SCONJ	IN	_	5	case	5:case	_
5	what	what	PRON	WP	PronType=Int	3	obl	3:obl:for	_
6	you	you	PRON	PRP	Case=Nom|Person=2|PronType=Prs	8	nsubj	8:nsubj	_
7	are	be	AUX	VBP	Mood=Ind|Number=Sing|Person=2|Tense=Pres|VerbForm=Fin	8	aux	8:aux	_
8	doing	do	VERB	VBG	Tense=Pres|VerbForm=Part	5	acl:relcl	5:acl:relcl	SpaceAfter=No
9	,	,	PUNCT	,	_	12	punct	12:punct	_
10	and	and	CCONJ	CC	_	12	cc	12:cc	_
11	it	it	PRON	PRP	Case=Nom|Gender=Neut|Number=Sing|Person=3|PronType=Prs	12	nsubj	12:nsubj	_
12	melts	melt	VERB	VBZ	Mood=Ind|Number=Sing|Person=3|Tense=Pres|VerbForm=Fin	3	conj	3:conj:and	_
13	on	on	ADP	IN	_	16	case	16:case	_
14	a	a	DET	DT	Definite=Ind|PronType=Art	16	det	16:det	_
15	stove	stove	NOUN	NN	Number=Sing	16	compound	16:compound	_
16	top	top	NOUN	NN	Number=Sing	12	obl	12:obl:on	SpaceAfter=No
17	.	.	PUNCT	.	_	3	punct	3:punct	_

# sent_id = answers-20111108051456AAQJaXR_ans-0012
# newpar id = answers-20111108051456AAQJaXR_ans-p0004
# text = I would recommend to start with something more simple like tin, pewter, aluminum or zinc, they all have a much more reasonable melting point.
1	I	I	PRON	PRP	Case=Nom|Number=Sing|Person=1|PronType=Prs	3	nsubj	3:nsubj|5:nsubj:xsubj	_
2	would	would	AUX	MD	VerbForm=Fin	3	aux	3:aux	_
3	recommend	recommend	VERB	VB	VerbForm=Inf	0	root	0:root	_
4	to	to	PART	TO	_	5	mark	5:mark	_
5	start	start	VERB	VB	VerbForm=Inf	3	xcomp	3:xcomp	_
6	with	with	ADP	IN	_	7	case	7:case	_
7	something	something	PRON	NN	Number=Sing	5	obl	5:obl:with	_
8	more	more	ADV	RBR	Degree=Cmp	9	advmod	9:advmod	_
9	simple	simple	ADJ	JJ	Degree=Pos	7	amod	7:amod	_
10	like	like	ADP	IN	_	11	case	11:case	_
11	tin	tin	NOUN	NN	Number=Sing	7	nmod	7:nmod:like	SpaceAfter=No
12	,	,	PUNCT	,	_	13	punct	13:punct	_
13	pewter	pewter	NOUN	NN	Number=Sing	11	conj	7:nmod:like|11:conj:or	SpaceAfter=No
14	,	,	PUNCT	,	_	15	punct	15:punct	_
15	aluminum	aluminum	NOUN	NN	Number=Sing	11	conj	7:nmod:like|11:conj:or	_
16	or	or	CCONJ	CC	_	17	cc	17:cc	_
17	zinc	zinc	NOUN	NN	Number=Sing	11	conj	7:nmod:like|11:conj:or	SpaceAfter=No
18	,	,	PUNCT	,	_	3	punct	3:punct	_
19	they	they	PRON	PRP	Case=Nom|Number=Plur|Person=3|PronType=Prs	21	nsubj	21:nsubj	_
20	all	all	DET	DT	_	19	det	19:det	_
21	have	have	VERB	VBP	Mood=Ind|Number=Plur|Person=3|Tense=Pres|VerbForm=Fin	3	parataxis	3:parataxis	_
22	a	a	DET	DT	Definite=Ind|PronType=Art	27	det	27:det	_
23	much	much	ADV	RB	_	24	advmod	24:advmod	_
24	more	more	ADV	RBR	Degree=Cmp	25	advmod	25:advmod	_
25	reasonable	reasonable	ADJ	JJ	Degree=Pos	27	amod	27:amod	_
26	melting	melting	NOUN	NN	Number=Sing	27	compound	27:compound	_
27	point	point	NOUN	NN	Number=Sing	21	obj	21:obj	SpaceAfter=No
28	.	.	PUNCT	.	_	3	punct	3:punct	_

# sent_id = answers-20111108051456AAQJaXR_ans-0013
# text = Brass has an even higher melting point than bronze and I would think your charcoal just doesn't get hot enough.
1	Brass	brass	NOUN	NN	Number=Sing	2	nsubj	2:nsubj	_
2	has	have	VERB	VBZ	Mood=Ind|Number=Sing|Person=3|Tense=Pres|VerbForm=Fin	0	root	0:root	_
3	an	a	DET	DT	Definite=Ind|PronType=Art	7	det	7:det	_
4	even	even	ADV	RB	_	5	advmod	5:advmod	_
5	higher	high	ADJ	JJR	Degree=Cmp	7	amod	7:amod	_
6	melting	melting	NOUN	NN	Number=Sing	7	compound	7:compound	_
7	point	point	NOUN	NN	Number=Sing	2	obj	2:obj	_
8	than	than	ADP	IN	_	9	case	9:case	_
9	bronze	bronze	NOUN	NN	Number=Sing	7	nmod	7:nmod:than	_
10	and	and	CCONJ	CC	_	13	cc	13:cc	_
11	I	I	PRON	PRP	Case=Nom|Number=Sing|Person=1|PronType=Prs	13	nsubj	13:nsubj	_
12	would	would	AUX	MD	VerbForm=Fin	13	aux	13:aux	_
13	think	think	VERB	VB	VerbForm=Inf	2	conj	2:conj:and	_
<<<<<<< HEAD
14	your	your	PRON	PRP$	Case=Gen|Person=2|Poss=Yes|PronType=Prs	15	nmod:poss	15:nmod:poss	_
15	charcoal	charcoal	NOUN	NN	Number=Sing	19	nsubj	19:nsubj|21:nsubj:xsubj	_
=======
14	your	you	PRON	PRP$	Person=2|Poss=Yes|PronType=Prs	15	nmod:poss	15:nmod:poss	_
15	charcoal	charcoal	NOUN	NN	Number=Sing	19	nsubj	19:nsubj|20:nsubj:xsubj	_
>>>>>>> 4b4eaf95
16	just	just	ADV	RB	_	19	advmod	19:advmod	_
17-18	doesn't	_	_	_	_	_	_	_	_
17	does	do	AUX	VBZ	Mood=Ind|Number=Sing|Person=3|Tense=Pres|VerbForm=Fin	19	aux	19:aux	_
18	n't	not	PART	RB	_	19	advmod	19:advmod	_
19	get	get	VERB	VB	VerbForm=Inf	13	ccomp	13:ccomp	_
20	hot	hot	ADJ	JJ	Degree=Pos	19	xcomp	19:xcomp	_
21	enough	enough	ADV	RB	_	20	advmod	20:advmod	SpaceAfter=No
22	.	.	PUNCT	.	_	2	punct	2:punct	_

# sent_id = answers-20111108051456AAQJaXR_ans-0014
# text = I bet you also did take charcoal as it is used for barbecue which does not get as hot as real coal (e.g. for blacksmithing one needs coal, not barbecue charcoal).
1	I	I	PRON	PRP	Case=Nom|Number=Sing|Person=1|PronType=Prs	2	nsubj	2:nsubj	_
2	bet	bet	VERB	VBP	Mood=Ind|Number=Sing|Person=1|Tense=Pres|VerbForm=Fin	0	root	0:root	_
3	you	you	PRON	PRP	Case=Nom|Person=2|PronType=Prs	6	nsubj	6:nsubj	_
4	also	also	ADV	RB	_	6	advmod	6:advmod	_
5	did	do	AUX	VBD	Mood=Ind|Number=Sing|Person=2|Tense=Past|VerbForm=Fin	6	aux	6:aux	_
6	take	take	VERB	VB	VerbForm=Inf	2	ccomp	2:ccomp	_
7	charcoal	charcoal	NOUN	NN	Number=Sing	6	obj	6:obj|17:nsubj|19:nsubj:xsubj	_
8	as	as	SCONJ	IN	_	11	mark	11:mark	_
9	it	it	PRON	PRP	Case=Nom|Gender=Neut|Number=Sing|Person=3|PronType=Prs	11	nsubj:pass	11:nsubj:pass	_
10	is	be	AUX	VBZ	Mood=Ind|Number=Sing|Person=3|Tense=Pres|VerbForm=Fin	11	aux:pass	11:aux:pass	_
11	used	use	VERB	VBN	Tense=Past|VerbForm=Part|Voice=Pass	6	advcl	6:advcl:as	_
12	for	for	ADP	IN	_	13	case	13:case	_
13	barbecue	barbecue	NOUN	NN	Number=Sing	11	obl	11:obl:for	_
14	which	which	PRON	WDT	PronType=Rel	17	nsubj	7:ref	_
15	does	do	AUX	VBZ	Mood=Ind|Number=Sing|Person=3|Tense=Pres|VerbForm=Fin	17	aux	17:aux	_
16	not	not	PART	RB	_	17	advmod	17:advmod	_
17	get	get	VERB	VB	VerbForm=Inf	7	acl:relcl	7:acl:relcl	_
18	as	as	ADV	RB	_	19	advmod	19:advmod	_
19	hot	hot	ADJ	JJ	Degree=Pos	17	xcomp	17:xcomp	_
20	as	as	ADP	IN	_	22	case	22:case	_
21	real	real	ADJ	JJ	Degree=Pos	22	amod	22:amod	_
22	coal	coal	NOUN	NN	Number=Sing	19	obl	19:obl:as	_
23	(	(	PUNCT	-LRB-	_	28	punct	28:punct	SpaceAfter=No
24	e.g.	e.g.	ADV	RB	_	28	advmod	28:advmod	_
25	for	for	ADP	IN	_	26	case	26:case	_
26	blacksmithing	blacksmithing	NOUN	NN	Number=Sing	28	obl	28:obl:for	_
27	one	one	PRON	PRP	_	28	nsubj	28:nsubj	_
28	needs	need	VERB	VBZ	Mood=Ind|Number=Sing|Person=3|Tense=Pres|VerbForm=Fin	2	parataxis	2:parataxis	_
29	coal	coal	NOUN	NN	Number=Sing	28	obj	28:obj	SpaceAfter=No
30	,	,	PUNCT	,	_	29	punct	29:punct	_
31	not	not	PART	RB	_	33	advmod	33:advmod	_
32	barbecue	barbecue	NOUN	NN	Number=Sing	33	compound	33:compound	_
33	charcoal	charcoal	NOUN	NN	Number=Sing	29	conj	28:obj|29:conj	SpaceAfter=No
34	)	)	PUNCT	-RRB-	_	28	punct	28:punct	SpaceAfter=No
35	.	.	PUNCT	.	_	2	punct	2:punct	_

# sent_id = answers-20111108051456AAQJaXR_ans-0015
# text = I have done a fair amount of metal casting, but never tried to build my own furnace, but I think your version is just too small and doesn't get hot enough.
1	I	I	PRON	PRP	Case=Nom|Number=Sing|Person=1|PronType=Prs	3	nsubj	3:nsubj|13:nsubj|15:nsubj:xsubj	_
2	have	have	AUX	VBP	Mood=Ind|Number=Sing|Person=1|Tense=Pres|VerbForm=Fin	3	aux	3:aux	_
3	done	do	VERB	VBN	Tense=Past|VerbForm=Part	0	root	0:root	_
4	a	a	DET	DT	Definite=Ind|PronType=Art	6	det	6:det	_
5	fair	fair	ADJ	JJ	Degree=Pos	6	amod	6:amod	_
6	amount	amount	NOUN	NN	Number=Sing	3	obj	3:obj	_
7	of	of	ADP	IN	_	9	case	9:case	_
8	metal	metal	NOUN	NN	Number=Sing	9	compound	9:compound	_
9	casting	casting	NOUN	NN	Number=Sing	6	nmod	6:nmod:of	SpaceAfter=No
10	,	,	PUNCT	,	_	13	punct	13:punct	_
11	but	but	CCONJ	CC	_	13	cc	13:cc	_
12	never	never	ADV	RB	_	13	advmod	13:advmod	_
13	tried	try	VERB	VBN	Tense=Past|VerbForm=Part	3	conj	3:conj:but	_
14	to	to	PART	TO	_	15	mark	15:mark	_
15	build	build	VERB	VB	VerbForm=Inf	13	xcomp	13:xcomp	_
16	my	my	PRON	PRP$	Case=Gen|Number=Sing|Person=1|Poss=Yes|PronType=Prs	18	nmod:poss	18:nmod:poss	_
17	own	own	ADJ	JJ	Degree=Pos	18	amod	18:amod	_
18	furnace	furnace	NOUN	NN	Number=Sing	15	obj	15:obj	SpaceAfter=No
19	,	,	PUNCT	,	_	22	punct	22:punct	_
20	but	but	CCONJ	CC	_	22	cc	22:cc	_
21	I	I	PRON	PRP	Case=Nom|Number=Sing|Person=1|PronType=Prs	22	nsubj	22:nsubj	_
22	think	think	VERB	VBP	Mood=Ind|Number=Sing|Person=1|Tense=Pres|VerbForm=Fin	3	conj	3:conj:but	_
<<<<<<< HEAD
23	your	your	PRON	PRP$	Case=Gen|Person=2|Poss=Yes|PronType=Prs	24	nmod:poss	24:nmod:poss	_
24	version	version	NOUN	NN	Number=Sing	28	nsubj	28:nsubj|32:nsubj|34:nsubj:xsubj	_
=======
23	your	you	PRON	PRP$	Person=2|Poss=Yes|PronType=Prs	24	nmod:poss	24:nmod:poss	_
24	version	version	NOUN	NN	Number=Sing	28	nsubj	28:nsubj|32:nsubj|33:nsubj:xsubj	_
>>>>>>> 4b4eaf95
25	is	be	AUX	VBZ	Mood=Ind|Number=Sing|Person=3|Tense=Pres|VerbForm=Fin	28	cop	28:cop	_
26	just	just	ADV	RB	_	28	advmod	28:advmod	_
27	too	too	ADV	RB	_	28	advmod	28:advmod	_
28	small	small	ADJ	JJ	Degree=Pos	22	ccomp	22:ccomp	_
29	and	and	CCONJ	CC	_	32	cc	32:cc	_
30-31	doesn't	_	_	_	_	_	_	_	_
30	does	do	AUX	VBZ	Mood=Ind|Number=Sing|Person=3|Tense=Pres|VerbForm=Fin	32	aux	32:aux	_
31	n't	not	PART	RB	_	32	advmod	32:advmod	_
32	get	get	VERB	VB	VerbForm=Inf	28	conj	22:ccomp|28:conj:and	_
33	hot	hot	ADJ	JJ	Degree=Pos	32	xcomp	32:xcomp	_
34	enough	enough	ADV	RB	_	33	advmod	33:advmod	SpaceAfter=No
35	.	.	PUNCT	.	_	3	punct	3:punct	_

# sent_id = answers-20111108051456AAQJaXR_ans-0016
# text = I have melted small amounts of bronze in a crucible with a large propane torch (much larger than the plumbers torch, but it can be run of those propane cylinders you can buy for a gas grill).
1	I	I	PRON	PRP	Case=Nom|Number=Sing|Person=1|PronType=Prs	3	nsubj	3:nsubj	_
2	have	have	AUX	VBP	Mood=Ind|Number=Sing|Person=1|Tense=Pres|VerbForm=Fin	3	aux	3:aux	_
3	melted	melt	VERB	VBN	Tense=Past|VerbForm=Part	0	root	0:root	_
4	small	small	ADJ	JJ	Degree=Pos	5	amod	5:amod	_
5	amounts	amount	NOUN	NNS	Number=Plur	3	obj	3:obj	_
6	of	of	ADP	IN	_	7	case	7:case	_
7	bronze	bronze	NOUN	NN	Number=Sing	5	nmod	5:nmod:of	_
8	in	in	ADP	IN	_	10	case	10:case	_
9	a	a	DET	DT	Definite=Ind|PronType=Art	10	det	10:det	_
10	crucible	crucible	NOUN	NN	Number=Sing	3	obl	3:obl:in	_
11	with	with	ADP	IN	_	15	case	15:case	_
12	a	a	DET	DT	Definite=Ind|PronType=Art	15	det	15:det	_
13	large	large	ADJ	JJ	Degree=Pos	15	amod	15:amod	_
14	propane	propane	NOUN	NN	Number=Sing	15	compound	15:compound	_
15	torch	torch	NOUN	NN	Number=Sing	3	obl	3:obl:with	_
16	(	(	PUNCT	-LRB-	_	15	punct	15:punct	SpaceAfter=No
17	much	much	ADV	RB	_	18	advmod	18:advmod	_
18	larger	large	ADJ	JJR	Degree=Cmp	15	amod	15:amod	_
19	than	than	ADP	IN	_	22	case	22:case	_
20	the	the	DET	DT	Definite=Def|PronType=Art	22	det	22:det	_
21	plumbers	plumber	NOUN	NNS	Number=Plur	22	compound	22:compound	_
22	torch	torch	NOUN	NN	Number=Sing	18	obl	18:obl:than	SpaceAfter=No
23	,	,	PUNCT	,	_	28	punct	28:punct	_
24	but	but	CCONJ	CC	_	28	cc	28:cc	_
25	it	it	PRON	PRP	Case=Nom|Gender=Neut|Number=Sing|Person=3|PronType=Prs	28	nsubj:pass	28:nsubj:pass	_
26	can	can	AUX	MD	VerbForm=Fin	28	aux	28:aux	_
27	be	be	AUX	VB	VerbForm=Inf	28	aux:pass	28:aux:pass	_
28	run	run	VERB	VBN	Tense=Past|VerbForm=Part|Voice=Pass	3	conj	3:conj:but	_
29	of	of	ADP	IN	_	32	case	32:case	_
30	those	that	DET	DT	Number=Plur|PronType=Dem	32	det	32:det	_
31	propane	propane	NOUN	NN	Number=Sing	32	compound	32:compound	_
32	cylinders	cylinder	NOUN	NNS	Number=Plur	28	obl	28:obl:of	_
33	you	you	PRON	PRP	Case=Nom|Person=2|PronType=Prs	35	nsubj	35:nsubj	_
34	can	can	AUX	MD	VerbForm=Fin	35	aux	35:aux	_
35	buy	buy	VERB	VB	VerbForm=Inf	32	acl:relcl	32:acl:relcl	_
36	for	for	ADP	IN	_	39	case	39:case	_
37	a	a	DET	DT	Definite=Ind|PronType=Art	39	det	39:det	_
38	gas	gas	NOUN	NN	Number=Sing	39	compound	39:compound	_
39	grill	grill	NOUN	NN	Number=Sing	35	obl	35:obl:for	SpaceAfter=No
40	)	)	PUNCT	-RRB-	_	3	punct	3:punct	SpaceAfter=No
41	.	.	PUNCT	.	_	3	punct	3:punct	_

# sent_id = answers-20111108051456AAQJaXR_ans-0017
# newpar id = answers-20111108051456AAQJaXR_ans-p0005
# text = I melt brass and cast it http://www.mikegigi.com/castgobl.htm
1	I	I	PRON	PRP	Case=Nom|Number=Sing|Person=1|PronType=Prs	2	nsubj	2:nsubj|5:nsubj	_
2	melt	melt	VERB	VBP	Mood=Ind|Number=Sing|Person=1|Tense=Pres|VerbForm=Fin	0	root	0:root	_
3	brass	brass	NOUN	NN	Number=Sing	2	obj	2:obj	_
4	and	and	CCONJ	CC	_	5	cc	5:cc	_
5	cast	cast	VERB	VBP	Mood=Ind|Number=Sing|Person=1|Tense=Pres|VerbForm=Fin	2	conj	2:conj:and	_
6	it	it	PRON	PRP	Case=Acc|Gender=Neut|Number=Sing|Person=3|PronType=Prs	5	obj	5:obj	_
7	http://www.mikegigi.com/castgobl.htm	http://www.mikegigi.com/castgobl.htm	X	ADD	_	2	parataxis	2:parataxis	_

# sent_id = answers-20111108051456AAQJaXR_ans-0018
# text = Brass melts at just under 2000F which is a bright yellow heat, not red hot.
1	Brass	brass	NOUN	NN	Number=Sing	2	nsubj	2:nsubj	_
2	melts	melt	VERB	VBZ	Mood=Ind|Number=Sing|Person=3|Tense=Pres|VerbForm=Fin	0	root	0:root	_
3	at	at	ADP	IN	_	7	case	7:case	_
4	just	just	ADV	RB	_	5	advmod	5:advmod	_
5	under	under	ADP	IN	_	7	case	7:case	_
6	2000	2000	NUM	CD	NumForm=Digit|NumType=Card	7	nummod	7:nummod	SpaceAfter=No
7	F	F	PROPN	NNP	Number=Sing	2	obl	2:obl:at|13:nsubj	_
8	which	which	PRON	WDT	PronType=Rel	13	nsubj	7:ref	_
9	is	be	AUX	VBZ	Mood=Ind|Number=Sing|Person=3|Tense=Pres|VerbForm=Fin	13	cop	13:cop	_
10	a	a	DET	DT	Definite=Ind|PronType=Art	13	det	13:det	_
11	bright	bright	ADJ	JJ	Degree=Pos	12	amod	12:amod	_
12	yellow	yellow	ADJ	JJ	Degree=Pos	13	amod	13:amod	_
13	heat	heat	NOUN	NN	Number=Sing	7	acl:relcl	7:acl:relcl	SpaceAfter=No
14	,	,	PUNCT	,	_	13	punct	13:punct	_
15	not	not	PART	RB	_	13	advmod	13:advmod	_
16	red	red	ADV	RB	_	17	advmod	17:advmod	_
17	hot	hot	ADJ	JJ	Degree=Pos	13	amod	13:amod	SpaceAfter=No
18	.	.	PUNCT	.	_	2	punct	2:punct	_

# sent_id = answers-20111108051456AAQJaXR_ans-0019
# text = http://www.mikegigi.com/techspec.htm#SELCTEMP
1	http://www.mikegigi.com/techspec.htm#SELCTEMP	http://www.mikegigi.com/techspec.htm#selctemp	X	ADD	_	0	root	0:root	_

# sent_id = answers-20111108051456AAQJaXR_ans-0020
# text = You might be able to make a version of your setup work, but it would take quite a bit of charcoal and a lot of forced air.
1	You	you	PRON	PRP	Case=Nom|Person=2|PronType=Prs	4	nsubj	4:nsubj|6:nsubj:xsubj	_
2	might	might	AUX	MD	VerbForm=Fin	4	aux	4:aux	_
3	be	be	AUX	VB	VerbForm=Inf	4	cop	4:cop	_
4	able	able	ADJ	JJ	Degree=Pos	0	root	0:root	_
5	to	to	PART	TO	_	6	mark	6:mark	_
6	make	make	VERB	VB	VerbForm=Inf	4	xcomp	4:xcomp	_
7	a	a	DET	DT	Definite=Ind|PronType=Art	8	det	8:det	_
8	version	version	NOUN	NN	Number=Sing	6	obj	6:obj	_
9	of	of	ADP	IN	_	11	case	11:case	_
10	your	your	PRON	PRP$	Case=Gen|Person=2|Poss=Yes|PronType=Prs	11	nmod:poss	11:nmod:poss	_
11	setup	setup	NOUN	NN	Number=Sing	8	nmod	8:nmod:of	_
12	work	work	VERB	VB	VerbForm=Inf	6	ccomp	6:ccomp	SpaceAfter=No
13	,	,	PUNCT	,	_	17	punct	17:punct	_
14	but	but	CCONJ	CC	_	17	cc	17:cc	_
15	it	it	PRON	PRP	Case=Nom|Gender=Neut|Number=Sing|Person=3|PronType=Prs	17	nsubj	17:nsubj	_
16	would	would	AUX	MD	VerbForm=Fin	17	aux	17:aux	_
17	take	take	VERB	VB	VerbForm=Inf	4	conj	4:conj:but	_
18	quite	quite	DET	PDT	_	20	det:predet	20:det:predet	_
19	a	a	DET	DT	Definite=Ind|PronType=Art	20	det	20:det	_
20	bit	bit	NOUN	NN	Number=Sing	17	obj	17:obj	_
21	of	of	ADP	IN	_	22	case	22:case	_
22	charcoal	charcoal	NOUN	NN	Number=Sing	20	nmod	20:nmod:of	_
23	and	and	CCONJ	CC	_	25	cc	25:cc	_
24	a	a	DET	DT	Definite=Ind|PronType=Art	25	det	25:det	_
25	lot	lot	NOUN	NN	Number=Sing	20	conj	17:obj|20:conj:and	_
26	of	of	ADP	IN	_	28	case	28:case	_
27	forced	force	VERB	VBN	Tense=Past|VerbForm=Part	28	amod	28:amod	_
28	air	air	NOUN	NN	Number=Sing	25	nmod	25:nmod:of	SpaceAfter=No
29	.	.	PUNCT	.	_	4	punct	4:punct	_

# sent_id = answers-20111108051456AAQJaXR_ans-0021
# text = I use propane with a blower and a burner I built http://www.mikegigi.com/meltmetl.htm and http://www.mikegigi.com/firehole.htm
1	I	I	PRON	PRP	Case=Nom|Number=Sing|Person=1|PronType=Prs	2	nsubj	2:nsubj	_
2	use	use	VERB	VBP	Mood=Ind|Number=Sing|Person=1|Tense=Pres|VerbForm=Fin	0	root	0:root	_
3	propane	propane	NOUN	NN	Number=Sing	2	obj	2:obj	_
4	with	with	ADP	IN	_	6	case	6:case	_
5	a	a	DET	DT	Definite=Ind|PronType=Art	6	det	6:det	_
6	blower	blower	NOUN	NN	Number=Sing	2	obl	2:obl:with	_
7	and	and	CCONJ	CC	_	9	cc	9:cc	_
8	a	a	DET	DT	Definite=Ind|PronType=Art	9	det	9:det	_
9	burner	burner	NOUN	NN	Number=Sing	6	conj	2:obl:with|6:conj:and	_
10	I	I	PRON	PRP	Case=Nom|Number=Sing|Person=1|PronType=Prs	11	nsubj	11:nsubj	_
11	built	build	VERB	VBD	Mood=Ind|Number=Sing|Person=1|Tense=Past|VerbForm=Fin	9	acl:relcl	9:acl:relcl	_
12	http://www.mikegigi.com/meltmetl.htm	http://www.mikegigi.com/meltmetl.htm	X	ADD	_	2	parataxis	2:parataxis	_
13	and	and	CCONJ	CC	_	14	cc	14:cc	_
14	http://www.mikegigi.com/firehole.htm	http://www.mikegigi.com/firehole.htm	X	ADD	_	12	conj	12:conj:and	_
<|MERGE_RESOLUTION|>--- conflicted
+++ resolved
@@ -304,13 +304,8 @@
 11	I	I	PRON	PRP	Case=Nom|Number=Sing|Person=1|PronType=Prs	13	nsubj	13:nsubj	_
 12	would	would	AUX	MD	VerbForm=Fin	13	aux	13:aux	_
 13	think	think	VERB	VB	VerbForm=Inf	2	conj	2:conj:and	_
-<<<<<<< HEAD
 14	your	your	PRON	PRP$	Case=Gen|Person=2|Poss=Yes|PronType=Prs	15	nmod:poss	15:nmod:poss	_
-15	charcoal	charcoal	NOUN	NN	Number=Sing	19	nsubj	19:nsubj|21:nsubj:xsubj	_
-=======
-14	your	you	PRON	PRP$	Person=2|Poss=Yes|PronType=Prs	15	nmod:poss	15:nmod:poss	_
 15	charcoal	charcoal	NOUN	NN	Number=Sing	19	nsubj	19:nsubj|20:nsubj:xsubj	_
->>>>>>> 4b4eaf95
 16	just	just	ADV	RB	_	19	advmod	19:advmod	_
 17-18	doesn't	_	_	_	_	_	_	_	_
 17	does	do	AUX	VBZ	Mood=Ind|Number=Sing|Person=3|Tense=Pres|VerbForm=Fin	19	aux	19:aux	_
@@ -382,13 +377,8 @@
 20	but	but	CCONJ	CC	_	22	cc	22:cc	_
 21	I	I	PRON	PRP	Case=Nom|Number=Sing|Person=1|PronType=Prs	22	nsubj	22:nsubj	_
 22	think	think	VERB	VBP	Mood=Ind|Number=Sing|Person=1|Tense=Pres|VerbForm=Fin	3	conj	3:conj:but	_
-<<<<<<< HEAD
 23	your	your	PRON	PRP$	Case=Gen|Person=2|Poss=Yes|PronType=Prs	24	nmod:poss	24:nmod:poss	_
-24	version	version	NOUN	NN	Number=Sing	28	nsubj	28:nsubj|32:nsubj|34:nsubj:xsubj	_
-=======
-23	your	you	PRON	PRP$	Person=2|Poss=Yes|PronType=Prs	24	nmod:poss	24:nmod:poss	_
 24	version	version	NOUN	NN	Number=Sing	28	nsubj	28:nsubj|32:nsubj|33:nsubj:xsubj	_
->>>>>>> 4b4eaf95
 25	is	be	AUX	VBZ	Mood=Ind|Number=Sing|Person=3|Tense=Pres|VerbForm=Fin	28	cop	28:cop	_
 26	just	just	ADV	RB	_	28	advmod	28:advmod	_
 27	too	too	ADV	RB	_	28	advmod	28:advmod	_
