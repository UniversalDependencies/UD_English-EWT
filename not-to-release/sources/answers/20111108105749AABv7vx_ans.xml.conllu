# newdoc id = answers-20111108105749AABv7vx_ans
# sent_id = answers-20111108105749AABv7vx_ans-0001
# newpar id = answers-20111108105749AABv7vx_ans-p0001
# text = How do you make your cat adjust to a new house?
1	How	how	ADV	WRB	PronType=Int	4	advmod	4:advmod	_
2	do	do	AUX	VBP	Mood=Ind|Number=Sing|Person=2|Tense=Pres|VerbForm=Fin	4	aux	4:aux	_
3	you	you	PRON	PRP	Case=Nom|Person=2|PronType=Prs	4	nsubj	4:nsubj	_
4	make	make	VERB	VB	VerbForm=Inf	0	root	0:root	_
5	your	your	PRON	PRP$	Case=Gen|Person=2|Poss=Yes|PronType=Prs	6	nmod:poss	6:nmod:poss	_
6	cat	cat	NOUN	NN	Number=Sing	4	obj	4:obj|7:nsubj:xsubj	_
7	adjust	adjust	VERB	VB	VerbForm=Inf	4	xcomp	4:xcomp	_
8	to	to	ADP	IN	_	11	case	11:case	_
9	a	a	DET	DT	Definite=Ind|PronType=Art	11	det	11:det	_
10	new	new	ADJ	JJ	Degree=Pos	11	amod	11:amod	_
11	house	house	NOUN	NN	Number=Sing	7	obl	7:obl:to	SpaceAfter=No
12	?	?	PUNCT	.	_	4	punct	4:punct	_

# sent_id = answers-20111108105749AABv7vx_ans-0002
# newpar id = answers-20111108105749AABv7vx_ans-p0002
# text = Me and my family are moving into a new house just outside a small town.
1	Me	I	PRON	PRP	Case=Acc|Number=Sing|Person=1|PronType=Prs	6	nsubj	6:nsubj	_
2	and	and	CCONJ	CC	_	4	cc	4:cc	_
3	my	my	PRON	PRP$	Case=Gen|Number=Sing|Person=1|Poss=Yes|PronType=Prs	4	nmod:poss	4:nmod:poss	_
4	family	family	NOUN	NN	Number=Sing	1	conj	1:conj:and|6:nsubj	_
<<<<<<< HEAD
5	are	be	AUX	VBP	Mood=Ind|Number=Sing|Person=1|Tense=Pres|VerbForm=Fin	6	aux	6:aux	_
=======
5	are	be	AUX	VBP	Mood=Ind|Number=Plur|Person=1|Tense=Pres|VerbForm=Fin	6	aux	6:aux	_
>>>>>>> ecd91427
6	moving	move	VERB	VBG	Tense=Pres|VerbForm=Part	0	root	0:root	_
7	into	into	ADP	IN	_	10	case	10:case	_
8	a	a	DET	DT	Definite=Ind|PronType=Art	10	det	10:det	_
9	new	new	ADJ	JJ	Degree=Pos	10	amod	10:amod	_
10	house	house	NOUN	NN	Number=Sing	6	obl	6:obl:into	_
11	just	just	ADV	RB	_	15	advmod	15:advmod	_
12	outside	outside	ADP	IN	_	15	case	15:case	_
13	a	a	DET	DT	Definite=Ind|PronType=Art	15	det	15:det	_
14	small	small	ADJ	JJ	Degree=Pos	15	amod	15:amod	_
15	town	town	NOUN	NN	Number=Sing	6	obl	6:obl:outside	SpaceAfter=No
16	.	.	PUNCT	.	_	6	punct	6:punct	_

# sent_id = answers-20111108105749AABv7vx_ans-0003
# text = We are currently living a mile from the town in a house surrounded by fields but the new house is beside a busy road.
1	We	we	PRON	PRP	Case=Nom|Number=Plur|Person=1|PronType=Prs	4	nsubj	4:nsubj	_
2	are	be	AUX	VBP	Mood=Ind|Number=Plur|Person=1|Tense=Pres|VerbForm=Fin	4	aux	4:aux	_
3	currently	currently	ADV	RB	_	4	advmod	4:advmod	_
4	living	live	VERB	VBG	Tense=Pres|VerbForm=Part	0	root	0:root	_
5	a	a	DET	DT	Definite=Ind|PronType=Art	6	det	6:det	_
6	mile	mile	NOUN	NN	Number=Sing	4	obl:npmod	4:obl:npmod	_
7	from	from	ADP	IN	_	9	case	9:case	_
8	the	the	DET	DT	Definite=Def|PronType=Art	9	det	9:det	_
9	town	town	NOUN	NN	Number=Sing	6	nmod	6:nmod:from	_
10	in	in	ADP	IN	_	12	case	12:case	_
11	a	a	DET	DT	Definite=Ind|PronType=Art	12	det	12:det	_
12	house	house	NOUN	NN	Number=Sing	4	obl	4:obl:in	_
13	surrounded	surround	VERB	VBN	Tense=Past|VerbForm=Part|Voice=Pass	12	acl	12:acl	_
14	by	by	ADP	IN	_	15	case	15:case	_
15	fields	field	NOUN	NNS	Number=Plur	13	obl:agent	13:obl:agent	_
16	but	but	CCONJ	CC	_	24	cc	24:cc	_
17	the	the	DET	DT	Definite=Def|PronType=Art	19	det	19:det	_
18	new	new	ADJ	JJ	Degree=Pos	19	amod	19:amod	_
19	house	house	NOUN	NN	Number=Sing	24	nsubj	24:nsubj	_
20	is	be	AUX	VBZ	Mood=Ind|Number=Sing|Person=3|Tense=Pres|VerbForm=Fin	24	cop	24:cop	_
21	beside	beside	ADP	IN	_	24	case	24:case	_
22	a	a	DET	DT	Definite=Ind|PronType=Art	24	det	24:det	_
23	busy	busy	ADJ	JJ	Degree=Pos	24	amod	24:amod	_
24	road	road	NOUN	NN	Number=Sing	4	conj	4:conj:but	SpaceAfter=No
25	.	.	PUNCT	.	_	4	punct	4:punct	_

# sent_id = answers-20111108105749AABv7vx_ans-0004
# text = We have had the cat for 10 years and dont want to leave it.
1	We	we	PRON	PRP	Case=Nom|Number=Plur|Person=1|PronType=Prs	3	nsubj	3:nsubj|12:nsubj|14:nsubj:xsubj	_
2	have	have	AUX	VBP	Mood=Ind|Number=Plur|Person=1|Tense=Pres|VerbForm=Fin	3	aux	3:aux	_
3	had	have	VERB	VBN	Tense=Past|VerbForm=Part	0	root	0:root	_
4	the	the	DET	DT	Definite=Def|PronType=Art	5	det	5:det	_
5	cat	cat	NOUN	NN	Number=Sing	3	obj	3:obj	_
6	for	for	ADP	IN	_	8	case	8:case	_
7	10	10	NUM	CD	NumForm=Digit|NumType=Card	8	nummod	8:nummod	_
8	years	year	NOUN	NNS	Number=Plur	3	obl	3:obl:for	_
9	and	and	CCONJ	CC	_	12	cc	12:cc	_
10-11	dont	_	_	_	_	_	_	_	_
10	do	do	AUX	VBP	Mood=Ind|Number=Plur|Person=1|Tense=Pres|VerbForm=Fin	12	aux	12:aux	_
11	nt	not	PART	RB	Typo=Yes	12	advmod	12:advmod	CorrectForm=n't
12	want	want	VERB	VB	VerbForm=Inf	3	conj	3:conj:and	_
13	to	to	PART	TO	_	14	mark	14:mark	_
14	leave	leave	VERB	VB	VerbForm=Inf	12	xcomp	12:xcomp	_
15	it	it	PRON	PRP	Case=Acc|Gender=Neut|Number=Sing|Person=3|PronType=Prs	14	obj	14:obj	SpaceAfter=No
16	.	.	PUNCT	.	_	3	punct	3:punct	_

# sent_id = answers-20111108105749AABv7vx_ans-0005
# text = How could we make it settle in a new house.
1	How	how	ADV	WRB	PronType=Int	4	advmod	4:advmod	_
2	could	could	AUX	MD	VerbForm=Fin	4	aux	4:aux	_
3	we	we	PRON	PRP	Case=Nom|Number=Plur|Person=1|PronType=Prs	4	nsubj	4:nsubj	_
4	make	make	VERB	VB	VerbForm=Inf	0	root	0:root	_
5	it	it	PRON	PRP	Case=Acc|Gender=Neut|Number=Sing|Person=3|PronType=Prs	4	obj	4:obj|6:nsubj:xsubj	_
6	settle	settle	VERB	VB	VerbForm=Inf	4	xcomp	4:xcomp	_
7	in	in	ADP	IN	_	10	case	10:case	_
8	a	a	DET	DT	Definite=Ind|PronType=Art	10	det	10:det	_
9	new	new	ADJ	JJ	Degree=Pos	10	amod	10:amod	_
10	house	house	NOUN	NN	Number=Sing	6	obl	6:obl:in	SpaceAfter=No
11	.	.	PUNCT	.	_	4	punct	4:punct	_

# sent_id = answers-20111108105749AABv7vx_ans-0006
# newpar id = answers-20111108105749AABv7vx_ans-p0003
# text = you are not just moving house - your cat is losing his territory.
1	you	you	PRON	PRP	Case=Nom|Person=2|PronType=Prs	5	nsubj	5:nsubj	_
2	are	be	AUX	VBP	Mood=Ind|Number=Sing|Person=2|Tense=Pres|VerbForm=Fin	5	aux	5:aux	_
3	not	not	PART	RB	_	5	advmod	5:advmod	_
4	just	just	ADV	RB	_	5	advmod	5:advmod	_
5	moving	move	VERB	VBG	Tense=Pres|VerbForm=Part	0	root	0:root	_
6	house	house	NOUN	NN	Number=Sing	5	obj	5:obj	_
7	-	-	PUNCT	,	_	11	punct	11:punct	_
8	your	your	PRON	PRP$	Case=Gen|Person=2|Poss=Yes|PronType=Prs	9	nmod:poss	9:nmod:poss	_
9	cat	cat	NOUN	NN	Number=Sing	11	nsubj	11:nsubj	_
10	is	be	AUX	VBZ	Mood=Ind|Number=Sing|Person=3|Tense=Pres|VerbForm=Fin	11	aux	11:aux	_
11	losing	lose	VERB	VBG	Tense=Pres|VerbForm=Part	5	parataxis	5:parataxis	_
12	his	his	PRON	PRP$	Case=Gen|Gender=Masc|Number=Sing|Person=3|Poss=Yes|PronType=Prs	13	nmod:poss	13:nmod:poss	_
13	territory	territory	NOUN	NN	Number=Sing	11	obj	11:obj	SpaceAfter=No
14	.	.	PUNCT	.	_	5	punct	5:punct	_

# sent_id = answers-20111108105749AABv7vx_ans-0007
# text = territory is very important to cats, and they are very nervous when they go into a new place - a new house could be full of predators, or unknown menaces - well at least he thinks so.
1	territory	territory	NOUN	NN	Number=Sing	4	nsubj	4:nsubj	_
2	is	be	AUX	VBZ	Mood=Ind|Number=Sing|Person=3|Tense=Pres|VerbForm=Fin	4	cop	4:cop	_
3	very	very	ADV	RB	_	4	advmod	4:advmod	_
4	important	important	ADJ	JJ	Degree=Pos	0	root	0:root	_
5	to	to	ADP	IN	_	6	case	6:case	_
6	cats	cat	NOUN	NNS	Number=Plur	4	obl	4:obl:to	SpaceAfter=No
7	,	,	PUNCT	,	_	12	punct	12:punct	_
8	and	and	CCONJ	CC	_	12	cc	12:cc	_
9	they	they	PRON	PRP	Case=Nom|Number=Plur|Person=3|PronType=Prs	12	nsubj	12:nsubj	_
10	are	be	AUX	VBP	Mood=Ind|Number=Plur|Person=3|Tense=Pres|VerbForm=Fin	12	cop	12:cop	_
11	very	very	ADV	RB	_	12	advmod	12:advmod	_
12	nervous	nervous	ADJ	JJ	Degree=Pos	4	conj	4:conj:and	_
13	when	when	ADV	WRB	PronType=Int	15	advmod	15:advmod	_
14	they	they	PRON	PRP	Case=Nom|Number=Plur|Person=3|PronType=Prs	15	nsubj	15:nsubj	_
15	go	go	VERB	VBP	Mood=Ind|Number=Plur|Person=3|Tense=Pres|VerbForm=Fin	12	advcl	12:advcl:when	_
16	into	into	ADP	IN	_	19	case	19:case	_
17	a	a	DET	DT	Definite=Ind|PronType=Art	19	det	19:det	_
18	new	new	ADJ	JJ	Degree=Pos	19	amod	19:amod	_
19	place	place	NOUN	NN	Number=Sing	15	obl	15:obl:into	_
20	-	-	PUNCT	,	_	26	punct	26:punct	_
21	a	a	DET	DT	Definite=Ind|PronType=Art	23	det	23:det	_
22	new	new	ADJ	JJ	Degree=Pos	23	amod	23:amod	_
23	house	house	NOUN	NN	Number=Sing	26	nsubj	26:nsubj	_
24	could	could	AUX	MD	VerbForm=Fin	26	aux	26:aux	_
25	be	be	AUX	VB	VerbForm=Inf	26	cop	26:cop	_
26	full	full	ADJ	JJ	Degree=Pos	4	parataxis	4:parataxis	_
27	of	of	ADP	IN	_	28	case	28:case	_
28	predators	predator	NOUN	NNS	Number=Plur	26	obl	26:obl:of	SpaceAfter=No
29	,	,	PUNCT	,	_	32	punct	32:punct	_
30	or	or	CCONJ	CC	_	32	cc	32:cc	_
31	unknown	unknown	ADJ	JJ	Degree=Pos	32	amod	32:amod	_
32	menaces	menace	NOUN	NNS	Number=Plur	28	conj	26:obl:of|28:conj:or	_
33	-	-	PUNCT	,	_	38	punct	38:punct	_
34	well	well	INTJ	UH	_	38	discourse	38:discourse	_
35	at	at	ADP	IN	ExtPos=ADV	38	advmod	38:advmod	_
36	least	least	ADJ	JJS	Degree=Sup	35	fixed	35:fixed	_
37	he	he	PRON	PRP	Case=Nom|Gender=Masc|Number=Sing|Person=3|PronType=Prs	38	nsubj	38:nsubj	_
38	thinks	think	VERB	VBZ	Mood=Ind|Number=Sing|Person=3|Tense=Pres|VerbForm=Fin	26	parataxis	26:parataxis	_
39	so	so	ADV	RB	_	38	advmod	38:advmod	SpaceAfter=No
40	.	.	PUNCT	.	_	4	punct	4:punct	_

# sent_id = answers-20111108105749AABv7vx_ans-0008
# text = you will need to give him only a small place to explore, so he can make it his territory, and feel safe there.
1	you	you	PRON	PRP	Case=Nom|Person=2|PronType=Prs	3	nsubj	3:nsubj|5:nsubj:xsubj	_
2	will	will	AUX	MD	VerbForm=Fin	3	aux	3:aux	_
3	need	need	VERB	VB	VerbForm=Inf	0	root	0:root	_
4	to	to	PART	TO	_	5	mark	5:mark	_
5	give	give	VERB	VB	VerbForm=Inf	3	xcomp	3:xcomp	_
6	him	he	PRON	PRP	Case=Acc|Gender=Masc|Number=Sing|Person=3|PronType=Prs	5	iobj	5:iobj	_
7	only	only	ADV	RB	_	10	advmod	10:advmod	_
8	a	a	DET	DT	Definite=Ind|PronType=Art	10	det	10:det	_
9	small	small	ADJ	JJ	Degree=Pos	10	amod	10:amod	_
10	place	place	NOUN	NN	Number=Sing	5	obj	5:obj	_
11	to	to	PART	TO	_	12	mark	12:mark	_
12	explore	explore	VERB	VB	VerbForm=Inf	10	acl	10:acl:to	SpaceAfter=No
13	,	,	PUNCT	,	_	17	punct	17:punct	_
14	so	so	SCONJ	IN	_	17	mark	17:mark	_
15	he	he	PRON	PRP	Case=Nom|Gender=Masc|Number=Sing|Person=3|PronType=Prs	17	nsubj	17:nsubj|23:nsubj|24:nsubj:xsubj	_
16	can	can	AUX	MD	VerbForm=Fin	17	aux	17:aux	_
17	make	make	VERB	VB	VerbForm=Inf	5	advcl	5:advcl:so	_
18	it	it	PRON	PRP	Case=Acc|Gender=Neut|Number=Sing|Person=3|PronType=Prs	17	obj	17:obj|20:nsubj:xsubj	_
19	his	his	PRON	PRP$	Case=Gen|Gender=Masc|Number=Sing|Person=3|Poss=Yes|PronType=Prs	20	nmod:poss	20:nmod:poss	_
20	territory	territory	NOUN	NN	Number=Sing	17	xcomp	17:xcomp	SpaceAfter=No
21	,	,	PUNCT	,	_	23	punct	23:punct	_
22	and	and	CCONJ	CC	_	23	cc	23:cc	_
23	feel	feel	VERB	VB	VerbForm=Inf	17	conj	5:advcl:so|17:conj:and	_
24	safe	safe	ADJ	JJ	Degree=Pos	23	xcomp	23:xcomp	_
25	there	there	ADV	RB	PronType=Dem	23	advmod	23:advmod	SpaceAfter=No
26	.	.	PUNCT	.	_	3	punct	3:punct	_

# sent_id = answers-20111108105749AABv7vx_ans-0009
# text = then, he can have a place to retreat to when he feels scared.
1	then	then	ADV	RB	PronType=Dem	5	advmod	5:advmod	SpaceAfter=No
2	,	,	PUNCT	,	_	1	punct	1:punct	_
3	he	he	PRON	PRP	Case=Nom|Gender=Masc|Number=Sing|Person=3|PronType=Prs	5	nsubj	5:nsubj	_
4	can	can	AUX	MD	VerbForm=Fin	5	aux	5:aux	_
5	have	have	VERB	VB	VerbForm=Inf	0	root	0:root	_
6	a	a	DET	DT	Definite=Ind|PronType=Art	7	det	7:det	_
7	place	place	NOUN	NN	Number=Sing	5	obj	5:obj	_
8	to	to	PART	TO	_	9	mark	9:mark	_
9	retreat	retreat	VERB	VB	VerbForm=Inf	7	acl	7:acl:to	_
10	to	to	ADP	IN	_	9	obl	9:obl	Promoted=Yes
11	when	when	ADV	WRB	PronType=Int	13	advmod	13:advmod	_
12	he	he	PRON	PRP	Case=Nom|Gender=Masc|Number=Sing|Person=3|PronType=Prs	13	nsubj	13:nsubj|14:nsubj:xsubj	_
13	feels	feel	VERB	VBZ	Mood=Ind|Number=Sing|Person=3|Tense=Pres|VerbForm=Fin	9	advcl	9:advcl:when	_
14	scared	scared	ADJ	JJ	Degree=Pos	13	xcomp	13:xcomp	SpaceAfter=No
15	.	.	PUNCT	.	_	5	punct	5:punct	_

# sent_id = answers-20111108105749AABv7vx_ans-0010
# text = you will need to get his box and bowls, and whatever blanket and toys are his, and smell like home, and put him in a room.
1	you	you	PRON	PRP	Case=Nom|Person=2|PronType=Prs	3	nsubj	3:nsubj|5:nsubj:xsubj|25:nsubj:xsubj	_
2	will	will	AUX	MD	VerbForm=Fin	3	aux	3:aux	_
3	need	need	VERB	VB	VerbForm=Inf	0	root	0:root	_
4	to	to	PART	TO	_	5	mark	5:mark	_
5	get	get	VERB	VB	VerbForm=Inf	3	xcomp	3:xcomp	_
6	his	his	PRON	PRP$	Case=Gen|Gender=Masc|Number=Sing|Person=3|Poss=Yes|PronType=Prs	7	nmod:poss	7:nmod:poss	_
7	box	box	NOUN	NN	Number=Sing	5	obj	5:obj	_
8	and	and	CCONJ	CC	_	9	cc	9:cc	_
9	bowls	bowl	NOUN	NNS	Number=Plur	7	conj	5:obj|7:conj:and	SpaceAfter=No
10	,	,	PUNCT	,	_	17	punct	17:punct	_
11	and	and	CCONJ	CC	_	17	cc	17:cc	_
12	whatever	whatever	DET	WDT	PronType=Int	13	det	13:det	_
13	blanket	blanket	NOUN	NN	Number=Sing	17	nsubj	17:nsubj|20:nsubj	_
14	and	and	CCONJ	CC	_	15	cc	15:cc	_
15	toys	toy	NOUN	NNS	Number=Plur	13	conj	13:conj:and|17:nsubj	_
16	are	be	AUX	VBP	Mood=Ind|Number=Plur|Person=3|Tense=Pres|VerbForm=Fin	17	cop	17:cop	_
17	his	his	PRON	PRP	Gender=Masc|Number=Sing|Person=3|Poss=Yes|PronType=Prs	7	conj	5:obj|7:conj:and	SpaceAfter=No
18	,	,	PUNCT	,	_	20	punct	20:punct	_
19	and	and	CCONJ	CC	_	20	cc	20:cc	_
20	smell	smell	VERB	VBP	Mood=Ind|Number=Plur|Person=3|Tense=Pres|VerbForm=Fin	17	conj	17:conj:and	_
21	like	like	ADP	IN	_	22	case	22:case	_
22	home	home	NOUN	NN	Number=Sing	20	obl	20:obl:like	SpaceAfter=No
23	,	,	PUNCT	,	_	25	punct	25:punct	_
24	and	and	CCONJ	CC	_	25	cc	25:cc	_
25	put	put	VERB	VB	VerbForm=Inf	5	conj	3:xcomp|5:conj:and	_
26	him	he	PRON	PRP	Case=Acc|Gender=Masc|Number=Sing|Person=3|PronType=Prs	25	obj	25:obj	_
27	in	in	ADP	IN	_	29	case	29:case	_
28	a	a	DET	DT	Definite=Ind|PronType=Art	29	det	29:det	_
29	room	room	NOUN	NN	Number=Sing	25	obl	25:obl:in	SpaceAfter=No
30	.	.	PUNCT	.	_	3	punct	3:punct	_

# sent_id = answers-20111108105749AABv7vx_ans-0011
# text = the room you sleep in is best (seeing you so relaxed that you are sleeping will send the message that everything is OK), but others will work just as well.
1	the	the	DET	DT	Definite=Def|PronType=Art	2	det	2:det	_
2	room	room	NOUN	NN	Number=Sing	7	nsubj	4:obl|7:nsubj	_
3	you	you	PRON	PRP	Case=Nom|Person=2|PronType=Prs	4	nsubj	4:nsubj	_
4	sleep	sleep	VERB	VBP	Mood=Ind|Number=Sing|Person=2|Tense=Pres|VerbForm=Fin	2	acl:relcl	2:acl:relcl	Cxn=rc-red-obl-pstrand
5	in	in	ADP	IN	_	4	obl	4:obl	Promoted=Yes
6	is	be	AUX	VBZ	Mood=Ind|Number=Sing|Person=3|Tense=Pres|VerbForm=Fin	7	cop	7:cop	_
7	best	good	ADJ	JJS	Degree=Sup	0	root	0:root	_
8	(	(	PUNCT	-LRB-	_	18	punct	18:punct	SpaceAfter=No
9	seeing	see	VERB	VBG	VerbForm=Ger	18	csubj	18:csubj	_
10	you	you	PRON	PRP	Case=Acc|Person=2|PronType=Prs	9	obj	9:obj|12:nsubj:xsubj	_
11	so	so	ADV	RB	_	12	advmod	12:advmod	_
12	relaxed	relaxed	ADJ	JJ	Degree=Pos	9	xcomp	9:xcomp	_
13	that	that	SCONJ	IN	_	16	mark	16:mark	_
14	you	you	PRON	PRP	Case=Nom|Person=2|PronType=Prs	16	nsubj	16:nsubj	_
15	are	be	AUX	VBP	Mood=Ind|Number=Sing|Person=2|Tense=Pres|VerbForm=Fin	16	aux	16:aux	_
16	sleeping	sleep	VERB	VBG	Tense=Pres|VerbForm=Part	12	advcl	12:advcl:that	_
17	will	will	AUX	MD	VerbForm=Fin	18	aux	18:aux	_
18	send	send	VERB	VB	VerbForm=Inf	7	parataxis	7:parataxis	_
19	the	the	DET	DT	Definite=Def|PronType=Art	20	det	20:det	_
20	message	message	NOUN	NN	Number=Sing	18	obj	18:obj	_
21	that	that	SCONJ	IN	_	24	mark	24:mark	_
22	everything	everything	PRON	NN	Number=Sing|PronType=Tot	24	nsubj	24:nsubj	_
23	is	be	AUX	VBZ	Mood=Ind|Number=Sing|Person=3|Tense=Pres|VerbForm=Fin	24	cop	24:cop	_
24	OK	ok	ADJ	JJ	Degree=Pos	20	acl	20:acl:that	SpaceAfter=No
25	)	)	PUNCT	-RRB-	_	18	punct	18:punct	SpaceAfter=No
26	,	,	PUNCT	,	_	30	punct	30:punct	_
27	but	but	CCONJ	CC	_	30	cc	30:cc	_
28	others	other	NOUN	NNS	Number=Plur	30	nsubj	30:nsubj	_
29	will	will	AUX	MD	VerbForm=Fin	30	aux	30:aux	_
30	work	work	VERB	VB	VerbForm=Inf	7	conj	7:conj:but	_
31	just	just	ADV	RB	_	32	advmod	32:advmod	_
32	as	as	ADV	RB	_	30	advmod	30:advmod	_
33	well	well	ADV	RB	Degree=Pos	32	fixed	32:fixed	SpaceAfter=No
34	.	.	PUNCT	.	_	7	punct	7:punct	_

# sent_id = answers-20111108105749AABv7vx_ans-0012
# text = close the door, and keep him in there for a week.
1	close	close	VERB	VB	Mood=Imp|VerbForm=Fin	0	root	0:root	_
2	the	the	DET	DT	Definite=Def|PronType=Art	3	det	3:det	_
3	door	door	NOUN	NN	Number=Sing	1	obj	1:obj	SpaceAfter=No
4	,	,	PUNCT	,	_	6	punct	6:punct	_
5	and	and	CCONJ	CC	_	6	cc	6:cc	_
6	keep	keep	VERB	VB	Mood=Imp|VerbForm=Fin	1	conj	1:conj:and	_
7	him	he	PRON	PRP	Case=Acc|Gender=Masc|Number=Sing|Person=3|PronType=Prs	6	obj	6:obj|9:nsubj:xsubj	_
8	in	in	ADP	IN	_	9	case	9:case	_
9	there	there	ADV	RB	PronType=Dem	6	xcomp	6:xcomp	_
10	for	for	ADP	IN	_	12	case	12:case	_
11	a	a	DET	DT	Definite=Ind|PronType=Art	12	det	12:det	_
12	week	week	NOUN	NN	Number=Sing	6	obl	6:obl:for	SpaceAfter=No
13	.	.	PUNCT	.	_	1	punct	1:punct	_

# sent_id = answers-20111108105749AABv7vx_ans-0013
# text = he will feel much safer in that one room, than in a huge unknown house.
1	he	he	PRON	PRP	Case=Nom|Gender=Masc|Number=Sing|Person=3|PronType=Prs	3	nsubj	3:nsubj|5:nsubj:xsubj	_
2	will	will	AUX	MD	VerbForm=Fin	3	aux	3:aux	_
3	feel	feel	VERB	VB	VerbForm=Inf	0	root	0:root	_
4	much	much	ADV	RB	_	5	advmod	5:advmod	_
5	safer	safe	ADJ	JJR	Degree=Cmp	3	xcomp	3:xcomp	_
6	in	in	ADP	IN	_	9	case	9:case	_
7	that	that	DET	DT	Number=Sing|PronType=Dem	9	det	9:det	_
8	one	one	NUM	CD	NumForm=Word|NumType=Card	9	nummod	9:nummod	_
9	room	room	NOUN	NN	Number=Sing	3	obl	3:obl:in	SpaceAfter=No
10	,	,	PUNCT	,	_	16	punct	16:punct	_
11	than	than	ADP	IN	_	16	mark	16:mark	_
12	in	in	ADP	IN	_	16	case	16:case	_
13	a	a	DET	DT	Definite=Ind|PronType=Art	16	det	16:det	_
14	huge	huge	ADJ	JJ	Degree=Pos	16	amod	16:amod	_
15	unknown	unknown	ADJ	JJ	Degree=Pos	16	amod	16:amod	_
16	house	house	NOUN	NN	Number=Sing	3	advcl	3:advcl:than	SpaceAfter=No
17	.	.	PUNCT	.	_	3	punct	3:punct	_

# sent_id = answers-20111108105749AABv7vx_ans-0014
# text = he will explore the room, mark everything with his cheek, and try to make it feel like his territory.
1	he	he	PRON	PRP	Case=Nom|Gender=Masc|Number=Sing|Person=3|PronType=Prs	3	nsubj	3:nsubj|7:nsubj|14:nsubj|16:nsubj:xsubj	_
2	will	will	AUX	MD	VerbForm=Fin	3	aux	3:aux	_
3	explore	explore	VERB	VB	VerbForm=Inf	0	root	0:root	_
4	the	the	DET	DT	Definite=Def|PronType=Art	5	det	5:det	_
5	room	room	NOUN	NN	Number=Sing	3	obj	3:obj	SpaceAfter=No
6	,	,	PUNCT	,	_	7	punct	7:punct	_
7	mark	mark	VERB	VB	VerbForm=Inf	3	conj	3:conj:and	_
8	everything	everything	PRON	NN	Number=Sing|PronType=Tot	7	obj	7:obj	_
9	with	with	ADP	IN	_	11	case	11:case	_
10	his	his	PRON	PRP$	Case=Gen|Gender=Masc|Number=Sing|Person=3|Poss=Yes|PronType=Prs	11	nmod:poss	11:nmod:poss	_
11	cheek	cheek	NOUN	NN	Number=Sing	7	obl	7:obl:with	SpaceAfter=No
12	,	,	PUNCT	,	_	14	punct	14:punct	_
13	and	and	CCONJ	CC	_	14	cc	14:cc	_
14	try	try	VERB	VB	VerbForm=Inf	3	conj	3:conj:and	_
15	to	to	PART	TO	_	16	mark	16:mark	_
16	make	make	VERB	VB	VerbForm=Inf	14	xcomp	14:xcomp	_
17	it	it	PRON	PRP	Case=Acc|Gender=Neut|Number=Sing|Person=3|PronType=Prs	16	obj	16:obj|18:nsubj:xsubj	_
18	feel	feel	VERB	VB	VerbForm=Inf	16	xcomp	16:xcomp	_
19	like	like	ADP	IN	_	21	case	21:case	_
20	his	his	PRON	PRP$	Case=Gen|Gender=Masc|Number=Sing|Person=3|Poss=Yes|PronType=Prs	21	nmod:poss	21:nmod:poss	_
21	territory	territory	NOUN	NN	Number=Sing	18	obl	18:obl:like	SpaceAfter=No
22	.	.	PUNCT	.	_	3	punct	3:punct	_

# sent_id = answers-20111108105749AABv7vx_ans-0015
# text = he will reassure himself that no other animal is in there, and that no other animal will come in - he is afraid that he is in someone else's territory when he is in a new house.
1	he	he	PRON	PRP	Case=Nom|Gender=Masc|Number=Sing|Person=3|PronType=Prs	3	nsubj	3:nsubj	_
2	will	will	AUX	MD	VerbForm=Fin	3	aux	3:aux	_
3	reassure	reassure	VERB	VB	VerbForm=Inf	0	root	0:root	_
4	himself	himself	PRON	PRP	Case=Acc|Gender=Masc|Number=Sing|Person=3|PronType=Prs|Reflex=Yes	3	iobj	3:iobj	_
5	that	that	SCONJ	IN	_	11	mark	11:mark	_
6	no	no	DET	DT	PronType=Neg	8	det	8:det	_
7	other	other	ADJ	JJ	Degree=Pos	8	amod	8:amod	_
8	animal	animal	NOUN	NN	Number=Sing	11	nsubj	11:nsubj	_
9	is	be	AUX	VBZ	Mood=Ind|Number=Sing|Person=3|Tense=Pres|VerbForm=Fin	11	cop	11:cop	_
10	in	in	ADP	IN	_	11	case	11:case	_
11	there	there	ADV	RB	PronType=Dem	3	ccomp	3:ccomp	SpaceAfter=No
12	,	,	PUNCT	,	_	19	punct	19:punct	_
13	and	and	CCONJ	CC	_	19	cc	19:cc	_
14	that	that	SCONJ	IN	_	19	mark	19:mark	_
15	no	no	DET	DT	PronType=Neg	17	det	17:det	_
16	other	other	ADJ	JJ	Degree=Pos	17	amod	17:amod	_
17	animal	animal	NOUN	NN	Number=Sing	19	nsubj	19:nsubj	_
18	will	will	AUX	MD	VerbForm=Fin	19	aux	19:aux	_
19	come	come	VERB	VB	VerbForm=Inf	11	conj	3:ccomp|11:conj:and	_
20	in	in	ADV	RB	_	19	advmod	19:advmod	_
21	-	-	PUNCT	:	_	24	punct	24:punct	_
22	he	he	PRON	PRP	Case=Nom|Gender=Masc|Number=Sing|Person=3|PronType=Prs	24	nsubj	24:nsubj	_
23	is	be	AUX	VBZ	Mood=Ind|Number=Sing|Person=3|Tense=Pres|VerbForm=Fin	24	cop	24:cop	_
24	afraid	afraid	ADJ	JJ	Degree=Pos	3	parataxis	3:parataxis	_
25	that	that	SCONJ	IN	_	32	mark	32:mark	_
26	he	he	PRON	PRP	Case=Nom|Gender=Masc|Number=Sing|Person=3|PronType=Prs	32	nsubj	32:nsubj	_
27	is	be	AUX	VBZ	Mood=Ind|Number=Sing|Person=3|Tense=Pres|VerbForm=Fin	32	cop	32:cop	_
28	in	in	ADP	IN	_	32	case	32:case	_
29	someone	someone	PRON	NN	Number=Sing|PronType=Ind	32	nmod:poss	32:nmod:poss	_
30-31	else's	_	_	_	_	_	_	_	_
30	else	else	ADJ	JJ	Degree=Pos	29	amod	29:amod	_
31	's	's	PART	POS	_	29	case	29:case	_
32	territory	territory	NOUN	NN	Number=Sing	24	ccomp	24:ccomp	_
33	when	when	ADV	WRB	PronType=Int	39	advmod	39:advmod	_
34	he	he	PRON	PRP	Case=Nom|Gender=Masc|Number=Sing|Person=3|PronType=Prs	39	nsubj	39:nsubj	_
35	is	be	AUX	VBZ	Mood=Ind|Number=Sing|Person=3|Tense=Pres|VerbForm=Fin	39	cop	39:cop	_
36	in	in	ADP	IN	_	39	case	39:case	_
37	a	a	DET	DT	Definite=Ind|PronType=Art	39	det	39:det	_
38	new	new	ADJ	JJ	Degree=Pos	39	amod	39:amod	_
39	house	house	NOUN	NN	Number=Sing	32	advcl	32:advcl:in	SpaceAfter=No
40	.	.	PUNCT	.	_	3	punct	3:punct	_

# sent_id = answers-20111108105749AABv7vx_ans-0016
# text = in a week's time, he will have made it his, and will be getting more bored than afraid.
1	in	in	ADP	IN	_	5	case	5:case	_
2	a	a	DET	DT	Definite=Ind|PronType=Art	3	det	3:det	_
3-4	week's	_	_	_	_	_	_	_	_
3	week	week	NOUN	NN	Number=Sing	5	nmod:poss	5:nmod:poss	_
4	's	's	PART	POS	_	3	case	3:case	_
5	time	time	NOUN	NN	Number=Sing	10	obl	10:obl:in	SpaceAfter=No
6	,	,	PUNCT	,	_	5	punct	5:punct	_
7	he	he	PRON	PRP	Case=Nom|Gender=Masc|Number=Sing|Person=3|PronType=Prs	10	nsubj	10:nsubj|17:nsubj	_
8	will	will	AUX	MD	VerbForm=Fin	10	aux	10:aux	_
9	have	have	AUX	VB	VerbForm=Inf	10	aux	10:aux	_
10	made	make	VERB	VBN	Tense=Past|VerbForm=Part	0	root	0:root	_
11	it	it	PRON	PRP	Case=Acc|Gender=Neut|Number=Sing|Person=3|PronType=Prs	10	obj	10:obj|12:nsubj:xsubj	_
12	his	his	PRON	PRP	Gender=Masc|Number=Sing|Person=3|Poss=Yes|PronType=Prs	10	xcomp	10:xcomp	SpaceAfter=No
13	,	,	PUNCT	,	_	17	punct	17:punct	_
14	and	and	CCONJ	CC	_	17	cc	17:cc	_
15	will	will	AUX	MD	VerbForm=Fin	17	aux	17:aux	_
16	be	be	AUX	VB	VerbForm=Inf	17	aux	17:aux	_
17	getting	get	VERB	VBG	Tense=Pres|VerbForm=Part	10	conj	10:conj:and	_
18	more	more	ADJ	JJR	Degree=Cmp	19	advmod	19:advmod	_
19	bored	bored	ADJ	JJ	Degree=Pos	17	xcomp	17:xcomp	_
20	than	than	ADP	IN	_	21	case	21:case	_
21	afraid	afraid	ADJ	JJ	Degree=Pos	19	obl	19:obl:than	SpaceAfter=No
22	.	.	PUNCT	.	_	10	punct	10:punct	_

# sent_id = answers-20111108105749AABv7vx_ans-0017
# text = let him out for half an hour, to explore.
1	let	let	VERB	VB	Mood=Imp|VerbForm=Fin	0	root	0:root	_
2	him	he	PRON	PRP	Case=Acc|Gender=Masc|Number=Sing|Person=3|PronType=Prs	1	obj	1:obj	_
3	out	out	ADP	RP	_	1	compound:prt	1:compound:prt	_
4	for	for	ADP	IN	_	7	case	7:case	_
5	half	half	DET	PDT	NumForm=Word|NumType=Frac|PronType=Ind	7	det:predet	7:det:predet	_
6	an	a	DET	DT	Definite=Ind|PronType=Art	7	det	7:det	_
7	hour	hour	NOUN	NN	Number=Sing	1	obl	1:obl:for	SpaceAfter=No
8	,	,	PUNCT	,	_	10	punct	10:punct	_
9	to	to	PART	TO	_	10	mark	10:mark	_
10	explore	explore	VERB	VB	VerbForm=Inf	1	advcl	1:advcl:to	SpaceAfter=No
11	.	.	PUNCT	.	_	1	punct	1:punct	_

# sent_id = answers-20111108105749AABv7vx_ans-0018
# text = then put him back in.
1	then	then	ADV	RB	PronType=Dem	2	advmod	2:advmod	_
2	put	put	VERB	VB	Mood=Imp|VerbForm=Fin	0	root	0:root	_
3	him	he	PRON	PRP	Case=Acc|Gender=Masc|Number=Sing|Person=3|PronType=Prs	2	obj	2:obj	_
4	back	back	ADV	RB	_	2	advmod	2:advmod	_
5	in	in	ADV	RB	_	2	advmod	2:advmod	SpaceAfter=No
6	.	.	PUNCT	.	_	2	punct	2:punct	_

# sent_id = answers-20111108105749AABv7vx_ans-0019
# text = he will be freaked out, so going back to his territory will make him much happier.
1	he	he	PRON	PRP	Case=Nom|Gender=Masc|Number=Sing|Person=3|PronType=Prs	4	nsubj:pass	4:nsubj:pass	_
2	will	will	AUX	MD	VerbForm=Fin	4	aux	4:aux	_
3	be	be	AUX	VB	VerbForm=Inf	4	aux:pass	4:aux:pass	_
4	freaked	freak	VERB	VBN	Tense=Past|VerbForm=Part|Voice=Pass	0	root	0:root	_
5	out	out	ADP	RP	_	4	compound:prt	4:compound:prt	SpaceAfter=No
6	,	,	PUNCT	,	_	14	punct	14:punct	_
7	so	so	ADV	RB	_	14	advmod	14:advmod	_
8	going	go	VERB	VBG	VerbForm=Ger	14	csubj	14:csubj	_
9	back	back	ADV	RB	_	8	advmod	8:advmod	_
10	to	to	ADP	IN	_	12	case	12:case	_
11	his	his	PRON	PRP$	Case=Gen|Gender=Masc|Number=Sing|Person=3|Poss=Yes|PronType=Prs	12	nmod:poss	12:nmod:poss	_
12	territory	territory	NOUN	NN	Number=Sing	9	obl	9:obl:to	_
13	will	will	AUX	MD	VerbForm=Fin	14	aux	14:aux	_
14	make	make	VERB	VB	VerbForm=Inf	4	parataxis	4:parataxis	_
15	him	he	PRON	PRP	Case=Acc|Gender=Masc|Number=Sing|Person=3|PronType=Prs	14	obj	14:obj|17:nsubj:xsubj	_
16	much	much	ADV	RB	_	17	advmod	17:advmod	_
17	happier	happy	ADJ	JJR	Degree=Cmp	14	xcomp	14:xcomp	SpaceAfter=No
18	.	.	PUNCT	.	_	4	punct	4:punct	_

# sent_id = answers-20111108105749AABv7vx_ans-0020
# text = extend the time he is out each day, but for the first month, always put him in his room at night, so he feels safe to sleep.
1	extend	extend	VERB	VB	Mood=Imp|VerbForm=Fin	0	root	0:root	_
2	the	the	DET	DT	Definite=Def|PronType=Art	3	det	3:det	_
3	time	time	NOUN	NN	Number=Sing	1	obj	1:obj|6:obl	_
4	he	he	PRON	PRP	Case=Nom|Gender=Masc|Number=Sing|Person=3|PronType=Prs	6	nsubj	6:nsubj	_
5	is	be	AUX	VBZ	Mood=Ind|Number=Sing|Person=3|Tense=Pres|VerbForm=Fin	6	cop	6:cop	_
6	out	out	ADV	RB	_	3	acl:relcl	3:acl:relcl	Cxn=rc-red-obl
7	each	each	DET	DT	PronType=Tot	8	det	8:det	_
8	day	day	NOUN	NN	Number=Sing	1	obl:tmod	1:obl:tmod	SpaceAfter=No
9	,	,	PUNCT	,	_	17	punct	17:punct	_
10	but	but	CCONJ	CC	_	17	cc	17:cc	_
11	for	for	ADP	IN	_	14	case	14:case	_
12	the	the	DET	DT	Definite=Def|PronType=Art	14	det	14:det	_
13	first	first	ADJ	JJ	Degree=Pos|NumForm=Word|NumType=Ord	14	amod	14:amod	_
14	month	month	NOUN	NN	Number=Sing	17	obl	17:obl:for	SpaceAfter=No
15	,	,	PUNCT	,	_	14	punct	14:punct	_
16	always	always	ADV	RB	_	17	advmod	17:advmod	_
17	put	put	VERB	VB	Mood=Imp|VerbForm=Fin	1	conj	1:conj:but	_
18	him	he	PRON	PRP	Case=Acc|Gender=Masc|Number=Sing|Person=3|PronType=Prs	17	obj	17:obj	_
19	in	in	ADP	IN	_	21	case	21:case	_
20	his	his	PRON	PRP$	Case=Gen|Gender=Masc|Number=Sing|Person=3|Poss=Yes|PronType=Prs	21	nmod:poss	21:nmod:poss	_
21	room	room	NOUN	NN	Number=Sing	17	obl	17:obl:in	_
22	at	at	ADP	IN	_	23	case	23:case	_
23	night	night	NOUN	NN	Number=Sing	17	obl	17:obl:at	SpaceAfter=No
24	,	,	PUNCT	,	_	27	punct	27:punct	_
25	so	so	SCONJ	IN	_	27	mark	27:mark	_
26	he	he	PRON	PRP	Case=Nom|Gender=Masc|Number=Sing|Person=3|PronType=Prs	27	nsubj	27:nsubj|28:nsubj:xsubj	_
27	feels	feel	VERB	VBZ	Mood=Ind|Number=Sing|Person=3|Tense=Pres|VerbForm=Fin	17	advcl	17:advcl:so	_
28	safe	safe	ADJ	JJ	Degree=Pos	27	xcomp	27:xcomp	_
29	to	to	PART	TO	_	30	mark	30:mark	_
30	sleep	sleep	VERB	VB	VerbForm=Inf	28	advcl	28:advcl:to	SpaceAfter=No
31	.	.	PUNCT	.	_	1	punct	1:punct	_

# sent_id = answers-20111108105749AABv7vx_ans-0021
# text = soon he will make the whole house his, but he needs that one safe place to start from.
1	soon	soon	ADV	RB	Degree=Pos	4	advmod	4:advmod	_
2	he	he	PRON	PRP	Case=Nom|Gender=Masc|Number=Sing|Person=3|PronType=Prs	4	nsubj	4:nsubj	_
3	will	will	AUX	MD	VerbForm=Fin	4	aux	4:aux	_
4	make	make	VERB	VB	VerbForm=Inf	0	root	0:root	_
5	the	the	DET	DT	Definite=Def|PronType=Art	7	det	7:det	_
6	whole	whole	ADJ	JJ	Degree=Pos	7	amod	7:amod	_
7	house	house	NOUN	NN	Number=Sing	4	obj	4:obj|8:nsubj:xsubj	_
8	his	his	PRON	PRP	Gender=Masc|Number=Sing|Person=3|Poss=Yes|PronType=Prs	4	xcomp	4:xcomp	SpaceAfter=No
9	,	,	PUNCT	,	_	12	punct	12:punct	_
10	but	but	CCONJ	CC	_	12	cc	12:cc	_
11	he	he	PRON	PRP	Case=Nom|Gender=Masc|Number=Sing|Person=3|PronType=Prs	12	nsubj	12:nsubj	_
12	needs	need	VERB	VBZ	Mood=Ind|Number=Sing|Person=3|Tense=Pres|VerbForm=Fin	4	conj	4:conj:but	_
13	that	that	DET	DT	Number=Sing|PronType=Dem	16	det	16:det	_
14	one	one	NUM	CD	NumForm=Word|NumType=Card	16	nummod	16:nummod	_
15	safe	safe	ADJ	JJ	Degree=Pos	16	amod	16:amod	_
16	place	place	NOUN	NN	Number=Sing	12	obj	12:obj	_
17	to	to	PART	TO	_	18	mark	18:mark	_
18	start	start	VERB	VB	VerbForm=Inf	16	acl	16:acl:to	_
19	from	from	ADP	IN	_	18	obl	18:obl	Promoted=Yes|SpaceAfter=No
20	.	.	PUNCT	.	_	4	punct	4:punct	_

# sent_id = answers-20111108105749AABv7vx_ans-0022
# text = remember to visit with him while he is in the room, and tell him how good he is.
1	remember	remember	VERB	VB	Mood=Imp|VerbForm=Fin	0	root	0:root	_
2	to	to	PART	TO	_	3	mark	3:mark	_
3	visit	visit	VERB	VB	VerbForm=Inf	1	xcomp	1:xcomp	_
4	with	with	ADP	IN	_	5	case	5:case	_
5	him	he	PRON	PRP	Case=Acc|Gender=Masc|Number=Sing|Person=3|PronType=Prs	3	obl	3:obl:with	_
6	while	while	SCONJ	IN	_	11	mark	11:mark	_
7	he	he	PRON	PRP	Case=Nom|Gender=Masc|Number=Sing|Person=3|PronType=Prs	11	nsubj	11:nsubj	_
8	is	be	AUX	VBZ	Mood=Ind|Number=Sing|Person=3|Tense=Pres|VerbForm=Fin	11	cop	11:cop	_
9	in	in	ADP	IN	_	11	case	11:case	_
10	the	the	DET	DT	Definite=Def|PronType=Art	11	det	11:det	_
11	room	room	NOUN	NN	Number=Sing	3	advcl	3:advcl:in	SpaceAfter=No
12	,	,	PUNCT	,	_	14	punct	14:punct	_
13	and	and	CCONJ	CC	_	14	cc	14:cc	_
14	tell	tell	VERB	VB	VerbForm=Inf	3	conj	1:xcomp|3:conj:and	_
15	him	he	PRON	PRP	Case=Acc|Gender=Masc|Number=Sing|Person=3|PronType=Prs	14	iobj	14:iobj	_
16	how	how	ADV	WRB	PronType=Int	17	advmod	17:advmod	_
17	good	good	ADJ	JJ	Degree=Pos	14	ccomp	14:ccomp	_
18	he	he	PRON	PRP	Case=Nom|Gender=Masc|Number=Sing|Person=3|PronType=Prs	17	nsubj	17:nsubj	_
19	is	be	AUX	VBZ	Mood=Ind|Number=Sing|Person=3|Tense=Pres|VerbForm=Fin	17	cop	17:cop	SpaceAfter=No
20	.	.	PUNCT	.	_	1	punct	1:punct	_

# sent_id = answers-20111108105749AABv7vx_ans-0023
# text = remember to give him the time he needs to feel that the room is his - rush it, and he will be afraid of the whole house for a long time.
1	remember	remember	VERB	VB	Mood=Imp|VerbForm=Fin	0	root	0:root	_
2	to	to	PART	TO	_	3	mark	3:mark	_
3	give	give	VERB	VB	VerbForm=Inf	1	xcomp	1:xcomp	_
4	him	he	PRON	PRP	Case=Acc|Gender=Masc|Number=Sing|Person=3|PronType=Prs	3	iobj	3:iobj	_
5	the	the	DET	DT	Definite=Def|PronType=Art	6	det	6:det	_
6	time	time	NOUN	NN	Number=Sing	3	obj	3:obj|8:obj	_
7	he	he	PRON	PRP	Case=Nom|Gender=Masc|Number=Sing|Person=3|PronType=Prs	8	nsubj	8:nsubj	_
8	needs	need	VERB	VBZ	Mood=Ind|Number=Sing|Person=3|Tense=Pres|VerbForm=Fin	6	acl:relcl	6:acl:relcl	Cxn=rc-red-obj
9	to	to	PART	TO	_	10	mark	10:mark	_
10	feel	feel	VERB	VB	VerbForm=Inf	6	acl	6:acl:to	_
11	that	that	SCONJ	IN	_	15	mark	15:mark	_
12	the	the	DET	DT	Definite=Def|PronType=Art	13	det	13:det	_
13	room	room	NOUN	NN	Number=Sing	15	nsubj	15:nsubj	_
14	is	be	AUX	VBZ	Mood=Ind|Number=Sing|Person=3|Tense=Pres|VerbForm=Fin	15	cop	15:cop	_
15	his	his	PRON	PRP	Gender=Masc|Number=Sing|Person=3|Poss=Yes|PronType=Prs	10	ccomp	10:ccomp	_
16	-	-	PUNCT	:	_	17	punct	17:punct	_
17	rush	rush	VERB	VBP	Mood=Ind|Number=Sing|Person=2|Tense=Pres|VerbForm=Fin	1	parataxis	1:parataxis	_
18	it	it	PRON	PRP	Case=Acc|Gender=Neut|Number=Sing|Person=3|PronType=Prs	17	obj	17:obj	SpaceAfter=No
19	,	,	PUNCT	,	_	24	punct	24:punct	_
20	and	and	CCONJ	CC	_	24	cc	24:cc	_
21	he	he	PRON	PRP	Case=Nom|Gender=Masc|Number=Sing|Person=3|PronType=Prs	24	nsubj	24:nsubj	_
22	will	will	AUX	MD	VerbForm=Fin	24	aux	24:aux	_
23	be	be	AUX	VB	VerbForm=Inf	24	cop	24:cop	_
24	afraid	afraid	ADJ	JJ	Degree=Pos	17	conj	17:conj:and	_
25	of	of	ADP	IN	_	28	case	28:case	_
26	the	the	DET	DT	Definite=Def|PronType=Art	28	det	28:det	_
27	whole	whole	ADJ	JJ	Degree=Pos	28	amod	28:amod	_
28	house	house	NOUN	NN	Number=Sing	24	obl	24:obl:of	_
29	for	for	ADP	IN	_	32	case	32:case	_
30	a	a	DET	DT	Definite=Ind|PronType=Art	32	det	32:det	_
31	long	long	ADJ	JJ	Degree=Pos	32	amod	32:amod	_
32	time	time	NOUN	NN	Number=Sing	24	obl	24:obl:for	SpaceAfter=No
33	.	.	PUNCT	.	_	1	punct	1:punct	_

# sent_id = answers-20111108105749AABv7vx_ans-0024
# text = he might even start peeing on things in fear.
1	he	he	PRON	PRP	Case=Nom|Gender=Masc|Number=Sing|Person=3|PronType=Prs	4	nsubj	4:nsubj|5:nsubj:xsubj	_
2	might	might	AUX	MD	VerbForm=Fin	4	aux	4:aux	_
3	even	even	ADV	RB	_	4	advmod	4:advmod	_
4	start	start	VERB	VB	VerbForm=Inf	0	root	0:root	_
5	peeing	pee	VERB	VBG	VerbForm=Ger	4	xcomp	4:xcomp	_
6	on	on	ADP	IN	_	7	case	7:case	_
7	things	thing	NOUN	NNS	Number=Plur	5	obl	5:obl:on	_
8	in	in	ADP	IN	_	9	case	9:case	_
9	fear	fear	NOUN	NN	Number=Sing	5	obl	5:obl:in	SpaceAfter=No
10	.	.	PUNCT	.	_	4	punct	4:punct	_

# sent_id = answers-20111108105749AABv7vx_ans-0025
# text = good luck with your new house and with his new territory!
1	good	good	ADJ	JJ	Degree=Pos	2	amod	2:amod	_
2	luck	luck	NOUN	NN	Number=Sing	0	root	0:root	_
3	with	with	ADP	IN	_	6	case	6:case	_
4	your	your	PRON	PRP$	Case=Gen|Person=2|Poss=Yes|PronType=Prs	6	nmod:poss	6:nmod:poss	_
5	new	new	ADJ	JJ	Degree=Pos	6	amod	6:amod	_
6	house	house	NOUN	NN	Number=Sing	2	nmod	2:nmod:with	_
7	and	and	CCONJ	CC	_	11	cc	11:cc	_
8	with	with	ADP	IN	_	11	case	11:case	_
9	his	his	PRON	PRP$	Case=Gen|Gender=Masc|Number=Sing|Person=3|Poss=Yes|PronType=Prs	11	nmod:poss	11:nmod:poss	_
10	new	new	ADJ	JJ	Degree=Pos	11	amod	11:amod	_
11	territory	territory	NOUN	NN	Number=Sing	6	conj	2:nmod:with|6:conj:and	SpaceAfter=No
12	!	!	PUNCT	.	_	2	punct	2:punct	_

# sent_id = answers-20111108105749AABv7vx_ans-0026
# newpar id = answers-20111108105749AABv7vx_ans-p0004
# text = Let her explore when we moved my cat had to explore the entire house before she felt comfortable.
1	Let	let	VERB	VB	Mood=Imp|VerbForm=Fin	0	root	0:root	_
2	her	she	PRON	PRP	Case=Acc|Gender=Fem|Number=Sing|Person=3|PronType=Prs	1	obj	1:obj|3:nsubj:xsubj	_
3	explore	explore	VERB	VB	VerbForm=Inf	1	xcomp	1:xcomp	_
4	when	when	ADV	WRB	PronType=Int	6	advmod	6:advmod	_
5	we	we	PRON	PRP	Case=Nom|Number=Plur|Person=1|PronType=Prs	6	nsubj	6:nsubj	_
6	moved	move	VERB	VBD	Mood=Ind|Number=Plur|Person=1|Tense=Past|VerbForm=Fin	9	advcl	9:advcl:when	_
7	my	my	PRON	PRP$	Case=Gen|Number=Sing|Person=1|Poss=Yes|PronType=Prs	8	nmod:poss	8:nmod:poss	_
8	cat	cat	NOUN	NN	Number=Sing	9	nsubj	9:nsubj|11:nsubj:xsubj	_
9	had	have	VERB	VBD	Mood=Ind|Number=Sing|Person=3|Tense=Past|VerbForm=Fin	1	parataxis	1:parataxis	_
10	to	to	PART	TO	_	11	mark	11:mark	_
11	explore	explore	VERB	VB	VerbForm=Inf	9	xcomp	9:xcomp	_
12	the	the	DET	DT	Definite=Def|PronType=Art	14	det	14:det	_
13	entire	entire	ADJ	JJ	Degree=Pos	14	amod	14:amod	_
14	house	house	NOUN	NN	Number=Sing	11	obj	11:obj	_
15	before	before	SCONJ	IN	_	17	mark	17:mark	_
16	she	she	PRON	PRP	Case=Nom|Gender=Fem|Number=Sing|Person=3|PronType=Prs	17	nsubj	17:nsubj|18:nsubj:xsubj	_
17	felt	feel	VERB	VBD	Mood=Ind|Number=Sing|Person=3|Tense=Past|VerbForm=Fin	9	advcl	9:advcl:before	_
18	comfortable	comfortable	ADJ	JJ	Degree=Pos	17	xcomp	17:xcomp	SpaceAfter=No
19	.	.	PUNCT	.	_	1	punct	1:punct	_

# sent_id = answers-20111108105749AABv7vx_ans-0027
# text = In time though she/he will adjust. :)
1	In	in	ADP	IN	_	2	case	2:case	_
2	time	time	NOUN	NN	Number=Sing	8	obl	8:obl:in	_
3	though	though	ADV	RB	_	8	advmod	8:advmod	_
4	she	she	PRON	PRP	Case=Nom|Gender=Fem|Number=Sing|Person=3|PronType=Prs	8	nsubj	8:nsubj	SpaceAfter=No
5	/	/	SYM	,	_	6	cc	6:cc	SpaceAfter=No
6	he	he	PRON	PRP	Case=Nom|Gender=Masc|Number=Sing|Person=3|PronType=Prs	4	conj	4:conj|8:nsubj	_
7	will	will	AUX	MD	VerbForm=Fin	8	aux	8:aux	_
8	adjust	adjust	VERB	VB	VerbForm=Inf	0	root	0:root	SpaceAfter=No
9	.	.	PUNCT	.	_	8	punct	8:punct	_
10	:)	:)	SYM	NFP	_	8	discourse	8:discourse	_

# sent_id = answers-20111108105749AABv7vx_ans-0028
# newpar id = answers-20111108105749AABv7vx_ans-p0005
# text = they just do it on their own.
1	they	they	PRON	PRP	Case=Nom|Number=Plur|Person=3|PronType=Prs	3	nsubj	3:nsubj	_
2	just	just	ADV	RB	_	3	advmod	3:advmod	_
3	do	do	VERB	VBP	Mood=Ind|Number=Plur|Person=3|Tense=Pres|VerbForm=Fin	0	root	0:root	_
4	it	it	PRON	PRP	Case=Acc|Gender=Neut|Number=Sing|Person=3|PronType=Prs	3	obj	3:obj	_
5	on	on	ADP	IN	_	7	case	7:case	_
6	their	their	PRON	PRP$	Case=Gen|Number=Plur|Person=3|Poss=Yes|PronType=Prs	7	nmod:poss	7:nmod:poss	_
7	own	own	ADJ	JJ	Degree=Pos	3	obl	3:obl:on	SpaceAfter=No
8	.	.	PUNCT	.	_	3	punct	3:punct	_
<|MERGE_RESOLUTION|>--- conflicted
+++ resolved
@@ -22,11 +22,7 @@
 2	and	and	CCONJ	CC	_	4	cc	4:cc	_
 3	my	my	PRON	PRP$	Case=Gen|Number=Sing|Person=1|Poss=Yes|PronType=Prs	4	nmod:poss	4:nmod:poss	_
 4	family	family	NOUN	NN	Number=Sing	1	conj	1:conj:and|6:nsubj	_
-<<<<<<< HEAD
-5	are	be	AUX	VBP	Mood=Ind|Number=Sing|Person=1|Tense=Pres|VerbForm=Fin	6	aux	6:aux	_
-=======
 5	are	be	AUX	VBP	Mood=Ind|Number=Plur|Person=1|Tense=Pres|VerbForm=Fin	6	aux	6:aux	_
->>>>>>> ecd91427
 6	moving	move	VERB	VBG	Tense=Pres|VerbForm=Part	0	root	0:root	_
 7	into	into	ADP	IN	_	10	case	10:case	_
 8	a	a	DET	DT	Definite=Ind|PronType=Art	10	det	10:det	_
