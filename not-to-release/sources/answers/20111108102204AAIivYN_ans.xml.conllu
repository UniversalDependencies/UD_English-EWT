--- conflicted
+++ resolved
@@ -92,11 +92,7 @@
 7	fish	fish	NOUN	NN	Number=Sing	0	root	0:root	_
 8	-	-	PUNCT	,	_	7	punct	7:punct	_
 9	but	but	CCONJ	CC	_	11	cc	11:cc	_
-<<<<<<< HEAD
-10	u	you	PRON	PRP	Abbr=Yes|Person=2|PronType=Prs	11	nsubj	11:nsubj|13:nsubj:xsubj|18:nsubj:xsubj	_
-=======
 10	u	you	PRON	PRP	Abbr=Yes|Case=Nom|Person=2|PronType=Prs	11	nsubj	11:nsubj|13:nsubj:xsubj|18:nsubj:xsubj	CorrectForm=you
->>>>>>> 56fc3f26
 11	need	need	VERB	VBP	Mood=Ind|Number=Sing|Person=2|Tense=Pres|VerbForm=Fin	7	conj	7:conj:but	_
 12	to	to	PART	TO	_	13	mark	13:mark	_
 13	clean	clean	VERB	VB	VerbForm=Inf	11	xcomp	11:xcomp	_
