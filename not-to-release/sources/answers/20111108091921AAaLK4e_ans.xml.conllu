# newdoc id = answers-20111108091921AAaLK4e_ans
# sent_id = answers-20111108091921AAaLK4e_ans-0001
# newpar id = answers-20111108091921AAaLK4e_ans-p0001
# text = This is about my farrier, girls.
1	This	this	PRON	DT	Number=Sing|PronType=Dem	5	nsubj	5:nsubj	_
2	is	be	AUX	VBZ	Mood=Ind|Number=Sing|Person=3|Tense=Pres|VerbForm=Fin	5	cop	5:cop	_
3	about	about	ADP	IN	_	5	case	5:case	_
4	my	my	PRON	PRP$	Case=Gen|Number=Sing|Person=1|Poss=Yes|PronType=Prs	5	nmod:poss	5:nmod:poss	_
5	farrier	farrier	NOUN	NN	Number=Sing	0	root	0:root	SpaceAfter=No
6	,	,	PUNCT	,	_	7	punct	7:punct	_
7	girls	girl	NOUN	NNS	Number=Plur	5	vocative	5:vocative	SpaceAfter=No
8	.	.	PUNCT	.	_	5	punct	5:punct	_

# sent_id = answers-20111108091921AAaLK4e_ans-0002
# text = That's why I'm posting here!
1-2	That's	_	_	_	_	_	_	_	_
1	That	that	PRON	DT	Number=Sing|PronType=Dem	3	nsubj	3:nsubj	_
2	's	be	AUX	VBZ	Mood=Ind|Number=Sing|Person=3|Tense=Pres|VerbForm=Fin	3	cop	3:cop	_
3	why	why	ADV	WRB	PronType=Rel	0	root	0:root|6:advmod	_
4-5	I'm	_	_	_	_	_	_	_	_
4	I	I	PRON	PRP	Case=Nom|Number=Sing|Person=1|PronType=Prs	6	nsubj	6:nsubj	_
5	'm	be	AUX	VBP	Mood=Ind|Number=Sing|Person=1|Tense=Pres|VerbForm=Fin	6	aux	6:aux	_
<<<<<<< HEAD
6	posting	post	VERB	VBG	Tense=Pres|VerbForm=Part	3	advcl:relcl	3:advcl:relcl	Cxn=rc-free-advmod
=======
6	posting	post	VERB	VBG	Tense=Pres|VerbForm=Part	3	advcl:relcl	3:advcl:relcl	_
>>>>>>> ecd91427
7	here	here	ADV	RB	PronType=Dem	6	advmod	6:advmod	SpaceAfter=No
8	!	!	PUNCT	.	_	3	punct	3:punct	_

# sent_id = answers-20111108091921AAaLK4e_ans-0003
# text = Help?
1	Help	help	NOUN	NN	Number=Sing	0	root	0:root	SpaceAfter=No
2	?	?	PUNCT	.	_	1	punct	1:punct	_

# sent_id = answers-20111108091921AAaLK4e_ans-0004
# newpar id = answers-20111108091921AAaLK4e_ans-p0002
# text = I posted this in singles and dating too, so I've just copied and pasted.
1	I	I	PRON	PRP	Case=Nom|Number=Sing|Person=1|PronType=Prs	2	nsubj	2:nsubj	_
2	posted	post	VERB	VBD	Mood=Ind|Number=Sing|Person=1|Tense=Past|VerbForm=Fin	0	root	0:root	_
3	this	this	PRON	DT	Number=Sing|PronType=Dem	2	obj	2:obj	_
4	in	in	ADP	IN	_	5	case	5:case	_
5	singles	single	NOUN	NNS	Number=Plur	2	obl	2:obl:in	_
6	and	and	CCONJ	CC	_	7	cc	7:cc	_
7	dating	dating	NOUN	NN	Number=Sing	5	conj	2:obl:in|5:conj:and	_
8	too	too	ADV	RB	_	2	advmod	2:advmod	SpaceAfter=No
9	,	,	PUNCT	,	_	14	punct	14:punct	_
10	so	so	ADV	RB	_	14	advmod	14:advmod	_
11-12	I've	_	_	_	_	_	_	_	_
11	I	I	PRON	PRP	Case=Nom|Number=Sing|Person=1|PronType=Prs	14	nsubj	14:nsubj|16:nsubj	_
12	've	have	AUX	VBP	Mood=Ind|Number=Sing|Person=1|Tense=Pres|VerbForm=Fin	14	aux	14:aux	_
13	just	just	ADV	RB	_	14	advmod	14:advmod	_
14	copied	copy	VERB	VBN	Tense=Past|VerbForm=Part	2	parataxis	2:parataxis	_
15	and	and	CCONJ	CC	_	16	cc	16:cc	_
16	pasted	paste	VERB	VBN	Tense=Past|VerbForm=Part	14	conj	14:conj:and	SpaceAfter=No
17	.	.	PUNCT	.	_	2	punct	2:punct	_

# sent_id = answers-20111108091921AAaLK4e_ans-0005
# text = Well, I'll try to make this short.
1	Well	well	INTJ	UH	_	5	discourse	5:discourse	SpaceAfter=No
2	,	,	PUNCT	,	_	1	punct	1:punct	_
3-4	I'll	_	_	_	_	_	_	_	_
3	I	I	PRON	PRP	Case=Nom|Number=Sing|Person=1|PronType=Prs	5	nsubj	5:nsubj|7:nsubj:xsubj	_
4	'll	will	AUX	MD	VerbForm=Fin	5	aux	5:aux	_
5	try	try	VERB	VB	VerbForm=Inf	0	root	0:root	_
6	to	to	PART	TO	_	7	mark	7:mark	_
7	make	make	VERB	VB	VerbForm=Inf	5	xcomp	5:xcomp	_
8	this	this	PRON	DT	Number=Sing|PronType=Dem	7	obj	7:obj|9:nsubj:xsubj	_
9	short	short	ADJ	JJ	Degree=Pos	7	xcomp	7:xcomp	SpaceAfter=No
10	.	.	PUNCT	.	_	5	punct	5:punct	_

# sent_id = answers-20111108091921AAaLK4e_ans-0006
# text = I have known this guy for a long time, but we've never been good friends or anything.
1	I	I	PRON	PRP	Case=Nom|Number=Sing|Person=1|PronType=Prs	3	nsubj	3:nsubj	_
2	have	have	AUX	VBP	Mood=Ind|Number=Sing|Person=1|Tense=Pres|VerbForm=Fin	3	aux	3:aux	_
3	known	know	VERB	VBN	Tense=Past|VerbForm=Part	0	root	0:root	_
4	this	this	DET	DT	Number=Sing|PronType=Dem	5	det	5:det	_
5	guy	guy	NOUN	NN	Number=Sing	3	obj	3:obj	_
6	for	for	ADP	IN	_	9	case	9:case	_
7	a	a	DET	DT	Definite=Ind|PronType=Art	9	det	9:det	_
8	long	long	ADJ	JJ	Degree=Pos	9	amod	9:amod	_
9	time	time	NOUN	NN	Number=Sing	3	obl	3:obl:for	SpaceAfter=No
10	,	,	PUNCT	,	_	17	punct	17:punct	_
11	but	but	CCONJ	CC	_	17	cc	17:cc	_
12-13	we've	_	_	_	_	_	_	_	_
12	we	we	PRON	PRP	Case=Nom|Number=Plur|Person=1|PronType=Prs	17	nsubj	17:nsubj|19:nsubj	_
13	've	have	AUX	VBP	Mood=Ind|Number=Plur|Person=1|Tense=Pres|VerbForm=Fin	17	aux	17:aux	_
14	never	never	ADV	RB	_	17	advmod	17:advmod	_
15	been	be	AUX	VBN	Tense=Past|VerbForm=Part	17	cop	17:cop	_
16	good	good	ADJ	JJ	Degree=Pos	17	amod	17:amod	_
17	friends	friend	NOUN	NNS	Number=Plur	3	conj	3:conj:but	_
18	or	or	CCONJ	CC	_	19	cc	19:cc	_
19	anything	anything	PRON	NN	Number=Sing|PronType=Ind	17	conj	17:conj:or	SpaceAfter=No
20	.	.	PUNCT	.	_	3	punct	3:punct	_

# sent_id = answers-20111108091921AAaLK4e_ans-0007
# text = He is my farrier (shoes my horses feet) so I am technically a client if you want to view it that way.
1	He	he	PRON	PRP	Case=Nom|Gender=Masc|Number=Sing|Person=3|PronType=Prs	4	nsubj	4:nsubj	_
2	is	be	AUX	VBZ	Mood=Ind|Number=Sing|Person=3|Tense=Pres|VerbForm=Fin	4	cop	4:cop	_
3	my	my	PRON	PRP$	Case=Gen|Number=Sing|Person=1|Poss=Yes|PronType=Prs	4	nmod:poss	4:nmod:poss	_
4	farrier	farrier	NOUN	NN	Number=Sing	0	root	0:root	_
5	(	(	PUNCT	-LRB-	_	6	punct	6:punct	SpaceAfter=No
6	shoes	shoe	VERB	VBZ	Mood=Ind|Number=Sing|Person=3|Tense=Pres|VerbForm=Fin	4	appos	4:appos	_
7	my	my	PRON	PRP$	Case=Gen|Number=Sing|Person=1|Poss=Yes|PronType=Prs	8	nmod:poss	8:nmod:poss	_
8-9	horses	_	_	_	_	_	_	_	_
8	horse	horse	NOUN	NN	Number=Sing	10	nmod:poss	10:nmod:poss	_
9	s	's	PART	POS	Typo=Yes	8	case	8:case	CorrectForm='s
10	feet	foot	NOUN	NNS	Number=Plur	6	obj	6:obj	SpaceAfter=No
11	)	)	PUNCT	-RRB-	_	6	punct	6:punct	_
12	so	so	ADV	RB	_	17	advmod	17:advmod	_
13	I	I	PRON	PRP	Case=Nom|Number=Sing|Person=1|PronType=Prs	17	nsubj	17:nsubj	_
14	am	be	AUX	VBP	Mood=Ind|Number=Sing|Person=1|Tense=Pres|VerbForm=Fin	17	cop	17:cop	_
15	technically	technically	ADV	RB	_	17	advmod	17:advmod	_
16	a	a	DET	DT	Definite=Ind|PronType=Art	17	det	17:det	_
17	client	client	NOUN	NN	Number=Sing	4	parataxis	4:parataxis	_
18	if	if	SCONJ	IN	_	20	mark	20:mark	_
19	you	you	PRON	PRP	Case=Nom|Person=2|PronType=Prs	20	nsubj	20:nsubj|22:nsubj:xsubj	_
20	want	want	VERB	VBP	Mood=Ind|Number=Sing|Person=2|Tense=Pres|VerbForm=Fin	17	advcl	17:advcl:if	_
21	to	to	PART	TO	_	22	mark	22:mark	_
22	view	view	VERB	VB	VerbForm=Inf	20	xcomp	20:xcomp	_
23	it	it	PRON	PRP	Case=Acc|Gender=Neut|Number=Sing|Person=3|PronType=Prs	22	obj	22:obj	_
24	that	that	DET	DT	Number=Sing|PronType=Dem	25	det	25:det	_
25	way	way	NOUN	NN	Number=Sing	22	obl:npmod	22:obl:npmod	SpaceAfter=No
26	.	.	PUNCT	.	_	4	punct	4:punct	_

# sent_id = answers-20111108091921AAaLK4e_ans-0008
# text = Well, almost two weeks ago he came out and did my horses feet and was SO flirty.
1	Well	well	INTJ	UH	_	8	discourse	8:discourse	SpaceAfter=No
2	,	,	PUNCT	,	_	1	punct	1:punct	_
3	almost	almost	ADV	RB	_	4	advmod	4:advmod	_
4	two	two	NUM	CD	NumForm=Word|NumType=Card	5	nummod	5:nummod	_
5	weeks	week	NOUN	NNS	Number=Plur	6	obl:npmod	6:obl:npmod	_
6	ago	ago	ADV	RB	_	8	advmod	8:advmod	_
7	he	he	PRON	PRP	Case=Nom|Gender=Masc|Number=Sing|Person=3|PronType=Prs	8	nsubj	8:nsubj|11:nsubj|19:nsubj	_
8	came	come	VERB	VBD	Mood=Ind|Number=Sing|Person=3|Tense=Past|VerbForm=Fin	0	root	0:root	_
9	out	out	ADV	RB	_	8	advmod	8:advmod	_
10	and	and	CCONJ	CC	_	11	cc	11:cc	_
11	did	do	VERB	VBD	Mood=Ind|Number=Sing|Person=3|Tense=Past|VerbForm=Fin	8	conj	8:conj:and	_
12	my	my	PRON	PRP$	Case=Gen|Number=Sing|Person=1|Poss=Yes|PronType=Prs	13	nmod:poss	13:nmod:poss	_
13-14	horses	_	_	_	_	_	_	_	_
13	horse	horse	NOUN	NN	Number=Sing	15	nmod:poss	15:nmod:poss	_
14	s	's	PART	POS	Typo=Yes	13	case	13:case	CorrectForm='s
15	feet	foot	NOUN	NNS	Number=Plur	11	obj	11:obj	_
16	and	and	CCONJ	CC	_	19	cc	19:cc	_
17	was	be	AUX	VBD	Mood=Ind|Number=Sing|Person=3|Tense=Past|VerbForm=Fin	19	cop	19:cop	_
18	SO	so	ADV	RB	_	19	advmod	19:advmod	_
19	flirty	flirty	ADJ	JJ	Degree=Pos	8	conj	8:conj:and	SpaceAfter=No
20	.	.	PUNCT	.	_	8	punct	8:punct	_

# sent_id = answers-20111108091921AAaLK4e_ans-0009
# text = He always hugs me when he comes, but he gave me at least 5 tight, long, back rubbing hugs while he was there.
1	He	he	PRON	PRP	Case=Nom|Gender=Masc|Number=Sing|Person=3|PronType=Prs	3	nsubj	3:nsubj	_
2	always	always	ADV	RB	_	3	advmod	3:advmod	_
3	hugs	hug	VERB	VBZ	Mood=Ind|Number=Sing|Person=3|Tense=Pres|VerbForm=Fin	0	root	0:root	_
4	me	I	PRON	PRP	Case=Acc|Number=Sing|Person=1|PronType=Prs	3	obj	3:obj	_
5	when	when	ADV	WRB	PronType=Int	7	advmod	7:advmod	_
6	he	he	PRON	PRP	Case=Nom|Gender=Masc|Number=Sing|Person=3|PronType=Prs	7	nsubj	7:nsubj	_
7	comes	come	VERB	VBZ	Mood=Ind|Number=Sing|Person=3|Tense=Pres|VerbForm=Fin	3	advcl	3:advcl:when	SpaceAfter=No
8	,	,	PUNCT	,	_	11	punct	11:punct	_
9	but	but	CCONJ	CC	_	11	cc	11:cc	_
10	he	he	PRON	PRP	Case=Nom|Gender=Masc|Number=Sing|Person=3|PronType=Prs	11	nsubj	11:nsubj	_
11	gave	give	VERB	VBD	Mood=Ind|Number=Sing|Person=3|Tense=Past|VerbForm=Fin	3	conj	3:conj:but	_
12	me	I	PRON	PRP	Case=Acc|Number=Sing|Person=1|PronType=Prs	11	iobj	11:iobj	_
13	at	at	ADP	IN	_	14	case	14:case	_
14	least	least	ADJ	JJS	Degree=Sup	15	nmod	15:nmod:at	_
15	5	5	NUM	CD	NumForm=Digit|NumType=Card	22	nummod	22:nummod	_
16	tight	tight	ADJ	JJ	Degree=Pos	22	amod	22:amod	SpaceAfter=No
17	,	,	PUNCT	,	_	16	punct	16:punct	_
18	long	long	ADJ	JJ	Degree=Pos	22	amod	22:amod	SpaceAfter=No
19	,	,	PUNCT	,	_	18	punct	18:punct	_
20	back	back	NOUN	NN	Number=Sing	21	obl:npmod	21:obl:npmod	_
21	rubbing	rub	VERB	VBG	VerbForm=Ger	22	amod	22:amod	_
22	hugs	hug	NOUN	NNS	Number=Plur	11	obj	11:obj	_
23	while	while	SCONJ	IN	_	26	mark	26:mark	_
24	he	he	PRON	PRP	Case=Nom|Gender=Masc|Number=Sing|Person=3|PronType=Prs	26	nsubj	26:nsubj	_
25	was	be	AUX	VBD	Mood=Ind|Number=Sing|Person=3|Tense=Past|VerbForm=Fin	26	cop	26:cop	_
26	there	there	ADV	RB	PronType=Dem	11	advcl	11:advcl:while	SpaceAfter=No
27	.	.	PUNCT	.	_	3	punct	3:punct	_

# sent_id = answers-20111108091921AAaLK4e_ans-0010
# text = We were also just talking about my horse's crappy feet and he mentioned.
1	We	we	PRON	PRP	Case=Nom|Number=Plur|Person=1|PronType=Prs	5	nsubj	5:nsubj	_
2	were	be	AUX	VBD	Mood=Ind|Number=Plur|Person=1|Tense=Past|VerbForm=Fin	5	aux	5:aux	_
3	also	also	ADV	RB	_	5	advmod	5:advmod	_
4	just	just	ADV	RB	_	5	advmod	5:advmod	_
5	talking	talk	VERB	VBG	Tense=Pres|VerbForm=Part	0	root	0:root	_
6	about	about	ADP	IN	_	11	case	11:case	_
7	my	my	PRON	PRP$	Case=Gen|Number=Sing|Person=1|Poss=Yes|PronType=Prs	8	nmod:poss	8:nmod:poss	_
8-9	horse's	_	_	_	_	_	_	_	_
8	horse	horse	NOUN	NN	Number=Sing	11	nmod:poss	11:nmod:poss	_
9	's	's	PART	POS	_	8	case	8:case	_
10	crappy	crappy	ADJ	JJ	Degree=Pos	11	amod	11:amod	_
11	feet	foot	NOUN	NNS	Number=Plur	5	obl	5:obl:about	_
12	and	and	CCONJ	CC	_	14	cc	14:cc	_
13	he	he	PRON	PRP	Case=Nom|Gender=Masc|Number=Sing|Person=3|PronType=Prs	14	nsubj	14:nsubj	_
14	mentioned	mention	VERB	VBD	Mood=Ind|Number=Sing|Person=3|Tense=Past|VerbForm=Fin	5	conj	5:conj:and	SpaceAfter=No
15	.	.	PUNCT	.	_	5	punct	5:punct	_

# sent_id = answers-20111108091921AAaLK4e_ans-0011
# text = "Well, if you ever just want to see me I'll come out and look him over and then we can grab a coffee after."
1	"	"	PUNCT	``	_	14	punct	14:punct	SpaceAfter=No
2	Well	well	INTJ	UH	_	14	discourse	14:discourse	SpaceAfter=No
3	,	,	PUNCT	,	_	2	punct	2:punct	_
4	if	if	SCONJ	IN	_	8	mark	8:mark	_
5	you	you	PRON	PRP	Case=Nom|Person=2|PronType=Prs	8	nsubj	8:nsubj|10:nsubj:xsubj	_
6	ever	ever	ADV	RB	_	8	advmod	8:advmod	_
7	just	just	ADV	RB	_	8	advmod	8:advmod	_
8	want	want	VERB	VBP	Mood=Ind|Number=Sing|Person=2|Tense=Pres|VerbForm=Fin	14	advcl	14:advcl:if	_
9	to	to	PART	TO	_	10	mark	10:mark	_
10	see	see	VERB	VB	VerbForm=Inf	8	xcomp	8:xcomp	_
11	me	I	PRON	PRP	Case=Acc|Number=Sing|Person=1|PronType=Prs	10	obj	10:obj	_
12-13	I'll	_	_	_	_	_	_	_	_
12	I	I	PRON	PRP	Case=Nom|Number=Sing|Person=1|PronType=Prs	14	nsubj	14:nsubj|17:nsubj	_
13	'll	will	AUX	MD	VerbForm=Fin	14	aux	14:aux	_
14	come	come	VERB	VB	VerbForm=Inf	0	root	0:root	_
15	out	out	ADV	RB	_	14	advmod	14:advmod	_
16	and	and	CCONJ	CC	_	17	cc	17:cc	_
17	look	look	VERB	VB	VerbForm=Inf	14	conj	14:conj:and	_
18	him	he	PRON	PRP	Case=Acc|Gender=Masc|Number=Sing|Person=3|PronType=Prs	17	obj	17:obj	_
19	over	over	ADP	RP	_	17	compound:prt	17:compound:prt	_
20	and	and	CCONJ	CC	_	24	cc	24:cc	_
21	then	then	ADV	RB	PronType=Dem	24	advmod	24:advmod	_
22	we	we	PRON	PRP	Case=Nom|Number=Plur|Person=1|PronType=Prs	24	nsubj	24:nsubj	_
23	can	can	AUX	MD	VerbForm=Fin	24	aux	24:aux	_
24	grab	grab	VERB	VB	VerbForm=Inf	14	conj	14:conj:and	_
25	a	a	DET	DT	Definite=Ind|PronType=Art	26	det	26:det	_
26	coffee	coffee	NOUN	NN	Number=Sing	24	obj	24:obj	_
27	after	after	ADV	RB	_	24	advmod	24:advmod	SpaceAfter=No
28	.	.	PUNCT	.	_	14	punct	14:punct	SpaceAfter=No
29	"	"	PUNCT	''	_	14	punct	14:punct	_

# sent_id = answers-20111108091921AAaLK4e_ans-0012
# text = That has NEVER happened before so I was kinda realizing at that point that he was a little interested.
1	That	that	PRON	DT	Number=Sing|PronType=Dem	4	nsubj	4:nsubj	_
2	has	have	AUX	VBZ	Mood=Ind|Number=Sing|Person=3|Tense=Pres|VerbForm=Fin	4	aux	4:aux	_
3	NEVER	never	ADV	RB	_	4	advmod	4:advmod	_
4	happened	happen	VERB	VBN	Tense=Past|VerbForm=Part	0	root	0:root	_
5	before	before	ADV	RB	_	4	advmod	4:advmod	_
6	so	so	ADV	RB	_	10	advmod	10:advmod	_
7	I	I	PRON	PRP	Case=Nom|Number=Sing|Person=1|PronType=Prs	10	nsubj	10:nsubj	_
8	was	be	AUX	VBD	Mood=Ind|Number=Sing|Person=1|Tense=Past|VerbForm=Fin	10	aux	10:aux	_
9	kinda	kinda	ADV	RB	_	10	advmod	10:advmod	_
10	realizing	realize	VERB	VBG	Tense=Pres|VerbForm=Part	4	parataxis	4:parataxis	_
11	at	at	ADP	IN	_	13	case	13:case	_
12	that	that	DET	DT	Number=Sing|PronType=Dem	13	det	13:det	_
13	point	point	NOUN	NN	Number=Sing	10	obl	10:obl:at	_
14	that	that	SCONJ	IN	_	19	mark	19:mark	_
15	he	he	PRON	PRP	Case=Nom|Gender=Masc|Number=Sing|Person=3|PronType=Prs	19	nsubj	19:nsubj	_
16	was	be	AUX	VBD	Mood=Ind|Number=Sing|Person=3|Tense=Past|VerbForm=Fin	19	cop	19:cop	_
17	a	a	DET	DT	Definite=Ind|PronType=Art	18	det	18:det	_
18	little	little	ADJ	JJ	Degree=Pos	19	obl:npmod	19:obl:npmod	_
19	interested	interested	ADJ	JJ	Degree=Pos	10	ccomp	10:ccomp	SpaceAfter=No
20	.	.	PUNCT	.	_	4	punct	4:punct	_

# sent_id = answers-20111108091921AAaLK4e_ans-0013
# text = Right??
1	Right	right	INTJ	UH	_	0	root	0:root	SpaceAfter=No
2	??	??	PUNCT	.	_	1	punct	1:punct	_

# sent_id = answers-20111108091921AAaLK4e_ans-0014
# text = Anyway, so he ended up leaving one nail out of my horses foot(I've never heard of a farrier doing this) and telling me to call him in a few days(first it was a week, then it was a few days lol) and he'd come back out and put it in.
1	Anyway	anyway	INTJ	UH	_	5	discourse	5:discourse	SpaceAfter=No
2	,	,	PUNCT	,	_	1	punct	1:punct	_
3	so	so	ADV	RB	_	5	advmod	5:advmod	_
4	he	he	PRON	PRP	Case=Nom|Gender=Masc|Number=Sing|Person=3|PronType=Prs	5	nsubj	5:nsubj	_
5	ended	end	VERB	VBD	Mood=Ind|Number=Sing|Person=3|Tense=Past|VerbForm=Fin	0	root	0:root	_
6	up	up	ADP	RP	_	5	compound:prt	5:compound:prt	_
7	leaving	leave	VERB	VBG	VerbForm=Ger	5	xcomp	5:xcomp	_
8	one	one	NUM	CD	NumForm=Word|NumType=Card	9	nummod	9:nummod	_
9	nail	nail	NOUN	NN	Number=Sing	7	obj	7:obj	_
10	out	out	ADP	IN	_	15	case	15:case	_
11	of	of	ADP	IN	_	15	case	15:case	_
12	my	my	PRON	PRP$	Case=Gen|Number=Sing|Person=1|Poss=Yes|PronType=Prs	13	nmod:poss	13:nmod:poss	_
13-14	horses	_	_	_	_	_	_	_	_
13	horse	horse	NOUN	NN	Number=Sing	15	nmod:poss	15:nmod:poss	_
14	s	's	PART	POS	Typo=Yes	13	case	13:case	CorrectForm='s
15	foot	foot	NOUN	NN	Number=Sing	7	obl	7:obl:of	SpaceAfter=No
16	(	(	PUNCT	-LRB-	_	20	punct	20:punct	SpaceAfter=No
17-18	I've	_	_	_	_	_	_	_	_
17	I	I	PRON	PRP	Case=Nom|Number=Sing|Person=1|PronType=Prs	20	nsubj	20:nsubj	_
18	've	have	AUX	VBP	Mood=Ind|Number=Sing|Person=1|Tense=Pres|VerbForm=Fin	20	aux	20:aux	_
19	never	never	ADV	RB	_	20	advmod	20:advmod	_
20	heard	hear	VERB	VBN	Tense=Past|VerbForm=Part	7	parataxis	7:parataxis	_
21	of	of	SCONJ	IN	_	24	mark	24:mark	_
22	a	a	DET	DT	Definite=Ind|PronType=Art	23	det	23:det	_
23	farrier	farrier	NOUN	NN	Number=Sing	24	nsubj	24:nsubj	_
24	doing	do	VERB	VBG	Tense=Pres|VerbForm=Part	20	advcl	20:advcl:of	_
25	this	this	PRON	DT	Number=Sing|PronType=Dem	24	obj	24:obj	SpaceAfter=No
26	)	)	PUNCT	-RRB-	_	20	punct	20:punct	_
27	and	and	CCONJ	CC	_	28	cc	28:cc	_
28	telling	tell	VERB	VBG	VerbForm=Ger	7	conj	5:xcomp|7:conj:and	_
29	me	I	PRON	PRP	Case=Acc|Number=Sing|Person=1|PronType=Prs	28	iobj	28:iobj|31:nsubj:xsubj	_
30	to	to	PART	TO	_	31	mark	31:mark	_
31	call	call	VERB	VB	VerbForm=Inf	28	xcomp	28:xcomp	_
32	him	he	PRON	PRP	Case=Acc|Gender=Masc|Number=Sing|Person=3|PronType=Prs	31	obj	31:obj	_
33	in	in	ADP	IN	_	36	case	36:case	_
34	a	a	DET	DT	Definite=Ind|PronType=Art	36	det	36:det	_
35	few	few	ADJ	JJ	Degree=Pos	36	amod	36:amod	_
36	days	day	NOUN	NNS	Number=Plur	31	obl	31:obl:in	SpaceAfter=No
37	(	(	PUNCT	-LRB-	_	42	punct	42:punct	SpaceAfter=No
38	first	first	ADV	RB	NumForm=Word|NumType=Ord	42	advmod	42:advmod	_
39	it	it	PRON	PRP	Case=Nom|Gender=Neut|Number=Sing|Person=3|PronType=Prs	42	nsubj	42:nsubj	_
40	was	be	AUX	VBD	Mood=Ind|Number=Sing|Person=3|Tense=Past|VerbForm=Fin	42	cop	42:cop	_
41	a	a	DET	DT	Definite=Ind|PronType=Art	42	det	42:det	_
42	week	week	NOUN	NN	Number=Sing	36	parataxis	36:parataxis	SpaceAfter=No
43	,	,	PUNCT	,	_	49	punct	49:punct	_
44	then	then	ADV	RB	PronType=Dem	49	advmod	49:advmod	_
45	it	it	PRON	PRP	Case=Nom|Gender=Neut|Number=Sing|Person=3|PronType=Prs	49	nsubj	49:nsubj	_
46	was	be	AUX	VBD	Mood=Ind|Number=Sing|Person=3|Tense=Past|VerbForm=Fin	49	cop	49:cop	_
47	a	a	DET	DT	Definite=Ind|PronType=Art	49	det	49:det	_
48	few	few	ADJ	JJ	Degree=Pos	49	amod	49:amod	_
49	days	day	NOUN	NNS	Number=Plur	42	parataxis	42:parataxis	_
50	lol	lol	INTJ	UH	_	49	discourse	49:discourse	SpaceAfter=No
51	)	)	PUNCT	-RRB-	_	42	punct	42:punct	_
52	and	and	CCONJ	CC	_	55	cc	55:cc	_
53-54	he'd	_	_	_	_	_	_	_	_
53	he	he	PRON	PRP	Case=Nom|Gender=Masc|Number=Sing|Person=3|PronType=Prs	55	nsubj	55:nsubj|59:nsubj	_
54	'd	would	AUX	MD	VerbForm=Fin	55	aux	55:aux	_
55	come	come	VERB	VB	VerbForm=Inf	31	conj	28:xcomp|31:conj:and	_
56	back	back	ADV	RB	_	57	advmod	57:advmod	_
57	out	out	ADV	RB	_	55	advmod	55:advmod	_
58	and	and	CCONJ	CC	_	59	cc	59:cc	_
59	put	put	VERB	VB	VerbForm=Inf	55	conj	55:conj:and	_
60	it	it	PRON	PRP	Case=Acc|Gender=Neut|Number=Sing|Person=3|PronType=Prs	59	obj	59:obj	_
61	in	in	ADV	RB	_	59	advmod	59:advmod	SpaceAfter=No
62	.	.	PUNCT	.	_	5	punct	5:punct	_

# sent_id = answers-20111108091921AAaLK4e_ans-0015
# text = He told me to remember to call like 3 times before he left.
1	He	he	PRON	PRP	Case=Nom|Gender=Masc|Number=Sing|Person=3|PronType=Prs	2	nsubj	2:nsubj	_
2	told	tell	VERB	VBD	Mood=Ind|Number=Sing|Person=3|Tense=Past|VerbForm=Fin	0	root	0:root	_
3	me	I	PRON	PRP	Case=Acc|Number=Sing|Person=1|PronType=Prs	2	iobj	2:iobj|5:nsubj:xsubj|7:nsubj:xsubj	_
4	to	to	PART	TO	_	5	mark	5:mark	_
5	remember	remember	VERB	VB	VerbForm=Inf	2	xcomp	2:xcomp	_
6	to	to	PART	TO	_	7	mark	7:mark	_
7	call	call	VERB	VB	VerbForm=Inf	5	xcomp	5:xcomp	_
8	like	like	INTJ	UH	_	7	discourse	7:discourse	_
9	3	3	NUM	CD	NumForm=Digit|NumType=Card	10	nummod	10:nummod	_
10	times	time	NOUN	NNS	Number=Plur	7	obl:tmod	7:obl:tmod	_
11	before	before	SCONJ	IN	_	13	mark	13:mark	_
12	he	he	PRON	PRP	Case=Nom|Gender=Masc|Number=Sing|Person=3|PronType=Prs	13	nsubj	13:nsubj	_
13	left	leave	VERB	VBD	Mood=Ind|Number=Sing|Person=3|Tense=Past|VerbForm=Fin	7	advcl	7:advcl:before	SpaceAfter=No
14	.	.	PUNCT	.	_	2	punct	2:punct	_

# sent_id = answers-20111108091921AAaLK4e_ans-0016
# text = So, I waited a week to call because I was busy and I wanted to have him come out on a day when I am more available in case we were to hang out after ;)
1	So	so	ADV	RB	_	4	advmod	4:advmod	SpaceAfter=No
2	,	,	PUNCT	,	_	1	punct	1:punct	_
3	I	I	PRON	PRP	Case=Nom|Number=Sing|Person=1|PronType=Prs	4	nsubj	4:nsubj	_
4	waited	wait	VERB	VBD	Mood=Ind|Number=Sing|Person=1|Tense=Past|VerbForm=Fin	0	root	0:root	_
5	a	a	DET	DT	Definite=Ind|PronType=Art	6	det	6:det	_
6	week	week	NOUN	NN	Number=Sing	4	obl:tmod	4:obl:tmod	_
7	to	to	PART	TO	_	8	mark	8:mark	_
8	call	call	VERB	VB	VerbForm=Inf	4	advcl	4:advcl:to	_
9	because	because	SCONJ	IN	_	12	mark	12:mark	_
10	I	I	PRON	PRP	Case=Nom|Number=Sing|Person=1|PronType=Prs	12	nsubj	12:nsubj	_
11	was	be	AUX	VBD	Mood=Ind|Number=Sing|Person=3|Tense=Past|VerbForm=Fin	12	cop	12:cop	_
12	busy	busy	ADJ	JJ	Degree=Pos	4	advcl	4:advcl:because	_
13	and	and	CCONJ	CC	_	15	cc	15:cc	_
14	I	I	PRON	PRP	Case=Nom|Number=Sing|Person=1|PronType=Prs	15	nsubj	15:nsubj|17:nsubj:xsubj	_
15	wanted	want	VERB	VBD	Mood=Ind|Number=Sing|Person=1|Tense=Past|VerbForm=Fin	4	conj	4:conj:and	_
16	to	to	PART	TO	_	17	mark	17:mark	_
17	have	have	VERB	VB	VerbForm=Inf	15	xcomp	15:xcomp	_
18	him	he	PRON	PRP	Case=Acc|Gender=Masc|Number=Sing|Person=3|PronType=Prs	17	obj	17:obj|19:nsubj:xsubj	_
19	come	come	VERB	VB	VerbForm=Inf	17	xcomp	17:xcomp	_
20	out	out	ADV	RB	_	19	advmod	19:advmod	_
21	on	on	ADP	IN	_	23	case	23:case	_
22	a	a	DET	DT	Definite=Ind|PronType=Art	23	det	23:det	_
23	day	day	NOUN	NN	Number=Sing	19	obl	19:obl:on|28:obl:tmod	_
24	when	when	ADV	WRB	PronType=Rel	28	advmod	23:ref	_
25	I	I	PRON	PRP	Case=Nom|Number=Sing|Person=1|PronType=Prs	28	nsubj	28:nsubj	_
26	am	be	AUX	VBP	Mood=Ind|Number=Sing|Person=1|Tense=Pres|VerbForm=Fin	28	cop	28:cop	_
27	more	more	ADV	RBR	Degree=Cmp	28	advmod	28:advmod	_
28	available	available	ADJ	JJ	Degree=Pos	23	acl:relcl	23:acl:relcl	Cxn=rc-wh-obl:tmod
29	in	in	ADP	IN	_	34	mark	34:mark	_
30	case	case	NOUN	NN	Number=Sing	29	fixed	29:fixed	_
31	we	we	PRON	PRP	Case=Nom|Number=Plur|Person=1|PronType=Prs	34	nsubj	34:nsubj	_
32	were	be	AUX	VBD	Mood=Ind|Number=Plur|Person=1|Tense=Past|VerbForm=Fin	34	aux	34:aux	_
33	to	to	PART	TO	_	34	mark	34:mark	_
34	hang	hang	VERB	VB	VerbForm=Inf	28	advcl	28:advcl:in_case	_
35	out	out	ADP	RP	_	34	compound:prt	34:compound:prt	_
36	after	after	ADV	RB	_	34	advmod	34:advmod	_
37	;)	;)	SYM	NFP	_	4	discourse	4:discourse	_

# sent_id = answers-20111108091921AAaLK4e_ans-0017
# text = Anyway, so that was 2 days ago that I called and left a message, but he still hasn't called back yet.
1	Anyway	anyway	INTJ	UH	_	8	discourse	8:discourse	SpaceAfter=No
2	,	,	PUNCT	,	_	1	punct	1:punct	_
3	so	so	ADV	RB	_	8	advmod	8:advmod	_
4	that	that	PRON	DT	Number=Sing|PronType=Dem	8	expl	8:expl	_
5	was	be	AUX	VBD	Mood=Ind|Number=Sing|Person=3|Tense=Past|VerbForm=Fin	8	cop	8:cop	_
6	2	2	NUM	CD	NumForm=Digit|NumType=Card	7	nummod	7:nummod	_
7	days	day	NOUN	NNS	Number=Plur	8	obl:npmod	8:obl:npmod	_
8	ago	ago	ADV	RB	_	0	root	0:root	_
9	that	that	SCONJ	IN	_	11	mark	11:mark	_
10	I	I	PRON	PRP	Case=Nom|Number=Sing|Person=1|PronType=Prs	11	nsubj	11:nsubj|13:nsubj	_
11	called	call	VERB	VBD	Mood=Ind|Number=Sing|Person=1|Tense=Past|VerbForm=Fin	8	advcl:relcl	8:advcl:relcl	Cxn=rc-cleft.that-obl
12	and	and	CCONJ	CC	_	13	cc	13:cc	_
13	left	leave	VERB	VBD	Mood=Ind|Number=Sing|Person=1|Tense=Past|VerbForm=Fin	11	conj	8:advcl|11:conj:and	_
14	a	a	DET	DT	Definite=Ind|PronType=Art	15	det	15:det	_
15	message	message	NOUN	NN	Number=Sing	13	obj	13:obj	SpaceAfter=No
16	,	,	PUNCT	,	_	22	punct	22:punct	_
17	but	but	CCONJ	CC	_	22	cc	22:cc	_
18	he	he	PRON	PRP	Case=Nom|Gender=Masc|Number=Sing|Person=3|PronType=Prs	22	nsubj	22:nsubj	_
19	still	still	ADV	RB	_	22	advmod	22:advmod	_
20-21	hasn't	_	_	_	_	_	_	_	_
20	has	have	AUX	VBZ	Mood=Ind|Number=Sing|Person=3|Tense=Pres|VerbForm=Fin	22	aux	22:aux	_
21	n't	not	PART	RB	_	22	advmod	22:advmod	_
22	called	call	VERB	VBN	Tense=Past|VerbForm=Part	8	conj	8:conj:but	_
23	back	back	ADP	RP	_	22	compound:prt	22:compound:prt	_
24	yet	yet	ADV	RB	_	22	advmod	22:advmod	SpaceAfter=No
25	.	.	PUNCT	.	_	8	punct	8:punct	_

# sent_id = answers-20111108091921AAaLK4e_ans-0018
# text = I don't know if I should call him again tomorrow or not?
1	I	I	PRON	PRP	Case=Nom|Number=Sing|Person=1|PronType=Prs	4	nsubj	4:nsubj	_
2-3	don't	_	_	_	_	_	_	_	_
2	do	do	AUX	VBP	Mood=Ind|Number=Sing|Person=1|Tense=Pres|VerbForm=Fin	4	aux	4:aux	_
3	n't	not	PART	RB	_	4	advmod	4:advmod	_
4	know	know	VERB	VB	VerbForm=Inf	0	root	0:root	_
5	if	if	SCONJ	IN	_	8	mark	8:mark	_
6	I	I	PRON	PRP	Case=Nom|Number=Sing|Person=1|PronType=Prs	8	nsubj	8:nsubj|13:nsubj	_
7	should	should	AUX	MD	VerbForm=Fin	8	aux	8:aux	_
8	call	call	VERB	VB	VerbForm=Inf	4	ccomp	4:ccomp	_
9	him	he	PRON	PRP	Case=Acc|Gender=Masc|Number=Sing|Person=3|PronType=Prs	8	obj	8:obj	_
10	again	again	ADV	RB	_	8	advmod	8:advmod	_
11	tomorrow	tomorrow	NOUN	NN	Number=Sing	8	obl:tmod	8:obl:tmod	_
12	or	or	CCONJ	CC	_	13	cc	13:cc	_
13	not	not	PART	RB	_	8	conj	4:ccomp|8:conj:or	SpaceAfter=No
14	?	?	PUNCT	.	_	4	punct	4:punct	_

# sent_id = answers-20111108091921AAaLK4e_ans-0019
# text = I know a lot of people say to wait until he calls you, but it's different because I'm a client and technically that's all I am at this point.
1	I	I	PRON	PRP	Case=Nom|Number=Sing|Person=1|PronType=Prs	2	nsubj	2:nsubj	_
2	know	know	VERB	VBP	Mood=Ind|Number=Sing|Person=1|Tense=Pres|VerbForm=Fin	0	root	0:root	_
3	a	a	DET	DT	Definite=Ind|PronType=Art	4	det	4:det	_
4	lot	lot	NOUN	NN	Number=Sing	7	nsubj	7:nsubj|9:nsubj:xsubj	_
5	of	of	ADP	IN	_	6	case	6:case	_
6	people	people	NOUN	NNS	Number=Plur	4	nmod	4:nmod:of	_
7	say	say	VERB	VBP	Mood=Ind|Number=Plur|Person=3|Tense=Pres|VerbForm=Fin	2	ccomp	2:ccomp	_
8	to	to	PART	TO	_	9	mark	9:mark	_
9	wait	wait	VERB	VB	VerbForm=Inf	7	xcomp	7:xcomp	_
10	until	until	SCONJ	IN	_	12	mark	12:mark	_
11	he	he	PRON	PRP	Case=Nom|Gender=Masc|Number=Sing|Person=3|PronType=Prs	12	nsubj	12:nsubj	_
12	calls	call	VERB	VBZ	Mood=Ind|Number=Sing|Person=3|Tense=Pres|VerbForm=Fin	9	advcl	9:advcl:until	_
13	you	you	PRON	PRP	Case=Acc|Person=2|PronType=Prs	12	obj	12:obj	SpaceAfter=No
14	,	,	PUNCT	,	_	18	punct	18:punct	_
15	but	but	CCONJ	CC	_	18	cc	18:cc	_
16-17	it's	_	_	_	_	_	_	_	_
16	it	it	PRON	PRP	Case=Nom|Gender=Neut|Number=Sing|Person=3|PronType=Prs	18	nsubj	18:nsubj	_
17	's	be	AUX	VBZ	Mood=Ind|Number=Sing|Person=3|Tense=Pres|VerbForm=Fin	18	cop	18:cop	_
18	different	different	ADJ	JJ	Degree=Pos	2	conj	2:conj:but	_
19	because	because	SCONJ	IN	_	23	mark	23:mark	_
20-21	I'm	_	_	_	_	_	_	_	_
20	I	I	PRON	PRP	Case=Nom|Number=Sing|Person=1|PronType=Prs	23	nsubj	23:nsubj	_
21	'm	be	AUX	VBP	Mood=Ind|Number=Sing|Person=1|Tense=Pres|VerbForm=Fin	23	cop	23:cop	_
22	a	a	DET	DT	Definite=Ind|PronType=Art	23	det	23:det	_
23	client	client	NOUN	NN	Number=Sing	18	advcl	18:advcl:because	_
24	and	and	CCONJ	CC	_	28	cc	28:cc	_
25	technically	technically	ADV	RB	_	28	advmod	28:advmod	_
26-27	that's	_	_	_	_	_	_	_	_
26	that	that	PRON	DT	Number=Sing|PronType=Dem	28	nsubj	28:nsubj	_
27	's	be	AUX	VBZ	Mood=Ind|Number=Sing|Person=3|Tense=Pres|VerbForm=Fin	28	cop	28:cop	_
28	all	all	DET	DT	PronType=Tot	23	conj	18:advcl:because|23:conj:and|33:obl	_
29	I	I	PRON	PRP	Case=Nom|Number=Sing|Person=1|PronType=Prs	33	nsubj	33:nsubj	_
30	am	be	AUX	VBP	Mood=Ind|Number=Sing|Person=1|Tense=Pres|VerbForm=Fin	33	cop	33:cop	_
31	at	at	ADP	IN	_	33	case	33:case	_
32	this	this	DET	DT	Number=Sing|PronType=Dem	33	det	33:det	_
33	point	point	NOUN	NN	Number=Sing	28	acl:relcl	28:acl:relcl	Cxn=rc-red-obl|SpaceAfter=No
34	.	.	PUNCT	.	_	2	punct	2:punct	_

# sent_id = answers-20111108091921AAaLK4e_ans-0020
# text = On the other hand though, if I'm a client he should really of called back by now because you don't leave a customer hanging.
1	On	on	ADP	IN	_	4	case	4:case	_
2	the	the	DET	DT	Definite=Def|PronType=Art	4	det	4:det	_
3	other	other	ADJ	JJ	Degree=Pos	4	amod	4:amod	_
4	hand	hand	NOUN	NN	Number=Sing	16	obl	16:obl:on	_
5	though	though	ADV	RB	_	16	advmod	16:advmod	SpaceAfter=No
6	,	,	PUNCT	,	_	5	punct	5:punct	_
7	if	if	SCONJ	IN	_	11	mark	11:mark	_
8-9	I'm	_	_	_	_	_	_	_	_
8	I	I	PRON	PRP	Case=Nom|Number=Sing|Person=1|PronType=Prs	11	nsubj	11:nsubj	_
9	'm	be	AUX	VBP	Mood=Ind|Number=Sing|Person=1|Tense=Pres|VerbForm=Fin	11	cop	11:cop	_
10	a	a	DET	DT	Definite=Ind|PronType=Art	11	det	11:det	_
11	client	client	NOUN	NN	Number=Sing	16	advcl	16:advcl:if	_
12	he	he	PRON	PRP	Case=Nom|Gender=Masc|Number=Sing|Person=3|PronType=Prs	16	nsubj	16:nsubj	_
13	should	should	AUX	MD	VerbForm=Fin	16	aux	16:aux	_
14	really	really	ADV	RB	_	16	advmod	16:advmod	_
15	of	have	AUX	VB	VerbForm=Inf	16	aux	16:aux	_
16	called	call	VERB	VBN	Tense=Past|VerbForm=Part	0	root	0:root	_
17	back	back	ADP	RP	_	16	compound:prt	16:compound:prt	_
18	by	by	ADP	IN	_	19	case	19:case	_
19	now	now	ADV	RB	_	16	obl	16:obl:by	_
20	because	because	SCONJ	IN	_	24	mark	24:mark	_
21	you	you	PRON	PRP	Case=Nom|Person=2|PronType=Prs	24	nsubj	24:nsubj	_
22-23	don't	_	_	_	_	_	_	_	_
22	do	do	AUX	VBP	Mood=Ind|Number=Sing|Person=2|Tense=Pres|VerbForm=Fin	24	aux	24:aux	_
23	n't	not	PART	RB	_	24	advmod	24:advmod	_
24	leave	leave	VERB	VB	VerbForm=Inf	16	advcl	16:advcl:because	_
25	a	a	DET	DT	Definite=Ind|PronType=Art	26	det	26:det	_
26	customer	customer	NOUN	NN	Number=Sing	24	obj	24:obj|27:nsubj:xsubj	_
27	hanging	hang	VERB	VBG	VerbForm=Ger	24	xcomp	24:xcomp	SpaceAfter=No
28	.	.	PUNCT	.	_	16	punct	16:punct	_

# sent_id = answers-20111108091921AAaLK4e_ans-0021
# text = He didn't have my number either because this was the first time I've called HIM instead of his dad.
1	He	he	PRON	PRP	Case=Nom|Gender=Masc|Number=Sing|Person=3|PronType=Prs	4	nsubj	4:nsubj	_
2-3	didn't	_	_	_	_	_	_	_	_
2	did	do	AUX	VBD	Mood=Ind|Number=Sing|Person=3|Tense=Past|VerbForm=Fin	4	aux	4:aux	_
3	n't	not	PART	RB	_	4	advmod	4:advmod	_
4	have	have	VERB	VB	VerbForm=Inf	0	root	0:root	_
5	my	my	PRON	PRP$	Case=Gen|Number=Sing|Person=1|Poss=Yes|PronType=Prs	6	nmod:poss	6:nmod:poss	_
6	number	number	NOUN	NN	Number=Sing	4	obj	4:obj	_
7	either	either	ADV	RB	_	4	advmod	4:advmod	_
8	because	because	SCONJ	IN	_	13	mark	13:mark	_
9	this	this	PRON	DT	Number=Sing|PronType=Dem	13	nsubj	13:nsubj	_
10	was	be	AUX	VBD	Mood=Ind|Number=Sing|Person=3|Tense=Past|VerbForm=Fin	13	cop	13:cop	_
11	the	the	DET	DT	Definite=Def|PronType=Art	13	det	13:det	_
12	first	first	ADJ	JJ	Degree=Pos|NumForm=Word|NumType=Ord	13	amod	13:amod	_
13	time	time	NOUN	NN	Number=Sing	4	advcl	4:advcl:because|16:obl	_
14-15	I've	_	_	_	_	_	_	_	_
14	I	I	PRON	PRP	Case=Nom|Number=Sing|Person=1|PronType=Prs	16	nsubj	16:nsubj	_
15	've	have	AUX	VBP	Mood=Ind|Number=Sing|Person=1|Tense=Pres|VerbForm=Fin	16	aux	16:aux	_
16	called	call	VERB	VBN	Tense=Past|VerbForm=Part	13	acl:relcl	13:acl:relcl	Cxn=rc-red-obl
17	HIM	he	PRON	PRP	Case=Acc|Gender=Masc|Number=Sing|Person=3|PronType=Prs	16	obj	16:obj	_
18	instead	instead	ADV	RB	_	21	case	21:case	_
19	of	of	ADP	IN	_	18	fixed	18:fixed	_
20	his	his	PRON	PRP$	Case=Gen|Gender=Masc|Number=Sing|Person=3|Poss=Yes|PronType=Prs	21	nmod:poss	21:nmod:poss	_
21	dad	dad	NOUN	NN	Number=Sing	16	obl	16:obl:instead_of	SpaceAfter=No
22	.	.	PUNCT	.	_	4	punct	4:punct	_

# sent_id = answers-20111108091921AAaLK4e_ans-0022
# text = It's a father and son business.
1-2	It's	_	_	_	_	_	_	_	_
1	It	it	PRON	PRP	Case=Nom|Gender=Neut|Number=Sing|Person=3|PronType=Prs	7	nsubj	7:nsubj	_
2	's	be	AUX	VBZ	Mood=Ind|Number=Sing|Person=3|Tense=Pres|VerbForm=Fin	7	cop	7:cop	_
3	a	a	DET	DT	Definite=Ind|PronType=Art	7	det	7:det	_
4	father	father	NOUN	NN	Number=Sing	7	compound	7:compound	_
5	and	and	CCONJ	CC	_	6	cc	6:cc	_
6	son	son	NOUN	NN	Number=Sing	4	conj	4:conj:and|7:compound	_
7	business	business	NOUN	NN	Number=Sing	0	root	0:root	SpaceAfter=No
8	.	.	PUNCT	.	_	7	punct	7:punct	_

# sent_id = answers-20111108091921AAaLK4e_ans-0023
# text = Anyway, I would appreciate ANY insight on this at all.
1	Anyway	anyway	INTJ	UH	_	5	discourse	5:discourse	SpaceAfter=No
2	,	,	PUNCT	,	_	1	punct	1:punct	_
3	I	I	PRON	PRP	Case=Nom|Number=Sing|Person=1|PronType=Prs	5	nsubj	5:nsubj	_
4	would	would	AUX	MD	VerbForm=Fin	5	aux	5:aux	_
5	appreciate	appreciate	VERB	VB	VerbForm=Inf	0	root	0:root	_
6	ANY	any	DET	DT	PronType=Ind	7	det	7:det	_
7	insight	insight	NOUN	NN	Number=Sing	5	obj	5:obj	_
8	on	on	ADP	IN	_	9	case	9:case	_
9	this	this	PRON	DT	Number=Sing|PronType=Dem	7	nmod	7:nmod:on	_
10	at	at	ADP	IN	_	11	case	11:case	_
11	all	all	DET	DT	PronType=Tot	7	nmod	7:nmod:at	SpaceAfter=No
12	.	.	PUNCT	.	_	5	punct	5:punct	_

# sent_id = answers-20111108091921AAaLK4e_ans-0024
# text = Thank you for reading if you did! :)
1	Thank	thank	VERB	VBP	Mood=Ind|Number=Sing|Person=1|Tense=Pres|VerbForm=Fin	0	root	0:root	_
2	you	you	PRON	PRP	Case=Acc|Person=2|PronType=Prs	1	obj	1:obj	_
3	for	for	ADP	IN	_	4	case	4:case	_
4	reading	reading	NOUN	NN	Number=Sing	1	obl	1:obl:for	_
5	if	if	SCONJ	IN	_	7	mark	7:mark	_
6	you	you	PRON	PRP	Case=Nom|Person=2|PronType=Prs	7	nsubj	7:nsubj	_
7	did	do	AUX	VBD	Mood=Ind|Number=Sing|Person=2|Tense=Past|VerbForm=Fin	1	advcl	1:advcl:if	SpaceAfter=No
8	!	!	PUNCT	.	_	1	punct	1:punct	_
9	:)	:)	SYM	NFP	_	1	discourse	1:discourse	_

# sent_id = answers-20111108091921AAaLK4e_ans-0025
# text = Ok, well as far as him being a bad farrier for leaving a nail out - That is not the case, they are extremely well known farriers in the area.
1	Ok	ok	INTJ	UH	_	22	discourse	22:discourse	SpaceAfter=No
2	,	,	PUNCT	,	_	1	punct	1:punct	_
3	well	well	INTJ	UH	_	22	discourse	22:discourse	_
4	as	as	ADV	RB	_	5	advmod	5:advmod	_
5	far	far	ADV	RB	Degree=Pos	22	advmod	22:advmod	_
6	as	as	SCONJ	IN	_	11	mark	11:mark	_
7	him	he	PRON	PRP	Case=Acc|Gender=Masc|Number=Sing|Person=3|PronType=Prs	11	nsubj	11:nsubj	_
8	being	be	AUX	VBG	Tense=Pres|VerbForm=Part	11	cop	11:cop	_
9	a	a	DET	DT	Definite=Ind|PronType=Art	11	det	11:det	_
10	bad	bad	ADJ	JJ	Degree=Pos	11	amod	11:amod	_
11	farrier	farrier	NOUN	NN	Number=Sing	5	advcl	5:advcl:as	_
12	for	for	SCONJ	IN	_	13	mark	13:mark	_
13	leaving	leave	VERB	VBG	Tense=Pres|VerbForm=Part	11	advcl	11:advcl:for	_
14	a	a	DET	DT	Definite=Ind|PronType=Art	15	det	15:det	_
15	nail	nail	NOUN	NN	Number=Sing	13	obj	13:obj	_
16	out	out	ADV	RB	_	13	advmod	13:advmod	_
17	-	-	PUNCT	,	_	5	punct	5:punct	_
18	That	that	PRON	DT	Number=Sing|PronType=Dem	22	nsubj	22:nsubj	_
19	is	be	AUX	VBZ	Mood=Ind|Number=Sing|Person=3|Tense=Pres|VerbForm=Fin	22	cop	22:cop	_
20	not	not	PART	RB	_	22	advmod	22:advmod	_
21	the	the	DET	DT	Definite=Def|PronType=Art	22	det	22:det	_
22	case	case	NOUN	NN	Number=Sing	0	root	0:root	SpaceAfter=No
23	,	,	PUNCT	,	_	29	punct	29:punct	_
24	they	they	PRON	PRP	Case=Nom|Number=Plur|Person=3|PronType=Prs	29	nsubj	29:nsubj	_
25	are	be	AUX	VBP	Mood=Ind|Number=Plur|Person=3|Tense=Pres|VerbForm=Fin	29	cop	29:cop	_
26	extremely	extremely	ADV	RB	_	28	advmod	28:advmod	_
27	well	well	ADV	RB	Degree=Pos	28	advmod	28:advmod	_
28	known	know	VERB	VBN	Tense=Past|VerbForm=Part|Voice=Pass	29	amod	29:amod	_
29	farriers	farrier	NOUN	NNS	Number=Plur	22	parataxis	22:parataxis	_
30	in	in	ADP	IN	_	32	case	32:case	_
31	the	the	DET	DT	Definite=Def|PronType=Art	32	det	32:det	_
32	area	area	NOUN	NN	Number=Sing	29	obl	29:obl:in	SpaceAfter=No
33	.	.	PUNCT	.	_	22	punct	22:punct	_

# sent_id = answers-20111108091921AAaLK4e_ans-0026
# text = I would be a lot more concerned if the shoe fell off because it was missing one lousy nail.
1	I	I	PRON	PRP	Case=Nom|Number=Sing|Person=1|PronType=Prs	7	nsubj	7:nsubj	_
2	would	would	AUX	MD	VerbForm=Fin	7	aux	7:aux	_
3	be	be	AUX	VB	VerbForm=Inf	7	cop	7:cop	_
4	a	a	DET	DT	Definite=Ind|PronType=Art	5	det	5:det	_
5	lot	lot	NOUN	NN	Number=Sing	6	obl:npmod	6:obl:npmod	_
6	more	more	ADV	RBR	Degree=Cmp	7	advmod	7:advmod	_
7	concerned	concerned	ADJ	JJ	Degree=Pos	0	root	0:root	_
8	if	if	SCONJ	IN	_	11	mark	11:mark	_
9	the	the	DET	DT	Definite=Def|PronType=Art	10	det	10:det	_
10	shoe	shoe	NOUN	NN	Number=Sing	11	nsubj	11:nsubj	_
11	fell	fall	VERB	VBD	Mood=Ind|Number=Sing|Person=3|Tense=Past|VerbForm=Fin	7	advcl	7:advcl:if	_
12	off	off	ADV	RB	_	11	advmod	11:advmod	_
13	because	because	SCONJ	IN	_	16	mark	16:mark	_
14	it	it	PRON	PRP	Case=Nom|Gender=Neut|Number=Sing|Person=3|PronType=Prs	16	nsubj	16:nsubj	_
15	was	be	AUX	VBD	Mood=Ind|Number=Sing|Person=3|Tense=Past|VerbForm=Fin	16	aux	16:aux	_
16	missing	miss	VERB	VBG	Tense=Pres|VerbForm=Part	11	advcl	11:advcl:because	_
17	one	one	NUM	CD	NumForm=Word|NumType=Card	19	nummod	19:nummod	_
18	lousy	lousy	ADJ	JJ	Degree=Pos	19	amod	19:amod	_
19	nail	nail	NOUN	NN	Number=Sing	16	obj	16:obj	SpaceAfter=No
20	.	.	PUNCT	.	_	7	punct	7:punct	_

# sent_id = answers-20111108091921AAaLK4e_ans-0027
# text = The reason he said he didn't put that nail in was because he "didn't want to risk it" with my horse's horrible feet.
1	The	the	DET	DT	Definite=Def|PronType=Art	2	det	2:det	_
2	reason	reason	NOUN	NN	Number=Sing	18	nsubj:outer	4:obl|18:nsubj:outer	_
3	he	he	PRON	PRP	Case=Nom|Gender=Masc|Number=Sing|Person=3|PronType=Prs	4	nsubj	4:nsubj	_
4	said	say	VERB	VBD	Mood=Ind|Number=Sing|Person=3|Tense=Past|VerbForm=Fin	2	acl:relcl	2:acl:relcl	Cxn=rc-red-obl
5	he	he	PRON	PRP	Case=Nom|Gender=Masc|Number=Sing|Person=3|PronType=Prs	8	nsubj	8:nsubj	_
6-7	didn't	_	_	_	_	_	_	_	_
6	did	do	AUX	VBD	Mood=Ind|Number=Sing|Person=3|Tense=Past|VerbForm=Fin	8	aux	8:aux	_
7	n't	not	PART	RB	_	8	advmod	8:advmod	_
8	put	put	VERB	VB	VerbForm=Inf	4	ccomp	4:ccomp	_
9	that	that	DET	DT	Number=Sing|PronType=Dem	10	det	10:det	_
10	nail	nail	NOUN	NN	Number=Sing	8	obj	8:obj	_
11	in	in	ADV	RB	_	8	advmod	8:advmod	_
12	was	be	AUX	VBD	Mood=Ind|Number=Sing|Person=3|Tense=Past|VerbForm=Fin	18	cop	18:cop	_
13	because	because	SCONJ	IN	_	18	mark	18:mark	_
14	he	he	PRON	PRP	Case=Nom|Gender=Masc|Number=Sing|Person=3|PronType=Prs	18	nsubj	18:nsubj|20:nsubj:xsubj	_
15	"	"	PUNCT	``	_	18	punct	18:punct	SpaceAfter=No
16-17	didn't	_	_	_	_	_	_	_	_
16	did	do	AUX	VBD	Mood=Ind|Number=Sing|Person=3|Tense=Past|VerbForm=Fin	18	aux	18:aux	_
17	n't	not	PART	RB	_	18	advmod	18:advmod	_
18	want	want	VERB	VB	VerbForm=Inf	0	root	0:root	_
19	to	to	PART	TO	_	20	mark	20:mark	_
20	risk	risk	VERB	VB	VerbForm=Inf	18	xcomp	18:xcomp	_
21	it	it	PRON	PRP	Case=Acc|Gender=Neut|Number=Sing|Person=3|PronType=Prs	20	obj	20:obj	SpaceAfter=No
22	"	"	PUNCT	''	_	20	punct	20:punct	_
23	with	with	ADP	IN	_	28	case	28:case	_
24	my	my	PRON	PRP$	Case=Gen|Number=Sing|Person=1|Poss=Yes|PronType=Prs	25	nmod:poss	25:nmod:poss	_
25-26	horse's	_	_	_	_	_	_	_	_
25	horse	horse	NOUN	NN	Number=Sing	28	nmod:poss	28:nmod:poss	_
26	's	's	PART	POS	_	25	case	25:case	_
27	horrible	horrible	ADJ	JJ	Degree=Pos	28	amod	28:amod	_
28	feet	foot	NOUN	NNS	Number=Plur	20	obl	20:obl:with	SpaceAfter=No
29	.	.	PUNCT	.	_	18	punct	18:punct	_

# sent_id = answers-20111108091921AAaLK4e_ans-0028
# text = This is about the fourth time they've done my horse's feet because I just switched back to them.
1	This	this	PRON	DT	Number=Sing|PronType=Dem	6	nsubj	6:nsubj	_
2	is	be	AUX	VBZ	Mood=Ind|Number=Sing|Person=3|Tense=Pres|VerbForm=Fin	6	cop	6:cop	_
3	about	about	ADV	RB	_	6	advmod	6:advmod	_
4	the	the	DET	DT	Definite=Def|PronType=Art	6	det	6:det	_
5	fourth	fourth	ADJ	JJ	Degree=Pos|NumForm=Word|NumType=Ord	6	amod	6:amod	_
6	time	time	NOUN	NN	Number=Sing	0	root	0:root|9:obl	_
7-8	they've	_	_	_	_	_	_	_	_
7	they	they	PRON	PRP	Case=Nom|Number=Plur|Person=3|PronType=Prs	9	nsubj	9:nsubj	_
8	've	have	AUX	VBP	Mood=Ind|Number=Plur|Person=3|Tense=Pres|VerbForm=Fin	9	aux	9:aux	_
9	done	do	VERB	VBN	Tense=Past|VerbForm=Part	6	acl:relcl	6:acl:relcl	Cxn=rc-red-obl
10	my	my	PRON	PRP$	Case=Gen|Number=Sing|Person=1|Poss=Yes|PronType=Prs	11	nmod:poss	11:nmod:poss	_
11-12	horse's	_	_	_	_	_	_	_	_
11	horse	horse	NOUN	NN	Number=Sing	13	nmod:poss	13:nmod:poss	_
12	's	's	PART	POS	_	11	case	11:case	_
13	feet	foot	NOUN	NNS	Number=Plur	9	obj	9:obj	_
14	because	because	SCONJ	IN	_	17	mark	17:mark	_
15	I	I	PRON	PRP	Case=Nom|Number=Sing|Person=1|PronType=Prs	17	nsubj	17:nsubj	_
16	just	just	ADV	RB	_	17	advmod	17:advmod	_
17	switched	switch	VERB	VBD	Mood=Ind|Number=Sing|Person=1|Tense=Past|VerbForm=Fin	6	advcl	6:advcl:because	_
18	back	back	ADV	RB	_	17	advmod	17:advmod	_
19	to	to	ADP	IN	_	20	case	20:case	_
20	them	they	PRON	PRP	Case=Acc|Number=Plur|Person=3|PronType=Prs	17	obl	17:obl:to	SpaceAfter=No
21	.	.	PUNCT	.	_	6	punct	6:punct	_

# sent_id = answers-20111108091921AAaLK4e_ans-0029
# text = The only reason I switched away from them in the first place is because my good friend who apprenticed with them was starting out on his own.
1	The	the	DET	DT	Definite=Def|PronType=Art	3	det	3:det	_
2	only	only	ADJ	JJ	Degree=Pos	3	amod	3:amod	_
3	reason	reason	NOUN	NN	Number=Sing	23	nsubj:outer	5:obl|23:nsubj:outer	_
4	I	I	PRON	PRP	Case=Nom|Number=Sing|Person=1|PronType=Prs	5	nsubj	5:nsubj	_
5	switched	switch	VERB	VBD	Mood=Ind|Number=Sing|Person=1|Tense=Past|VerbForm=Fin	3	acl:relcl	3:acl:relcl	Cxn=rc-red-obl
6	away	away	ADV	RB	_	5	advmod	5:advmod	_
7	from	from	ADP	IN	_	8	case	8:case	_
8	them	they	PRON	PRP	Case=Acc|Number=Plur|Person=3|PronType=Prs	6	obl	6:obl:from	_
9	in	in	ADP	IN	_	12	case	12:case	_
10	the	the	DET	DT	Definite=Def|PronType=Art	12	det	12:det	_
11	first	first	ADJ	JJ	Degree=Pos|NumForm=Word|NumType=Ord	12	amod	12:amod	_
12	place	place	NOUN	NN	Number=Sing	5	obl	5:obl:in	_
13	is	be	AUX	VBZ	Mood=Ind|Number=Sing|Person=3|Tense=Pres|VerbForm=Fin	23	cop	23:cop	_
14	because	because	SCONJ	IN	_	23	mark	23:mark	_
15	my	my	PRON	PRP$	Case=Gen|Number=Sing|Person=1|Poss=Yes|PronType=Prs	17	nmod:poss	17:nmod:poss	_
16	good	good	ADJ	JJ	Degree=Pos	17	amod	17:amod	_
17	friend	friend	NOUN	NN	Number=Sing	23	nsubj	19:nsubj|23:nsubj	_
18	who	who	PRON	WP	PronType=Rel	19	nsubj	17:ref	_
19	apprenticed	apprentice	VERB	VBD	Mood=Ind|Number=Sing|Person=3|Tense=Past|VerbForm=Fin	17	acl:relcl	17:acl:relcl	Cxn=rc-wh-nsubj
20	with	with	ADP	IN	_	21	case	21:case	_
21	them	they	PRON	PRP	Case=Acc|Number=Plur|Person=3|PronType=Prs	19	obl	19:obl:with	_
22	was	be	AUX	VBD	Mood=Ind|Number=Sing|Person=3|Tense=Past|VerbForm=Fin	23	aux	23:aux	_
23	starting	start	VERB	VBG	Tense=Pres|VerbForm=Part	0	root	0:root	_
24	out	out	ADP	RP	_	23	compound:prt	23:compound:prt	_
25	on	on	ADP	IN	_	27	case	27:case	_
26	his	his	PRON	PRP$	Case=Gen|Gender=Masc|Number=Sing|Person=3|Poss=Yes|PronType=Prs	27	nmod:poss	27:nmod:poss	_
27	own	own	ADJ	JJ	Degree=Pos	23	obl	23:obl:on	SpaceAfter=No
28	.	.	PUNCT	.	_	23	punct	23:punct	_

# sent_id = answers-20111108091921AAaLK4e_ans-0030
# text = However, he left my horse without a shoe for TWO WEEKS(now that's what I call a crap farrier).
1	However	however	ADV	RB	_	4	advmod	4:advmod	SpaceAfter=No
2	,	,	PUNCT	,	_	1	punct	1:punct	_
3	he	he	PRON	PRP	Case=Nom|Gender=Masc|Number=Sing|Person=3|PronType=Prs	4	nsubj	4:nsubj	_
4	left	leave	VERB	VBD	Mood=Ind|Number=Sing|Person=3|Tense=Past|VerbForm=Fin	0	root	0:root	_
5	my	my	PRON	PRP$	Case=Gen|Number=Sing|Person=1|Poss=Yes|PronType=Prs	6	nmod:poss	6:nmod:poss	_
6	horse	horse	NOUN	NN	Number=Sing	4	obj	4:obj	_
7	without	without	ADP	IN	_	9	case	9:case	_
8	a	a	DET	DT	Definite=Ind|PronType=Art	9	det	9:det	_
9	shoe	shoe	NOUN	NN	Number=Sing	4	obl	4:obl:without	_
10	for	for	ADP	IN	_	12	case	12:case	_
11	TWO	two	NUM	CD	NumForm=Word|NumType=Card	12	nummod	12:nummod	_
12	WEEKS	week	NOUN	NNS	Number=Plur	4	obl	4:obl:for	SpaceAfter=No
13	(	(	PUNCT	-LRB-	_	17	punct	17:punct	SpaceAfter=No
14	now	now	ADV	RB	_	17	advmod	17:advmod	_
15-16	that's	_	_	_	_	_	_	_	_
15	that	that	PRON	DT	Number=Sing|PronType=Dem	17	nsubj	17:nsubj	_
16	's	be	AUX	VBZ	Mood=Ind|Number=Sing|Person=3|Tense=Pres|VerbForm=Fin	17	cop	17:cop	_
17	what	what	PRON	WP	PronType=Rel	4	parataxis	4:parataxis|19:obj	_
18	I	I	PRON	PRP	Case=Nom|Number=Sing|Person=1|PronType=Prs	19	nsubj	19:nsubj	_
19	call	call	VERB	VBP	Mood=Ind|Number=Sing|Person=1|Tense=Pres|VerbForm=Fin	17	acl:relcl	17:acl:relcl	Cxn=rc-free-obj
20	a	a	DET	DT	Definite=Ind|PronType=Art	22	det	22:det	_
21	crap	crap	ADJ	JJ	Degree=Pos	22	amod	22:amod	_
22	farrier	farrier	NOUN	NN	Number=Sing	19	xcomp	19:xcomp	SpaceAfter=No
23	)	)	PUNCT	-RRB-	_	17	punct	17:punct	SpaceAfter=No
24	.	.	PUNCT	.	_	4	punct	4:punct	_

# sent_id = answers-20111108091921AAaLK4e_ans-0031
# text = Which, I might add is the same foot that keeps crumbling with the nails.
1	Which	which	PRON	WDT	PronType=Rel	9	nsubj	9:nsubj	SpaceAfter=No
2	,	,	PUNCT	,	_	1	punct	1:punct	_
3	I	I	PRON	PRP	Case=Nom|Number=Sing|Person=1|PronType=Prs	5	nsubj	5:nsubj	_
4	might	might	AUX	MD	VerbForm=Fin	5	aux	5:aux	_
5	add	add	VERB	VB	VerbForm=Inf	9	parataxis	9:parataxis	_
6	is	be	AUX	VBZ	Mood=Ind|Number=Sing|Person=3|Tense=Pres|VerbForm=Fin	9	cop	9:cop	_
7	the	the	DET	DT	Definite=Def|PronType=Art	9	det	9:det	_
8	same	same	ADJ	JJ	Degree=Pos	9	amod	9:amod	_
9	foot	foot	NOUN	NN	Number=Sing	0	root	0:root|11:nsubj|12:nsubj:xsubj	_
10	that	that	PRON	WDT	PronType=Rel	11	nsubj	9:ref	_
11	keeps	keep	VERB	VBZ	Mood=Ind|Number=Sing|Person=3|Tense=Pres|VerbForm=Fin	9	acl:relcl	9:acl:relcl	Cxn=rc-that-nsubj
12	crumbling	crumble	VERB	VBG	VerbForm=Ger	11	xcomp	11:xcomp	_
13	with	with	ADP	IN	_	15	case	15:case	_
14	the	the	DET	DT	Definite=Def|PronType=Art	15	det	15:det	_
15	nails	nail	NOUN	NNS	Number=Plur	12	obl	12:obl:with	SpaceAfter=No
16	.	.	PUNCT	.	_	9	punct	9:punct	_

# sent_id = answers-20111108091921AAaLK4e_ans-0032
# text = So, obviously I switched back to these guys.
1	So	so	ADV	RB	_	5	advmod	5:advmod	SpaceAfter=No
2	,	,	PUNCT	,	_	1	punct	1:punct	_
3	obviously	obviously	ADV	RB	_	5	advmod	5:advmod	_
4	I	I	PRON	PRP	Case=Nom|Number=Sing|Person=1|PronType=Prs	5	nsubj	5:nsubj	_
5	switched	switch	VERB	VBD	Mood=Ind|Number=Sing|Person=1|Tense=Past|VerbForm=Fin	0	root	0:root	_
6	back	back	ADV	RB	_	5	advmod	5:advmod	_
7	to	to	ADP	IN	_	9	case	9:case	_
8	these	this	DET	DT	Number=Plur|PronType=Dem	9	det	9:det	_
9	guys	guy	NOUN	NNS	Number=Plur	6	obl	6:obl:to	SpaceAfter=No
10	.	.	PUNCT	.	_	5	punct	5:punct	_

# sent_id = answers-20111108091921AAaLK4e_ans-0033
# text = Ok, calm down, it's not like he's some stranger that came up and groped me lol.
1	Ok	ok	INTJ	UH	_	3	discourse	3:discourse	SpaceAfter=No
2	,	,	PUNCT	,	_	1	punct	1:punct	_
3	calm	calm	VERB	VB	Mood=Imp|VerbForm=Fin	0	root	0:root	_
4	down	down	ADP	RP	_	3	compound:prt	3:compound:prt	SpaceAfter=No
5	,	,	PUNCT	,	_	13	punct	13:punct	_
6-7	it's	_	_	_	_	_	_	_	_
6	it	it	PRON	PRP	Case=Nom|Gender=Neut|Number=Sing|Person=3|PronType=Prs	13	nsubj:outer	13:nsubj:outer	_
7	's	be	AUX	VBZ	Mood=Ind|Number=Sing|Person=3|Tense=Pres|VerbForm=Fin	13	cop	13:cop	_
8	not	not	PART	RB	_	13	advmod	13:advmod	_
9	like	like	SCONJ	IN	_	13	mark	13:mark	_
10-11	he's	_	_	_	_	_	_	_	_
10	he	he	PRON	PRP	Case=Nom|Gender=Masc|Number=Sing|Person=3|PronType=Prs	13	nsubj	13:nsubj	_
11	's	be	AUX	VBZ	Mood=Ind|Number=Sing|Person=3|Tense=Pres|VerbForm=Fin	13	cop	13:cop	_
12	some	some	DET	DT	PronType=Ind	13	det	13:det	_
13	stranger	stranger	NOUN	NN	Number=Sing	3	parataxis	3:parataxis|15:nsubj|18:nsubj	_
14	that	that	PRON	WDT	PronType=Rel	15	nsubj	13:ref	_
15	came	come	VERB	VBD	Mood=Ind|Number=Sing|Person=3|Tense=Past|VerbForm=Fin	13	acl:relcl	13:acl:relcl	Cxn=rc-that-nsubj
16	up	up	ADV	RB	_	15	advmod	15:advmod	_
17	and	and	CCONJ	CC	_	18	cc	18:cc	_
18	groped	grope	VERB	VBD	Mood=Ind|Number=Sing|Person=3|Tense=Past|VerbForm=Fin	15	conj	13:acl:relcl|15:conj:and	_
19	me	I	PRON	PRP	Case=Acc|Number=Sing|Person=1|PronType=Prs	18	obj	18:obj	_
20	lol	lol	INTJ	UH	_	13	discourse	13:discourse	SpaceAfter=No
21	.	.	PUNCT	.	_	3	punct	3:punct	_

# sent_id = answers-20111108091921AAaLK4e_ans-0034
# text = I've known the guy for about 10 years.
1-2	I've	_	_	_	_	_	_	_	_
1	I	I	PRON	PRP	Case=Nom|Number=Sing|Person=1|PronType=Prs	3	nsubj	3:nsubj	_
2	've	have	AUX	VBP	Mood=Ind|Number=Sing|Person=1|Tense=Pres|VerbForm=Fin	3	aux	3:aux	_
3	known	know	VERB	VBN	Tense=Past|VerbForm=Part	0	root	0:root	_
4	the	the	DET	DT	Definite=Def|PronType=Art	5	det	5:det	_
5	guy	guy	NOUN	NN	Number=Sing	3	obj	3:obj	_
6	for	for	ADP	IN	_	9	case	9:case	_
7	about	about	ADV	RB	_	8	advmod	8:advmod	_
8	10	10	NUM	CD	NumForm=Digit|NumType=Card	9	nummod	9:nummod	_
9	years	year	NOUN	NNS	Number=Plur	3	obl	3:obl:for	SpaceAfter=No
10	.	.	PUNCT	.	_	3	punct	3:punct	_

# sent_id = answers-20111108091921AAaLK4e_ans-0035
# text = I am 21, so yeah we were both kids when we knew each other!
1	I	I	PRON	PRP	Case=Nom|Number=Sing|Person=1|PronType=Prs	3	nsubj	3:nsubj	_
2	am	be	AUX	VBP	Mood=Ind|Number=Sing|Person=1|Tense=Pres|VerbForm=Fin	3	cop	3:cop	_
3	21	21	NUM	CD	NumForm=Digit|NumType=Card	0	root	0:root	SpaceAfter=No
4	,	,	PUNCT	,	_	10	punct	10:punct	_
5	so	so	ADV	RB	_	10	advmod	10:advmod	_
6	yeah	yeah	INTJ	UH	_	10	discourse	10:discourse	_
7	we	we	PRON	PRP	Case=Nom|Number=Plur|Person=1|PronType=Prs	10	nsubj	10:nsubj	_
8	were	be	AUX	VBD	Mood=Ind|Number=Plur|Person=1|Tense=Past|VerbForm=Fin	10	cop	10:cop	_
9	both	both	ADV	RB	_	10	advmod	10:advmod	_
10	kids	kid	NOUN	NNS	Number=Plur	3	parataxis	3:parataxis	_
11	when	when	ADV	WRB	PronType=Int	13	advmod	13:advmod	_
12	we	we	PRON	PRP	Case=Nom|Number=Plur|Person=1|PronType=Prs	13	nsubj	13:nsubj	_
13	knew	know	VERB	VBD	Mood=Ind|Number=Plur|Person=1|Tense=Past|VerbForm=Fin	10	advcl	10:advcl:when	_
14	each	each	DET	DT	ExtPos=PRON|PronType=Rcp	13	obj	13:obj	_
15	other	other	ADJ	JJ	Degree=Pos	14	fixed	14:fixed	SpaceAfter=No
16	!	!	PUNCT	.	_	3	punct	3:punct	_

# sent_id = answers-20111108091921AAaLK4e_ans-0036
# text = He is a few years older than me.
1	He	he	PRON	PRP	Case=Nom|Gender=Masc|Number=Sing|Person=3|PronType=Prs	6	nsubj	6:nsubj	_
2	is	be	AUX	VBZ	Mood=Ind|Number=Sing|Person=3|Tense=Pres|VerbForm=Fin	6	cop	6:cop	_
3	a	a	DET	DT	Definite=Ind|PronType=Art	5	det	5:det	_
4	few	few	ADJ	JJ	Degree=Pos	5	amod	5:amod	_
5	years	year	NOUN	NNS	Number=Plur	6	obl:npmod	6:obl:npmod	_
6	older	old	ADJ	JJR	Degree=Cmp	0	root	0:root	_
7	than	than	ADP	IN	_	8	case	8:case	_
8	me	I	PRON	PRP	Case=Acc|Number=Sing|Person=1|PronType=Prs	6	obl	6:obl:than	SpaceAfter=No
9	.	.	PUNCT	.	_	6	punct	6:punct	_

# sent_id = answers-20111108091921AAaLK4e_ans-0037
# text = And yes, I do like him.
1	And	and	CCONJ	CC	_	6	cc	6:cc	_
2	yes	yes	INTJ	UH	_	6	discourse	6:discourse	SpaceAfter=No
3	,	,	PUNCT	,	_	2	punct	2:punct	_
4	I	I	PRON	PRP	Case=Nom|Number=Sing|Person=1|PronType=Prs	6	nsubj	6:nsubj	_
5	do	do	AUX	VBP	Mood=Ind|Number=Sing|Person=1|Tense=Pres|VerbForm=Fin	6	aux	6:aux	_
6	like	like	VERB	VB	VerbForm=Inf	0	root	0:root	_
7	him	he	PRON	PRP	Case=Acc|Gender=Masc|Number=Sing|Person=3|PronType=Prs	6	obj	6:obj	SpaceAfter=No
8	.	.	PUNCT	.	_	6	punct	6:punct	_

# sent_id = answers-20111108091921AAaLK4e_ans-0038
# text = To answer Barry White, yes that did occur to me :) I hope that is all he's waiting for.
1	To	to	PART	TO	_	2	mark	2:mark	_
2	answer	answer	VERB	VB	VerbForm=Inf	9	advcl	9:advcl:to	_
3	Barry	Barry	PROPN	NNP	Number=Sing	2	obj	2:obj	_
4	White	White	PROPN	NNP	Number=Sing	3	flat	3:flat	SpaceAfter=No
5	,	,	PUNCT	,	_	2	punct	2:punct	_
6	yes	yes	INTJ	UH	_	9	discourse	9:discourse	_
7	that	that	PRON	DT	Number=Sing|PronType=Dem	9	nsubj	9:nsubj	_
8	did	do	AUX	VBD	Mood=Ind|Number=Sing|Person=3|Tense=Past|VerbForm=Fin	9	aux	9:aux	_
9	occur	occur	VERB	VB	VerbForm=Inf	0	root	0:root	_
10	to	to	ADP	IN	_	11	case	11:case	_
11	me	I	PRON	PRP	Case=Acc|Number=Sing|Person=1|PronType=Prs	9	obl	9:obl:to	_
12	:)	:)	SYM	NFP	_	9	discourse	9:discourse	_
13	I	I	PRON	PRP	Case=Nom|Number=Sing|Person=1|PronType=Prs	14	nsubj	14:nsubj	_
14	hope	hope	VERB	VBP	Mood=Ind|Number=Sing|Person=1|Tense=Pres|VerbForm=Fin	9	parataxis	9:parataxis	_
15	that	that	PRON	DT	Number=Sing|PronType=Dem	17	nsubj	17:nsubj	_
16	is	be	AUX	VBZ	Mood=Ind|Number=Sing|Person=3|Tense=Pres|VerbForm=Fin	17	cop	17:cop	_
17	all	all	DET	DT	PronType=Tot	14	ccomp	14:ccomp|20:obl	_
18-19	he's	_	_	_	_	_	_	_	_
18	he	he	PRON	PRP	Case=Nom|Gender=Masc|Number=Sing|Person=3|PronType=Prs	20	nsubj	20:nsubj	_
19	's	be	AUX	VBZ	Mood=Ind|Number=Sing|Person=3|Tense=Pres|VerbForm=Fin	20	aux	20:aux	_
20	waiting	wait	VERB	VBG	Tense=Pres|VerbForm=Part	17	acl:relcl	17:acl:relcl	Cxn=rc-red-obl-pstrand
21	for	for	ADP	IN	_	20	obl	20:obl	Promoted=Yes|SpaceAfter=No
22	.	.	PUNCT	.	_	9	punct	9:punct	_

# sent_id = answers-20111108091921AAaLK4e_ans-0039
# text = On the other hand, he could very easily just call me and say hey I'm busy right now, I'll call you when I can come out.
1	On	on	ADP	IN	_	4	case	4:case	_
2	the	the	DET	DT	Definite=Def|PronType=Art	4	det	4:det	_
3	other	other	ADJ	JJ	Degree=Pos	4	amod	4:amod	_
4	hand	hand	NOUN	NN	Number=Sing	11	obl	11:obl:on	SpaceAfter=No
5	,	,	PUNCT	,	_	4	punct	4:punct	_
6	he	he	PRON	PRP	Case=Nom|Gender=Masc|Number=Sing|Person=3|PronType=Prs	11	nsubj	11:nsubj|14:nsubj	_
7	could	could	AUX	MD	VerbForm=Fin	11	aux	11:aux	_
8	very	very	ADV	RB	_	9	advmod	9:advmod	_
9	easily	easily	ADV	RB	_	11	advmod	11:advmod	_
10	just	just	ADV	RB	_	11	advmod	11:advmod	_
11	call	call	VERB	VB	VerbForm=Inf	0	root	0:root	_
12	me	I	PRON	PRP	Case=Acc|Number=Sing|Person=1|PronType=Prs	11	obj	11:obj	_
13	and	and	CCONJ	CC	_	14	cc	14:cc	_
14	say	say	VERB	VB	VerbForm=Inf	11	conj	11:conj:and	_
15	hey	hey	INTJ	UH	_	18	discourse	18:discourse	_
16-17	I'm	_	_	_	_	_	_	_	_
16	I	I	PRON	PRP	Case=Nom|Number=Sing|Person=1|PronType=Prs	18	nsubj	18:nsubj	_
17	'm	be	AUX	VBP	Mood=Ind|Number=Sing|Person=1|Tense=Pres|VerbForm=Fin	18	cop	18:cop	_
18	busy	busy	ADJ	JJ	Degree=Pos	14	ccomp	14:ccomp	_
19	right	right	ADV	RB	_	20	advmod	20:advmod	_
20	now	now	ADV	RB	_	18	advmod	18:advmod	SpaceAfter=No
21	,	,	PUNCT	,	_	24	punct	24:punct	_
22-23	I'll	_	_	_	_	_	_	_	_
22	I	I	PRON	PRP	Case=Nom|Number=Sing|Person=1|PronType=Prs	24	nsubj	24:nsubj	_
23	'll	will	AUX	MD	VerbForm=Fin	24	aux	24:aux	_
24	call	call	VERB	VB	VerbForm=Inf	18	parataxis	18:parataxis	_
25	you	you	PRON	PRP	Case=Acc|Person=2|PronType=Prs	24	obj	24:obj	_
26	when	when	ADV	WRB	PronType=Int	29	advmod	29:advmod	_
27	I	I	PRON	PRP	Case=Nom|Number=Sing|Person=1|PronType=Prs	29	nsubj	29:nsubj	_
28	can	can	AUX	MD	VerbForm=Fin	29	aux	29:aux	_
29	come	come	VERB	VB	VerbForm=Inf	24	advcl	24:advcl:when	_
30	out	out	ADV	RB	_	29	advmod	29:advmod	SpaceAfter=No
31	.	.	PUNCT	.	_	11	punct	11:punct	_

# sent_id = answers-20111108091921AAaLK4e_ans-0040
# text = And as far as scheduled visits go, I have no idea.
1	And	and	CCONJ	CC	_	10	cc	10:cc	_
2	as	as	ADV	RB	_	3	advmod	3:advmod	_
3	far	far	ADV	RB	Degree=Pos	10	advmod	10:advmod	_
4	as	as	SCONJ	IN	_	7	mark	7:mark	_
5	scheduled	schedule	VERB	VBN	Tense=Past|VerbForm=Part|Voice=Pass	6	amod	6:amod	_
6	visits	visit	NOUN	NNS	Number=Plur	7	nsubj	7:nsubj	_
7	go	go	VERB	VBP	Mood=Ind|Number=Plur|Person=3|Tense=Pres|VerbForm=Fin	3	advcl	3:advcl:as	SpaceAfter=No
8	,	,	PUNCT	,	_	3	punct	3:punct	_
9	I	I	PRON	PRP	Case=Nom|Number=Sing|Person=1|PronType=Prs	10	nsubj	10:nsubj	_
10	have	have	VERB	VBP	Mood=Ind|Number=Sing|Person=1|Tense=Pres|VerbForm=Fin	0	root	0:root	_
11	no	no	DET	DT	PronType=Neg	12	det	12:det	_
12	idea	idea	NOUN	NN	Number=Sing	10	obj	10:obj	SpaceAfter=No
13	.	.	PUNCT	.	_	10	punct	10:punct	_

# sent_id = answers-20111108091921AAaLK4e_ans-0041
# text = I've never done that before though either.
1-2	I've	_	_	_	_	_	_	_	_
1	I	I	PRON	PRP	Case=Nom|Number=Sing|Person=1|PronType=Prs	4	nsubj	4:nsubj	_
2	've	have	AUX	VBP	Mood=Ind|Number=Sing|Person=1|Tense=Pres|VerbForm=Fin	4	aux	4:aux	_
3	never	never	ADV	RB	_	4	advmod	4:advmod	_
4	done	do	VERB	VBN	Tense=Past|VerbForm=Part	0	root	0:root	_
5	that	that	PRON	DT	Number=Sing|PronType=Dem	4	obj	4:obj	_
6	before	before	ADV	RB	_	4	advmod	4:advmod	_
7	though	though	ADV	RB	_	4	advmod	4:advmod	_
8	either	either	ADV	RB	_	4	advmod	4:advmod	SpaceAfter=No
9	.	.	PUNCT	.	_	4	punct	4:punct	_

# sent_id = answers-20111108091921AAaLK4e_ans-0042
# text = It's always just "Okay, they're feet need to be done, better call the farrier."
1-2	It's	_	_	_	_	_	_	_	_
1	It	it	PRON	PRP	Case=Nom|Gender=Neut|Number=Sing|Person=3|PronType=Prs	10	nsubj:outer	10:nsubj:outer|16:nsubj:outer	_
2	's	be	AUX	VBZ	Mood=Ind|Number=Sing|Person=3|Tense=Pres|VerbForm=Fin	10	cop	10:cop	_
3	always	always	ADV	RB	_	10	advmod	10:advmod	_
4	just	just	ADV	RB	_	10	advmod	10:advmod	_
5	"	"	PUNCT	``	_	10	punct	10:punct	SpaceAfter=No
6	Okay	okay	INTJ	UH	_	10	discourse	10:discourse	SpaceAfter=No
7	,	,	PUNCT	,	_	6	punct	6:punct	_
8	they're	their	PRON	PRP$	Case=Gen|Number=Plur|Person=3|Poss=Yes|PronType=Prs|Typo=Yes	9	nmod:poss	9:nmod:poss	CorrectForm=their
9	feet	foot	NOUN	NNS	Number=Plur	10	nsubj	10:nsubj|13:nsubj:xsubj|16:nsubj	_
10	need	need	VERB	VBP	Mood=Ind|Number=Plur|Person=3|Tense=Pres|VerbForm=Fin	0	root	0:root	_
11	to	to	PART	TO	_	13	mark	13:mark	_
12	be	be	AUX	VB	VerbForm=Inf	13	aux:pass	13:aux:pass	_
13	done	do	VERB	VBN	Tense=Past|VerbForm=Part|Voice=Pass	10	xcomp	10:xcomp	SpaceAfter=No
14	,	,	PUNCT	,	_	16	punct	16:punct	_
15	better	well	ADV	RBR	Degree=Cmp	16	advmod	16:advmod	_
16	call	call	VERB	VB	VerbForm=Inf	10	parataxis	0:root|10:parataxis	_
17	the	the	DET	DT	Definite=Def|PronType=Art	18	det	18:det	_
18	farrier	farrier	NOUN	NN	Number=Sing	16	obj	16:obj	SpaceAfter=No
19	.	.	PUNCT	.	_	10	punct	10:punct	SpaceAfter=No
20	"	"	PUNCT	''	_	10	punct	10:punct	_

# sent_id = answers-20111108091921AAaLK4e_ans-0043
# text = And they usually come out within a few days.
1	And	and	CCONJ	CC	_	4	cc	4:cc	_
2	they	they	PRON	PRP	Case=Nom|Number=Plur|Person=3|PronType=Prs	4	nsubj	4:nsubj	_
3	usually	usually	ADV	RB	_	4	advmod	4:advmod	_
4	come	come	VERB	VBP	Mood=Ind|Number=Plur|Person=3|Tense=Pres|VerbForm=Fin	0	root	0:root	_
5	out	out	ADV	RB	_	4	advmod	4:advmod	_
6	within	within	ADP	IN	_	9	case	9:case	_
7	a	a	DET	DT	Definite=Ind|PronType=Art	9	det	9:det	_
8	few	few	ADJ	JJ	Degree=Pos	9	amod	9:amod	_
9	days	day	NOUN	NNS	Number=Plur	4	obl	4:obl:within	SpaceAfter=No
10	.	.	PUNCT	.	_	4	punct	4:punct	_

# sent_id = answers-20111108091921AAaLK4e_ans-0044
# newpar id = answers-20111108091921AAaLK4e_ans-p0003
# text = He will call you back Im sure!
1	He	he	PRON	PRP	Case=Nom|Gender=Masc|Number=Sing|Person=3|PronType=Prs	3	nsubj	3:nsubj	_
2	will	will	AUX	MD	VerbForm=Fin	3	aux	3:aux	_
3	call	call	VERB	VB	VerbForm=Inf	0	root	0:root	_
4	you	you	PRON	PRP	Case=Acc|Person=2|PronType=Prs	3	obj	3:obj	_
5	back	back	ADP	RP	_	3	compound:prt	3:compound:prt	_
6-7	Im	_	_	_	_	_	_	_	_
6	I	I	PRON	PRP	Case=Nom|Number=Sing|Person=1|PronType=Prs	8	nsubj	8:nsubj	_
7	m	be	AUX	VBP	Mood=Ind|Number=Sing|Person=1|Tense=Pres|Typo=Yes|VerbForm=Fin	8	cop	8:cop	CorrectForm='m
8	sure	sure	ADJ	JJ	Degree=Pos	3	parataxis	3:parataxis	SpaceAfter=No
9	!	!	PUNCT	.	_	3	punct	3:punct	_

# sent_id = answers-20111108091921AAaLK4e_ans-0045
# text = Sounds like He really likes you..
1	Sounds	sound	VERB	VBZ	Mood=Ind|Number=Sing|Person=3|Tense=Pres|VerbForm=Fin	0	root	0:root	_
2	like	like	SCONJ	IN	_	5	mark	5:mark	_
3	He	he	PRON	PRP	Case=Nom|Gender=Masc|Number=Sing|Person=3|PronType=Prs	5	nsubj	5:nsubj	_
4	really	really	ADV	RB	_	5	advmod	5:advmod	_
5	likes	like	VERB	VBZ	Mood=Ind|Number=Sing|Person=3|Tense=Pres|VerbForm=Fin	1	advcl	1:advcl:like	_
6	you	you	PRON	PRP	Case=Acc|Person=2|PronType=Prs	5	obj	5:obj	SpaceAfter=No
7	..	..	PUNCT	.	_	1	punct	1:punct	_

# sent_id = answers-20111108091921AAaLK4e_ans-0046
# text = But you need to ask yourself do you feel the same way?
1	But	but	CCONJ	CC	_	3	cc	3:cc	_
2	you	you	PRON	PRP	Case=Nom|Person=2|PronType=Prs	3	nsubj	3:nsubj|5:nsubj:xsubj	_
3	need	need	VERB	VBP	Mood=Ind|Number=Sing|Person=2|Tense=Pres|VerbForm=Fin	0	root	0:root	_
4	to	to	PART	TO	_	5	mark	5:mark	_
5	ask	ask	VERB	VB	VerbForm=Inf	3	xcomp	3:xcomp	_
6	yourself	yourself	PRON	PRP	Case=Acc|Number=Sing|Person=2|PronType=Prs|Reflex=Yes	5	iobj	5:iobj	_
7	do	do	AUX	VBP	Mood=Ind|Number=Sing|Person=2|Tense=Pres|VerbForm=Fin	9	aux	9:aux	_
8	you	you	PRON	PRP	Case=Nom|Person=2|PronType=Prs	9	nsubj	9:nsubj	_
9	feel	feel	VERB	VB	VerbForm=Inf	5	ccomp	5:ccomp	_
10	the	the	DET	DT	Definite=Def|PronType=Art	12	det	12:det	_
11	same	same	ADJ	JJ	Degree=Pos	12	amod	12:amod	_
12	way	way	NOUN	NN	Number=Sing	9	obj	9:obj	SpaceAfter=No
13	?	?	PUNCT	.	_	3	punct	3:punct	_

# sent_id = answers-20111108091921AAaLK4e_ans-0047
# text = would You like going for *coffee* with him?
1	would	would	AUX	MD	VerbForm=Fin	3	aux	3:aux	_
2	You	you	PRON	PRP	Case=Nom|Person=2|PronType=Prs	3	nsubj	3:nsubj|4:nsubj:xsubj	_
3	like	like	VERB	VB	VerbForm=Inf	0	root	0:root	_
4	going	go	VERB	VBG	VerbForm=Ger	3	xcomp	3:xcomp	_
5	for	for	ADP	IN	_	7	case	7:case	_
6	*	*	PUNCT	NFP	_	5	punct	5:punct	SpaceAfter=No
7	coffee	coffee	NOUN	NN	Number=Sing	4	obl	4:obl:for	SpaceAfter=No
8	*	*	PUNCT	NFP	_	10	punct	10:punct	_
9	with	with	ADP	IN	_	10	case	10:case	_
10	him	he	PRON	PRP	Case=Acc|Gender=Masc|Number=Sing|Person=3|PronType=Prs	4	obl	4:obl:with	SpaceAfter=No
11	?	?	PUNCT	.	_	3	punct	3:punct	_

# sent_id = answers-20111108091921AAaLK4e_ans-0048
# text = or is he Not your type?
1	or	or	CCONJ	CC	_	6	cc	6:cc	_
2	is	be	AUX	VBZ	Mood=Ind|Number=Sing|Person=3|Tense=Pres|VerbForm=Fin	6	cop	6:cop	_
3	he	he	PRON	PRP	Case=Nom|Gender=Masc|Number=Sing|Person=3|PronType=Prs	6	nsubj	6:nsubj	_
4	Not	not	PART	RB	_	6	advmod	6:advmod	_
5	your	your	PRON	PRP$	Case=Gen|Person=2|Poss=Yes|PronType=Prs	6	nmod:poss	6:nmod:poss	_
6	type	type	NOUN	NN	Number=Sing	0	root	0:root	SpaceAfter=No
7	?	?	PUNCT	.	_	6	punct	6:punct	_

# sent_id = answers-20111108091921AAaLK4e_ans-0049
# text = Or are you undecided?
1	Or	or	CCONJ	CC	_	4	cc	4:cc	_
2	are	be	AUX	VBP	Mood=Ind|Number=Sing|Person=2|Tense=Pres|VerbForm=Fin	4	cop	4:cop	_
3	you	you	PRON	PRP	Case=Nom|Person=2|PronType=Prs	4	nsubj	4:nsubj	_
4	undecided	undecided	ADJ	JJ	Degree=Pos	0	root	0:root	SpaceAfter=No
5	?	?	PUNCT	.	_	4	punct	4:punct	_

# sent_id = answers-20111108091921AAaLK4e_ans-0050
# text = If i were you I would Go...
1	If	if	SCONJ	IN	_	4	mark	4:mark	_
2	i	I	PRON	PRP	Case=Nom|Number=Sing|Person=1|PronType=Prs	4	nsubj	4:nsubj	_
3	were	be	AUX	VBD	Mood=Sub|Number=Sing|Person=1|Tense=Past|VerbForm=Fin	4	cop	4:cop	_
4	you	you	PRON	PRP	Case=Nom|Person=2|PronType=Prs	7	advcl	7:advcl:if	_
5	I	I	PRON	PRP	Case=Nom|Number=Sing|Person=1|PronType=Prs	7	nsubj	7:nsubj	_
6	would	would	AUX	MD	VerbForm=Fin	7	aux	7:aux	_
7	Go	go	VERB	VB	VerbForm=Inf	0	root	0:root	SpaceAfter=No
8	...	...	PUNCT	.	_	7	punct	7:punct	_

# sent_id = answers-20111108091921AAaLK4e_ans-0051
# text = I would say if he does not call you back by friday call him again he could be playing hard to get?
1	I	I	PRON	PRP	Case=Nom|Number=Sing|Person=1|PronType=Prs	3	nsubj	3:nsubj	_
2	would	would	AUX	MD	VerbForm=Fin	3	aux	3:aux	_
3	say	say	VERB	VB	VerbForm=Inf	0	root	0:root	_
4	if	if	SCONJ	IN	_	8	mark	8:mark	_
5	he	he	PRON	PRP	Case=Nom|Gender=Masc|Number=Sing|Person=3|PronType=Prs	8	nsubj	8:nsubj	_
6	does	do	AUX	VBZ	Mood=Ind|Number=Sing|Person=3|Tense=Pres|VerbForm=Fin	8	aux	8:aux	_
7	not	not	PART	RB	_	8	advmod	8:advmod	_
8	call	call	VERB	VB	VerbForm=Inf	13	advcl	13:advcl:if	_
9	you	you	PRON	PRP	Case=Acc|Person=2|PronType=Prs	8	obj	8:obj	_
10	back	back	ADP	RP	_	8	compound:prt	8:compound:prt	_
11	by	by	ADP	IN	_	12	case	12:case	_
12	friday	Friday	PROPN	NNP	Number=Sing	8	obl	8:obl:by	_
13	call	call	VERB	VB	Mood=Imp|VerbForm=Fin	3	ccomp	3:ccomp	_
14	him	he	PRON	PRP	Case=Acc|Gender=Masc|Number=Sing|Person=3|PronType=Prs	13	obj	13:obj	_
15	again	again	ADV	RB	_	13	advmod	13:advmod	_
16	he	he	PRON	PRP	Case=Nom|Gender=Masc|Number=Sing|Person=3|PronType=Prs	19	nsubj	19:nsubj|20:nsubj:xsubj	_
17	could	could	AUX	MD	VerbForm=Fin	19	aux	19:aux	_
18	be	be	AUX	VB	VerbForm=Inf	19	aux	19:aux	_
19	playing	play	VERB	VBG	Tense=Pres|VerbForm=Part	3	parataxis	3:parataxis	_
20	hard	hard	ADJ	JJ	Degree=Pos	19	xcomp	19:xcomp	_
21	to	to	PART	TO	_	22	mark	22:mark	_
22	get	get	VERB	VB	VerbForm=Inf	20	ccomp	20:ccomp	SpaceAfter=No
23	?	?	PUNCT	.	_	3	punct	3:punct	_

# sent_id = answers-20111108091921AAaLK4e_ans-0052
# text = I think he left the Nail out of the shoe as a excuse to come back and see you hey he may be your Prince charming..
1	I	I	PRON	PRP	Case=Nom|Number=Sing|Person=1|PronType=Prs	2	nsubj	2:nsubj	_
2	think	think	VERB	VBP	Mood=Ind|Number=Sing|Person=1|Tense=Pres|VerbForm=Fin	0	root	0:root	_
3	he	he	PRON	PRP	Case=Nom|Gender=Masc|Number=Sing|Person=3|PronType=Prs	4	nsubj	4:nsubj	_
4	left	leave	VERB	VBD	Mood=Ind|Number=Sing|Person=3|Tense=Past|VerbForm=Fin	2	ccomp	2:ccomp	_
5	the	the	DET	DT	Definite=Def|PronType=Art	6	det	6:det	_
6	Nail	nail	NOUN	NN	Number=Sing	4	obj	4:obj	_
7	out	out	ADP	IN	_	10	case	10:case	_
8	of	of	ADP	IN	_	10	case	10:case	_
9	the	the	DET	DT	Definite=Def|PronType=Art	10	det	10:det	_
10	shoe	shoe	NOUN	NN	Number=Sing	4	obl	4:obl:of	_
11	as	as	ADP	IN	_	13	case	13:case	_
12	a	a	DET	DT	Definite=Ind|PronType=Art	13	det	13:det	_
13	excuse	excuse	NOUN	NN	Number=Sing	4	obl	4:obl:as	_
14	to	to	PART	TO	_	15	mark	15:mark	_
15	come	come	VERB	VB	VerbForm=Inf	13	acl	13:acl:to	_
16	back	back	ADV	RB	_	15	advmod	15:advmod	_
17	and	and	CCONJ	CC	_	18	cc	18:cc	_
18	see	see	VERB	VB	VerbForm=Inf	15	conj	13:acl:to|15:conj:and	_
19	you	you	PRON	PRP	Case=Acc|Person=2|PronType=Prs	18	obj	18:obj	_
20	hey	hey	INTJ	UH	_	2	discourse	2:discourse	_
21	he	he	PRON	PRP	Case=Nom|Gender=Masc|Number=Sing|Person=3|PronType=Prs	26	nsubj	26:nsubj	_
22	may	may	AUX	MD	VerbForm=Fin	26	aux	26:aux	_
23	be	be	AUX	VB	VerbForm=Inf	26	cop	26:cop	_
24	your	your	PRON	PRP$	Case=Gen|Person=2|Poss=Yes|PronType=Prs	26	nmod:poss	26:nmod:poss	_
25	Prince	Prince	PROPN	NNP	Number=Sing	26	compound	26:compound	_
26	charming	charming	PROPN	NNP	Number=Sing	2	parataxis	2:parataxis	SpaceAfter=No
27	..	..	PUNCT	.	_	2	punct	2:punct	_

# sent_id = answers-20111108091921AAaLK4e_ans-0053
# text = Edit... I really dont think Your horse Is in danger Of being hurt With one Nail missing..
1	Edit	edit	NOUN	NN	Number=Sing	0	root	0:root	SpaceAfter=No
2	...	...	PUNCT	,	_	7	punct	7:punct	_
3	I	I	PRON	PRP	Case=Nom|Number=Sing|Person=1|PronType=Prs	7	nsubj	7:nsubj	_
4	really	really	ADV	RB	_	7	advmod	7:advmod	_
5-6	dont	_	_	_	_	_	_	_	_
5	do	do	AUX	VBP	Mood=Ind|Number=Sing|Person=1|Tense=Pres|VerbForm=Fin	7	aux	7:aux	_
6	nt	not	PART	RB	Typo=Yes	7	advmod	7:advmod	CorrectForm=n't
7	think	think	VERB	VB	VerbForm=Inf	1	appos	1:appos	_
8	Your	your	PRON	PRP$	Case=Gen|Person=2|Poss=Yes|PronType=Prs	9	nmod:poss	9:nmod:poss	_
9	horse	horse	NOUN	NN	Number=Sing	12	nsubj	12:nsubj	_
10	Is	be	AUX	VBZ	Mood=Ind|Number=Sing|Person=3|Tense=Pres|VerbForm=Fin	12	cop	12:cop	_
11	in	in	ADP	IN	_	12	case	12:case	_
12	danger	danger	NOUN	NN	Number=Sing	7	ccomp	7:ccomp	_
13	Of	of	SCONJ	IN	_	15	mark	15:mark	_
14	being	be	AUX	VBG	Tense=Pres|VerbForm=Part	15	aux:pass	15:aux:pass	_
15	hurt	hurt	VERB	VBN	Tense=Past|VerbForm=Part|Voice=Pass	12	acl	12:acl:of	_
16	With	with	SCONJ	IN	_	19	mark	19:mark	_
17	one	one	NUM	CD	NumForm=Word|NumType=Card	18	nummod	18:nummod	_
18	Nail	nail	NOUN	NN	Number=Sing	19	nsubj	19:nsubj	_
19	missing	miss	VERB	VBG	Tense=Pres|VerbForm=Part	12	advcl	12:advcl:with	SpaceAfter=No
20	..	..	PUNCT	.	_	1	punct	1:punct	_

# sent_id = answers-20111108091921AAaLK4e_ans-0054
# text = I have seen horses Loose Nails On there Own And do just fine with ONE nail gone Now if he had left out 2 or 3 I would be wondering to...
1	I	I	PRON	PRP	Case=Nom|Number=Sing|Person=1|PronType=Prs	3	nsubj	3:nsubj	_
2	have	have	AUX	VBP	Mood=Ind|Number=Sing|Person=1|Tense=Pres|VerbForm=Fin	3	aux	3:aux	_
3	seen	see	VERB	VBN	Tense=Past|VerbForm=Part	0	root	0:root	_
4	horses	horse	NOUN	NNS	Number=Plur	5	nsubj	5:nsubj|11:nsubj	_
5	Loose	lose	VERB	VBP	Mood=Ind|Number=Plur|Person=3|Tense=Pres|Typo=Yes|VerbForm=Fin	3	ccomp	3:ccomp	CorrectForm=lose
6	Nails	nail	NOUN	NNS	Number=Plur	5	obj	5:obj	_
7	On	on	ADP	IN	_	9	case	9:case	_
8	there	their	PRON	PRP$	Case=Gen|Number=Plur|Person=3|Poss=Yes|PronType=Prs|Typo=Yes	9	nmod:poss	9:nmod:poss	CorrectForm=their
9	Own	own	ADJ	JJ	Degree=Pos	5	obl	5:obl:on	_
10	And	and	CCONJ	CC	_	11	cc	11:cc	_
11	do	do	VERB	VBP	Mood=Ind|Number=Plur|Person=3|Tense=Pres|VerbForm=Fin	5	conj	3:ccomp|5:conj:and	_
12	just	just	ADV	RB	_	13	advmod	13:advmod	_
13	fine	fine	ADV	RB	_	11	advmod	11:advmod	_
14	with	with	SCONJ	IN	_	17	mark	17:mark	_
15	ONE	one	NUM	CD	NumForm=Word|NumType=Card	16	nummod	16:nummod	_
16	nail	nail	NOUN	NN	Number=Sing	17	nsubj:pass	17:nsubj:pass	_
17	gone	go	VERB	VBN	Tense=Past|VerbForm=Part|Voice=Pass	11	advcl	11:advcl:with	_
18	Now	now	ADV	RB	_	30	advmod	30:advmod	_
19	if	if	SCONJ	IN	_	22	mark	22:mark	_
20	he	he	PRON	PRP	Case=Nom|Gender=Masc|Number=Sing|Person=3|PronType=Prs	22	nsubj	22:nsubj	_
21	had	have	AUX	VBD	Mood=Ind|Number=Sing|Person=3|Tense=Past|VerbForm=Fin	22	aux	22:aux	_
22	left	leave	VERB	VBN	Tense=Past|VerbForm=Part	30	advcl	30:advcl:if	_
23	out	out	ADV	RB	_	22	advmod	22:advmod	_
24	2	2	NUM	CD	NumForm=Digit|NumType=Card	22	obj	22:obj	_
25	or	or	CCONJ	CC	_	26	cc	26:cc	_
26	3	3	NUM	CD	NumForm=Digit|NumType=Card	24	conj	22:obj|24:conj:or	_
27	I	I	PRON	PRP	Case=Nom|Number=Sing|Person=1|PronType=Prs	30	nsubj	30:nsubj	_
28	would	would	AUX	MD	VerbForm=Fin	30	aux	30:aux	_
29	be	be	AUX	VB	VerbForm=Inf	30	aux	30:aux	_
30	wondering	wonder	VERB	VBG	Tense=Pres|VerbForm=Part	3	parataxis	3:parataxis	_
31	to	too	ADV	RB	Typo=Yes	30	advmod	30:advmod	CorrectForm=too|SpaceAfter=No
32	...	...	PUNCT	.	_	3	punct	3:punct	_

# sent_id = answers-20111108091921AAaLK4e_ans-0055
# text = I really do belive he left the nail out becuse of the horses Hoof condition and Its a added bonus he would get to see her again
1	I	I	PRON	PRP	Case=Nom|Number=Sing|Person=1|PronType=Prs	4	nsubj	4:nsubj	_
2	really	really	ADV	RB	_	4	advmod	4:advmod	_
3	do	do	AUX	VBP	Mood=Ind|Number=Sing|Person=1|Tense=Pres|VerbForm=Fin	4	aux	4:aux	_
4	belive	belive	VERB	VB	VerbForm=Inf	0	root	0:root	_
5	he	he	PRON	PRP	Case=Nom|Gender=Masc|Number=Sing|Person=3|PronType=Prs	6	nsubj	6:nsubj	_
6	left	leave	VERB	VBD	Mood=Ind|Number=Sing|Person=3|Tense=Past|VerbForm=Fin	4	ccomp	4:ccomp	_
7	the	the	DET	DT	Definite=Def|PronType=Art	8	det	8:det	_
8	nail	nail	NOUN	NN	Number=Sing	6	obj	6:obj	_
9	out	out	ADV	RB	_	6	advmod	6:advmod	_
10	becuse	because	ADP	IN	Typo=Yes	13	case	13:case	CorrectForm=because
11	of	of	ADP	IN	_	10	fixed	10:fixed	_
12	the	the	DET	DT	Definite=Def|PronType=Art	13	det	13:det	_
13-14	horses	_	_	_	_	_	_	_	_
13	horse	horse	NOUN	NN	Number=Sing	16	nmod:poss	16:nmod:poss	_
14	s	's	PART	POS	Typo=Yes	13	case	13:case	CorrectForm='s
15	Hoof	hoof	NOUN	NN	Number=Sing	16	compound	16:compound	_
16	condition	condition	NOUN	NN	Number=Sing	6	obl	6:obl	_
17	and	and	CCONJ	CC	_	22	cc	22:cc	_
18-19	Its	_	_	_	_	_	_	_	_
18	It	it	PRON	PRP	Case=Nom|Gender=Neut|Number=Sing|Person=3|PronType=Prs	22	expl	22:expl	_
19	s	be	AUX	VBZ	Mood=Ind|Number=Sing|Person=3|Tense=Pres|Typo=Yes|VerbForm=Fin	22	cop	22:cop	CorrectForm='s
20	a	a	DET	DT	Definite=Ind|PronType=Art	22	det	22:det	_
21	added	add	VERB	VBN	Tense=Past|VerbForm=Part|Voice=Pass	22	amod	22:amod	_
22	bonus	bonus	NOUN	NN	Number=Sing	4	conj	4:conj:and	_
23	he	he	PRON	PRP	Case=Nom|Gender=Masc|Number=Sing|Person=3|PronType=Prs	25	nsubj	25:nsubj|27:nsubj:xsubj	_
24	would	would	AUX	MD	VerbForm=Fin	25	aux	25:aux	_
25	get	get	VERB	VB	VerbForm=Inf	22	csubj	22:csubj	_
26	to	to	PART	TO	_	27	mark	27:mark	_
27	see	see	VERB	VB	VerbForm=Inf	25	xcomp	25:xcomp	_
28	her	she	PRON	PRP	Case=Acc|Gender=Fem|Number=Sing|Person=3|PronType=Prs	27	obj	27:obj	_
29	again	again	ADV	RB	_	27	advmod	27:advmod	_

# sent_id = answers-20111108091921AAaLK4e_ans-0056
# text = When I was Younger In my early 20s My farrier was A hottie named Joby..( for those who don't Know I AM A GIRL read my Bio on my Page) dumb as a post about everything But horses..
1	When	when	ADV	WRB	PronType=Int	4	advmod	4:advmod	_
2	I	I	PRON	PRP	Case=Nom|Number=Sing|Person=1|PronType=Prs	4	nsubj	4:nsubj	_
3	was	be	AUX	VBD	Mood=Ind|Number=Sing|Person=3|Tense=Past|VerbForm=Fin	4	cop	4:cop	_
4	Younger	young	ADJ	JJR	Degree=Cmp	13	advcl	13:advcl:when	_
5	In	in	ADP	IN	_	8	case	8:case	_
6	my	my	PRON	PRP$	Case=Gen|Number=Sing|Person=1|Poss=Yes|PronType=Prs	8	nmod:poss	8:nmod:poss	_
7	early	early	ADJ	JJ	Degree=Pos	8	amod	8:amod	_
8	20s	20s	NOUN	NNS	Number=Ptan	13	obl	13:obl:in	_
9	My	my	PRON	PRP$	Case=Gen|Number=Sing|Person=1|Poss=Yes|PronType=Prs	10	nmod:poss	10:nmod:poss	_
10	farrier	farrier	NOUN	NN	Number=Sing	13	nsubj	13:nsubj	_
11	was	be	AUX	VBD	Mood=Ind|Number=Sing|Person=3|Tense=Past|VerbForm=Fin	13	cop	13:cop	_
12	A	a	DET	DT	Definite=Ind|PronType=Art	13	det	13:det	_
13	hottie	hottie	NOUN	NN	Number=Sing	0	root	0:root	_
14	named	name	VERB	VBN	Tense=Past|VerbForm=Part|Voice=Pass	13	acl	13:acl	_
15	Joby	Joby	PROPN	NNP	Number=Sing	14	xcomp	14:xcomp	SpaceAfter=No
16	..	..	PUNCT	,	_	27	punct	27:punct	SpaceAfter=No
17	(	(	PUNCT	-LRB-	_	27	punct	27:punct	_
18	for	for	ADP	IN	_	19	case	19:case	_
19	those	that	PRON	DT	Number=Plur|PronType=Dem	27	obl	23:nsubj|27:obl:for	_
20	who	who	PRON	WP	PronType=Rel	23	nsubj	19:ref	_
21-22	don't	_	_	_	_	_	_	_	_
21	do	do	AUX	VBP	Mood=Ind|Number=Plur|Person=3|Tense=Pres|VerbForm=Fin	23	aux	23:aux	_
22	n't	not	PART	RB	_	23	advmod	23:advmod	_
23	Know	know	VERB	VB	VerbForm=Inf	19	acl:relcl	19:acl:relcl	Cxn=rc-wh-nsubj
24	I	I	PRON	PRP	Case=Nom|Number=Sing|Person=1|PronType=Prs	27	nsubj	27:nsubj	_
25	AM	be	AUX	VBP	Mood=Ind|Number=Sing|Person=1|Tense=Pres|VerbForm=Fin	27	cop	27:cop	_
26	A	a	DET	DT	Definite=Ind|PronType=Art	27	det	27:det	_
27	GIRL	girl	NOUN	NN	Number=Sing	13	parataxis	13:parataxis	_
28	read	read	VERB	VB	Mood=Imp|VerbForm=Fin	27	parataxis	27:parataxis	_
29	my	my	PRON	PRP$	Case=Gen|Number=Sing|Person=1|Poss=Yes|PronType=Prs	30	nmod:poss	30:nmod:poss	_
30	Bio	bio	NOUN	NN	Number=Sing	28	obj	28:obj	_
31	on	on	ADP	IN	_	33	case	33:case	_
32	my	my	PRON	PRP$	Case=Gen|Number=Sing|Person=1|Poss=Yes|PronType=Prs	33	nmod:poss	33:nmod:poss	_
33	Page	page	NOUN	NN	Number=Sing	30	nmod	30:nmod:on	SpaceAfter=No
34	)	)	PUNCT	-RRB-	_	27	punct	27:punct	_
35	dumb	dumb	ADJ	JJ	Degree=Pos	13	amod	13:amod	_
36	as	as	ADP	IN	_	38	case	38:case	_
37	a	a	DET	DT	Definite=Ind|PronType=Art	38	det	38:det	_
38	post	post	NOUN	NN	Number=Sing	35	obl	35:obl:as	_
39	about	about	ADP	IN	_	40	case	40:case	_
40	everything	everything	PRON	NN	Number=Sing|PronType=Tot	35	obl	35:obl:about	_
41	But	but	ADP	IN	_	42	case	42:case	_
42	horses	horse	NOUN	NNS	Number=Plur	40	nmod	40:nmod:but	SpaceAfter=No
43	..	..	PUNCT	.	_	13	punct	13:punct	_

# sent_id = answers-20111108091921AAaLK4e_ans-0057
# text = He was In his 30s divorced and Had 2 kids.. but we both flirted Horribly with each other.. but neither one of us took the chance and Asked to other on a date. :(
1	He	he	PRON	PRP	Case=Nom|Gender=Masc|Number=Sing|Person=3|PronType=Prs	5	nsubj	5:nsubj|6:nsubj|8:nsubj	_
2	was	be	AUX	VBD	Mood=Ind|Number=Sing|Person=3|Tense=Past|VerbForm=Fin	5	cop	5:cop	_
3	In	in	ADP	IN	_	5	case	5:case	_
4	his	his	PRON	PRP$	Case=Gen|Gender=Masc|Number=Sing|Person=3|Poss=Yes|PronType=Prs	5	nmod:poss	5:nmod:poss	_
5	30s	30s	NOUN	NNS	Number=Ptan	0	root	0:root	_
6	divorced	divorced	ADJ	JJ	Degree=Pos	5	conj	5:conj:and	_
7	and	and	CCONJ	CC	_	8	cc	8:cc	_
8	Had	have	VERB	VBD	Mood=Ind|Number=Sing|Person=3|Tense=Past|VerbForm=Fin	5	conj	5:conj:and	_
9	2	2	NUM	CD	NumForm=Digit|NumType=Card	10	nummod	10:nummod	_
10	kids	kid	NOUN	NNS	Number=Plur	8	obj	8:obj	SpaceAfter=No
11	..	..	PUNCT	,	_	15	punct	15:punct	_
12	but	but	CCONJ	CC	_	15	cc	15:cc	_
13	we	we	PRON	PRP	Case=Nom|Number=Plur|Person=1|PronType=Prs	15	nsubj	15:nsubj	_
14	both	both	DET	DT	PronType=Tot	13	det	13:det	_
15	flirted	flirt	VERB	VBD	Mood=Ind|Number=Plur|Person=1|Tense=Past|VerbForm=Fin	5	conj	5:conj:but	_
16	Horribly	horribly	ADV	RB	_	15	advmod	15:advmod	_
17	with	with	ADP	IN	_	18	case	18:case	_
18	each	each	DET	DT	ExtPos=PRON|PronType=Rcp	15	obl	15:obl:with	_
19	other	other	ADJ	JJ	Degree=Pos	18	fixed	18:fixed	SpaceAfter=No
20	..	..	PUNCT	,	_	26	punct	26:punct	_
21	but	but	CCONJ	CC	_	26	cc	26:cc	_
22	neither	neither	DET	DT	PronType=Neg	23	det	23:det	_
23	one	one	NOUN	NN	Number=Sing	26	nsubj	26:nsubj|30:nsubj	_
24	of	of	ADP	IN	_	25	case	25:case	_
25	us	we	PRON	PRP	Case=Acc|Number=Plur|Person=1|PronType=Prs	23	nmod	23:nmod:of	_
26	took	take	VERB	VBD	Mood=Ind|Number=Sing|Person=3|Tense=Past|VerbForm=Fin	5	conj	5:conj:but	_
27	the	the	DET	DT	Definite=Def|PronType=Art	28	det	28:det	_
28	chance	chance	NOUN	NN	Number=Sing	26	obj	26:obj	_
29	and	and	CCONJ	CC	_	30	cc	30:cc	_
30	Asked	ask	VERB	VBD	Mood=Ind|Number=Sing|Person=3|Tense=Past|VerbForm=Fin	26	conj	26:conj:and	_
31	to	to	ADP	IN	_	32	case	32:case	_
32	other	other	ADJ	JJ	Degree=Pos	30	obl	30:obl:to	_
33	on	on	ADP	IN	_	35	case	35:case	_
34	a	a	DET	DT	Definite=Ind|PronType=Art	35	det	35:det	_
35	date	date	NOUN	NN	Number=Sing	30	obl	30:obl:on	SpaceAfter=No
36	.	.	PUNCT	.	_	5	punct	5:punct	_
37	:(	:(	SYM	NFP	_	5	discourse	5:discourse	_

# sent_id = answers-20111108091921AAaLK4e_ans-0058
# text = sorta wonder what it would have been like?
1-2	sorta	_	_	_	_	_	_	_	_
1	sort	sort	NOUN	NN	ExtPos=ADV|Number=Sing	3	advmod	3:advmod	_
2	a	of	ADP	IN	Abbr=Yes	1	fixed	1:fixed	_
3	wonder	wonder	VERB	VBP	Mood=Ind|Number=Sing|Person=1|Tense=Pres|VerbForm=Fin	0	root	0:root	_
4	what	what	PRON	WP	PronType=Int	3	ccomp	3:ccomp	_
5	it	it	PRON	PRP	Case=Nom|Gender=Neut|Number=Sing|Person=3|PronType=Prs	4	nsubj	4:nsubj	_
6	would	would	AUX	MD	VerbForm=Fin	4	aux	4:aux	_
7	have	have	AUX	VB	VerbForm=Inf	4	aux	4:aux	_
8	been	be	AUX	VBN	Tense=Past|VerbForm=Part	4	cop	4:cop	_
9	like	like	ADP	IN	_	4	case	4:case	SpaceAfter=No
10	?	?	PUNCT	.	_	3	punct	3:punct	_

# sent_id = answers-20111108091921AAaLK4e_ans-0059
# text = But That was Years ago.
1	But	but	CCONJ	CC	_	5	cc	5:cc	_
2	That	that	PRON	DT	Number=Sing|PronType=Dem	5	nsubj	5:nsubj	_
3	was	be	AUX	VBD	Mood=Ind|Number=Sing|Person=3|Tense=Past|VerbForm=Fin	5	cop	5:cop	_
4	Years	year	NOUN	NNS	Number=Plur	5	obl:npmod	5:obl:npmod	_
5	ago	ago	ADV	RB	_	0	root	0:root	SpaceAfter=No
6	.	.	PUNCT	.	_	5	punct	5:punct	_

# sent_id = answers-20111108091921AAaLK4e_ans-0060
# text = He had this Habit of telling you Everything..
1	He	he	PRON	PRP	Case=Nom|Gender=Masc|Number=Sing|Person=3|PronType=Prs	2	nsubj	2:nsubj	_
2	had	have	VERB	VBD	Mood=Ind|Number=Sing|Person=3|Tense=Past|VerbForm=Fin	0	root	0:root	_
3	this	this	DET	DT	Number=Sing|PronType=Dem	4	det	4:det	_
4	Habit	habit	NOUN	NN	Number=Sing	2	obj	2:obj	_
5	of	of	SCONJ	IN	_	6	mark	6:mark	_
6	telling	tell	VERB	VBG	VerbForm=Ger	4	acl	4:acl:of	_
7	you	you	PRON	PRP	Case=Acc|Person=2|PronType=Prs	6	iobj	6:iobj	_
8	Everything	everything	PRON	NN	Number=Sing|PronType=Tot	6	obj	6:obj	SpaceAfter=No
9	..	..	PUNCT	.	_	2	punct	2:punct	_

# sent_id = answers-20111108091921AAaLK4e_ans-0061
# text = Well one day he said to me You know i don't wear Underwear as he was bent over Working on my Mares Right front hoof.. and I was Like Ummmm okay???
1	Well	well	INTJ	UH	_	5	discourse	5:discourse	_
2	one	one	NUM	CD	NumForm=Word|NumType=Card	3	nummod	3:nummod	_
3	day	day	NOUN	NN	Number=Sing	5	obl:tmod	5:obl:tmod	_
4	he	he	PRON	PRP	Case=Nom|Gender=Masc|Number=Sing|Person=3|PronType=Prs	5	nsubj	5:nsubj	_
5	said	say	VERB	VBD	Mood=Ind|Number=Sing|Person=3|Tense=Past|VerbForm=Fin	0	root	0:root	_
6	to	to	ADP	IN	_	7	case	7:case	_
7	me	I	PRON	PRP	Case=Acc|Number=Sing|Person=1|PronType=Prs	5	obl	5:obl:to	_
8	You	you	PRON	PRP	Case=Nom|Person=2|PronType=Prs	9	nsubj	9:nsubj	_
9	know	know	VERB	VBP	Mood=Ind|Number=Sing|Person=2|Tense=Pres|VerbForm=Fin	5	ccomp	5:ccomp	_
10	i	I	PRON	PRP	Case=Nom|Number=Sing|Person=1|PronType=Prs	13	nsubj	13:nsubj	_
11-12	don't	_	_	_	_	_	_	_	_
11	do	do	AUX	VBP	Mood=Ind|Number=Sing|Person=1|Tense=Pres|VerbForm=Fin	13	aux	13:aux	_
12	n't	not	PART	RB	_	13	advmod	13:advmod	_
13	wear	wear	VERB	VB	VerbForm=Inf	9	parataxis	9:parataxis	_
14	Underwear	underwear	NOUN	NN	Number=Sing	13	obj	13:obj	_
15	as	as	SCONJ	IN	_	18	mark	18:mark	_
16	he	he	PRON	PRP	Case=Nom|Gender=Masc|Number=Sing|Person=3|PronType=Prs	18	nsubj:pass	18:nsubj:pass	_
17	was	be	AUX	VBD	Mood=Ind|Number=Sing|Person=3|Tense=Past|VerbForm=Fin	18	aux:pass	18:aux:pass	_
18	bent	bend	VERB	VBN	Tense=Past|VerbForm=Part|Voice=Pass	5	advcl	5:advcl:as	_
19	over	over	ADV	RB	_	18	advmod	18:advmod	_
20	Working	work	VERB	VBG	Tense=Pres|VerbForm=Part	18	advcl	18:advcl	_
21	on	on	ADP	IN	_	27	case	27:case	_
22	my	my	PRON	PRP$	Case=Gen|Number=Sing|Person=1|Poss=Yes|PronType=Prs	23	nmod:poss	23:nmod:poss	_
23-24	Mares	_	_	_	_	_	_	_	_
23	Mare	mare	NOUN	NN	Number=Sing	27	nmod:poss	27:nmod:poss	_
24	s	's	PART	POS	Typo=Yes	23	case	23:case	CorrectForm='s
25	Right	right	ADJ	JJ	Degree=Pos	27	amod	27:amod	_
26	front	front	ADJ	JJ	Degree=Pos	27	amod	27:amod	_
27	hoof	hoof	NOUN	NN	Number=Sing	20	obl	20:obl:on	SpaceAfter=No
28	..	..	PUNCT	,	_	31	punct	31:punct	_
29	and	and	CCONJ	CC	_	31	cc	31:cc	_
30	I	I	PRON	PRP	Case=Nom|Number=Sing|Person=1|PronType=Prs	31	nsubj	31:nsubj	_
31	was	be	AUX	VBD	Mood=Ind|Number=Sing|Person=1|Tense=Past|VerbForm=Fin	5	conj	5:conj:and	_
32	Like	like	ADP	RP	_	31	compound:prt	31:compound:prt	_
33	Ummmm	um	INTJ	UH	Style=Expr	34	discourse	34:discourse	CorrectForm=Um
34	okay	okay	INTJ	UH	_	31	ccomp	31:ccomp	SpaceAfter=No
35	???	???	PUNCT	.	_	5	punct	5:punct	_

# sent_id = answers-20111108091921AAaLK4e_ans-0062
# text = Im glad his butt was facing me so he couldn't see my red face I think my Mare was even laughing..
1-2	Im	_	_	_	_	_	_	_	_
1	I	I	PRON	PRP	Case=Nom|Number=Sing|Person=1|PronType=Prs	3	nsubj	3:nsubj	_
2	m	be	AUX	VBP	Mood=Ind|Number=Sing|Person=1|Tense=Pres|Typo=Yes|VerbForm=Fin	3	cop	3:cop	CorrectForm='m
3	glad	glad	ADJ	JJ	Degree=Pos	0	root	0:root	_
4	his	his	PRON	PRP$	Case=Gen|Gender=Masc|Number=Sing|Person=3|Poss=Yes|PronType=Prs	5	nmod:poss	5:nmod:poss	_
5	butt	butt	NOUN	NN	Number=Sing	7	nsubj	7:nsubj	_
6	was	be	AUX	VBD	Mood=Ind|Number=Sing|Person=3|Tense=Past|VerbForm=Fin	7	aux	7:aux	_
7	facing	face	VERB	VBG	Tense=Pres|VerbForm=Part	3	ccomp	3:ccomp	_
8	me	I	PRON	PRP	Case=Acc|Number=Sing|Person=1|PronType=Prs	7	obj	7:obj	_
9	so	so	SCONJ	IN	_	13	mark	13:mark	_
10	he	he	PRON	PRP	Case=Nom|Gender=Masc|Number=Sing|Person=3|PronType=Prs	13	nsubj	13:nsubj	_
11-12	couldn't	_	_	_	_	_	_	_	_
11	could	could	AUX	MD	VerbForm=Fin	13	aux	13:aux	_
12	n't	not	PART	RB	_	13	advmod	13:advmod	_
13	see	see	VERB	VB	VerbForm=Inf	7	advcl	7:advcl:so	_
14	my	my	PRON	PRP$	Case=Gen|Number=Sing|Person=1|Poss=Yes|PronType=Prs	16	nmod:poss	16:nmod:poss	_
15	red	red	ADJ	JJ	Degree=Pos	16	amod	16:amod	_
16	face	face	NOUN	NN	Number=Sing	13	obj	13:obj	_
17	I	I	PRON	PRP	Case=Nom|Number=Sing|Person=1|PronType=Prs	18	nsubj	18:nsubj	_
18	think	think	VERB	VBP	Mood=Ind|Number=Sing|Person=1|Tense=Pres|VerbForm=Fin	3	parataxis	3:parataxis	_
19	my	my	PRON	PRP$	Case=Gen|Number=Sing|Person=1|Poss=Yes|PronType=Prs	20	nmod:poss	20:nmod:poss	_
20	Mare	mare	NOUN	NN	Number=Sing	23	nsubj	23:nsubj	_
21	was	be	AUX	VBD	Mood=Ind|Number=Sing|Person=3|Tense=Past|VerbForm=Fin	23	aux	23:aux	_
22	even	even	ADV	RB	_	23	advmod	23:advmod	_
23	laughing	laugh	VERB	VBG	Tense=Pres|VerbForm=Part	18	ccomp	18:ccomp	SpaceAfter=No
24	..	..	PUNCT	.	_	3	punct	3:punct	_

# sent_id = answers-20111108091921AAaLK4e_ans-0063
# text = Well 6 weeks Later when he came back out He was again working on my mares front Foot and I looked Down and Yeah he had Wholes In his pants In the wrong places I bust out Laughing and He was like what???
1	Well	well	INTJ	UH	_	13	discourse	13:discourse	_
2	6	6	NUM	CD	NumForm=Digit|NumType=Card	3	nummod	3:nummod	_
3	weeks	week	NOUN	NNS	Number=Plur	4	obl:npmod	4:obl:npmod	_
4	Later	late	ADV	RBR	Degree=Cmp	13	advmod	13:advmod	_
5	when	when	ADV	WRB	PronType=Int	7	advmod	7:advmod	_
6	he	he	PRON	PRP	Case=Nom|Gender=Masc|Number=Sing|Person=3|PronType=Prs	7	nsubj	7:nsubj	_
7	came	come	VERB	VBD	Mood=Ind|Number=Sing|Person=3|Tense=Past|VerbForm=Fin	13	advcl	13:advcl:when	_
8	back	back	ADV	RB	_	9	advmod	9:advmod	_
9	out	out	ADV	RB	_	7	advmod	7:advmod	_
10	He	he	PRON	PRP	Case=Nom|Gender=Masc|Number=Sing|Person=3|PronType=Prs	13	nsubj	13:nsubj	_
11	was	be	AUX	VBD	Mood=Ind|Number=Sing|Person=3|Tense=Past|VerbForm=Fin	13	aux	13:aux	_
12	again	again	ADV	RB	_	13	advmod	13:advmod	_
13	working	work	VERB	VBG	Tense=Pres|VerbForm=Part	0	root	0:root	_
14	on	on	ADP	IN	_	19	case	19:case	_
15	my	my	PRON	PRP$	Case=Gen|Number=Sing|Person=1|Poss=Yes|PronType=Prs	16	nmod:poss	16:nmod:poss	_
16-17	mares	_	_	_	_	_	_	_	_
16	mare	mare	NOUN	NN	Number=Sing	19	nmod:poss	19:nmod:poss	_
17	s	's	PART	POS	Typo=Yes	16	case	16:case	CorrectForm='s
18	front	front	ADJ	JJ	Degree=Pos	19	amod	19:amod	_
19	Foot	Foot	PROPN	NNP	Number=Sing	13	obl	13:obl:on	_
20	and	and	CCONJ	CC	_	22	cc	22:cc	_
21	I	I	PRON	PRP	Case=Nom|Number=Sing|Person=1|PronType=Prs	22	nsubj	22:nsubj	_
22	looked	look	VERB	VBD	Mood=Ind|Number=Sing|Person=1|Tense=Past|VerbForm=Fin	13	conj	13:conj:and	_
23	Down	down	ADV	RB	_	22	advmod	22:advmod	_
24	and	and	CCONJ	CC	_	27	cc	27:cc	_
25	Yeah	yeah	INTJ	UH	_	27	discourse	27:discourse	_
26	he	he	PRON	PRP	Case=Nom|Gender=Masc|Number=Sing|Person=3|PronType=Prs	27	nsubj	27:nsubj	_
27	had	have	VERB	VBD	Mood=Ind|Number=Sing|Person=3|Tense=Past|VerbForm=Fin	13	conj	13:conj:and	_
28	Wholes	hole	NOUN	NNS	Number=Plur|Typo=Yes	27	obj	27:obj	CorrectForm=holes
29	In	in	ADP	IN	_	31	case	31:case	_
30	his	his	PRON	PRP$	Case=Gen|Gender=Masc|Number=Sing|Person=3|Poss=Yes|PronType=Prs	31	nmod:poss	31:nmod:poss	_
31	pants	pants	NOUN	NNS	Number=Ptan	28	nmod	28:nmod:in	_
32	In	in	ADP	IN	_	35	case	35:case	_
33	the	the	DET	DT	Definite=Def|PronType=Art	35	det	35:det	_
34	wrong	wrong	ADJ	JJ	Degree=Pos	35	amod	35:amod	_
35	places	place	NOUN	NNS	Number=Plur	28	nmod	28:nmod:in	_
36	I	I	PRON	PRP	Case=Nom|Number=Sing|Person=1|PronType=Prs	37	nsubj	37:nsubj|39:nsubj:xsubj	_
37	bust	bust	VERB	VBD	Mood=Ind|Number=Sing|Person=1|Tense=Past|VerbForm=Fin	13	parataxis	13:parataxis	_
38	out	out	ADP	RP	_	37	compound:prt	37:compound:prt	_
39	Laughing	laugh	VERB	VBG	VerbForm=Ger	37	xcomp	37:xcomp	_
40	and	and	CCONJ	CC	_	42	cc	42:cc	_
41	He	he	PRON	PRP	Case=Nom|Gender=Masc|Number=Sing|Person=3|PronType=Prs	42	nsubj	42:nsubj	_
42	was	be	AUX	VBD	Mood=Ind|Number=Sing|Person=3|Tense=Past|VerbForm=Fin	13	conj	13:conj:and	_
43	like	like	ADP	RP	_	42	compound:prt	42:compound:prt	_
44	what	what	PRON	WP	PronType=Int	42	ccomp	42:ccomp	SpaceAfter=No
45	???	???	PUNCT	.	_	13	punct	13:punct	_

# sent_id = answers-20111108091921AAaLK4e_ans-0064
# text = I was like Ummmm i can see your ass cheeks...he was like Oops did i forget my Underwear???
1	I	I	PRON	PRP	Case=Nom|Number=Sing|Person=1|PronType=Prs	2	nsubj	2:nsubj	_
2	was	be	AUX	VBD	Mood=Ind|Number=Sing|Person=1|Tense=Past|VerbForm=Fin	0	root	0:root	_
3	like	like	ADP	RP	_	2	compound:prt	2:compound:prt	_
4	Ummmm	um	INTJ	UH	Style=Expr	7	discourse	7:discourse	CorrectForm=Um
5	i	I	PRON	PRP	Case=Nom|Number=Sing|Person=1|PronType=Prs	7	nsubj	7:nsubj	_
6	can	can	AUX	MD	VerbForm=Fin	7	aux	7:aux	_
7	see	see	VERB	VB	VerbForm=Inf	2	ccomp	2:ccomp	_
8	your	your	PRON	PRP$	Case=Gen|Person=2|Poss=Yes|PronType=Prs	10	nmod:poss	10:nmod:poss	_
9	ass	ass	NOUN	NN	Number=Sing	10	compound	10:compound	_
10	cheeks	cheek	NOUN	NNS	Number=Plur	7	obj	7:obj	SpaceAfter=No
11	...	...	PUNCT	,	_	13	punct	13:punct	SpaceAfter=No
12	he	he	PRON	PRP	Case=Nom|Gender=Masc|Number=Sing|Person=3|PronType=Prs	13	nsubj	13:nsubj	_
13	was	be	AUX	VBD	Mood=Ind|Number=Sing|Person=3|Tense=Past|VerbForm=Fin	2	parataxis	2:parataxis	_
14	like	like	ADP	RP	_	13	compound:prt	13:compound:prt	_
15	Oops	oops	INTJ	UH	_	18	discourse	18:discourse	_
16	did	do	AUX	VBD	Mood=Ind|Number=Sing|Person=1|Tense=Past|VerbForm=Fin	18	aux	18:aux	_
17	i	I	PRON	PRP	Case=Nom|Number=Sing|Person=1|PronType=Prs	18	nsubj	18:nsubj	_
18	forget	forget	VERB	VB	VerbForm=Inf	13	ccomp	13:ccomp	_
19	my	my	PRON	PRP$	Case=Gen|Number=Sing|Person=1|Poss=Yes|PronType=Prs	20	nmod:poss	20:nmod:poss	_
20	Underwear	underwear	NOUN	NN	Number=Sing	18	obj	18:obj	SpaceAfter=No
21	???	???	PUNCT	.	_	2	punct	2:punct	_

# sent_id = answers-20111108091921AAaLK4e_ans-0065
# text = that was a strange way to flirt.. but i guss it was his way...
1	that	that	PRON	DT	Number=Sing|PronType=Dem	5	nsubj	5:nsubj	_
2	was	be	AUX	VBD	Mood=Ind|Number=Sing|Person=3|Tense=Past|VerbForm=Fin	5	cop	5:cop	_
3	a	a	DET	DT	Definite=Ind|PronType=Art	5	det	5:det	_
4	strange	strange	ADJ	JJ	Degree=Pos	5	amod	5:amod	_
5	way	way	NOUN	NN	Number=Sing	0	root	0:root	_
6	to	to	PART	TO	_	7	mark	7:mark	_
7	flirt	flirt	VERB	VB	VerbForm=Inf	5	acl	5:acl:to	SpaceAfter=No
8	..	..	PUNCT	,	_	11	punct	11:punct	_
9	but	but	CCONJ	CC	_	11	cc	11:cc	_
10	i	I	PRON	PRP	Case=Nom|Number=Sing|Person=1|PronType=Prs	11	nsubj	11:nsubj	_
11	guss	guss	VERB	VBP	Mood=Ind|Number=Sing|Person=1|Tense=Pres|VerbForm=Fin	5	conj	5:conj:but	_
12	it	it	PRON	PRP	Case=Nom|Gender=Neut|Number=Sing|Person=3|PronType=Prs	15	nsubj	15:nsubj	_
13	was	be	AUX	VBD	Mood=Ind|Number=Sing|Person=3|Tense=Past|VerbForm=Fin	15	cop	15:cop	_
14	his	his	PRON	PRP$	Case=Gen|Gender=Masc|Number=Sing|Person=3|Poss=Yes|PronType=Prs	15	nmod:poss	15:nmod:poss	_
15	way	way	NOUN	NN	Number=Sing	11	ccomp	11:ccomp	SpaceAfter=No
16	...	...	PUNCT	.	_	5	punct	5:punct	_

# sent_id = answers-20111108091921AAaLK4e_ans-0066
# text = But like i said nothing ever came of It.. the next time I saw him He had told Me he had To get married to a girl Who he worked with becuse he knocked Her Up..
1	But	but	CCONJ	CC	_	7	cc	7:cc	_
2	like	like	SCONJ	IN	_	4	mark	4:mark	_
3	i	I	PRON	PRP	Case=Nom|Number=Sing|Person=1|PronType=Prs	4	nsubj	4:nsubj	_
4	said	say	VERB	VBD	Mood=Ind|Number=Sing|Person=1|Tense=Past|VerbForm=Fin	7	advcl	7:advcl:like	_
5	nothing	nothing	PRON	NN	Number=Sing|PronType=Neg	7	nsubj	7:nsubj	_
6	ever	ever	ADV	RB	_	7	advmod	7:advmod	_
7	came	come	VERB	VBD	Mood=Ind|Number=Sing|Person=3|Tense=Past|VerbForm=Fin	0	root	0:root	_
8	of	of	ADP	IN	_	9	case	9:case	_
9	It	it	PRON	PRP	Case=Acc|Gender=Neut|Number=Sing|Person=3|PronType=Prs	7	obl	7:obl:of	SpaceAfter=No
10	..	..	PUNCT	,	_	19	punct	19:punct	_
11	the	the	DET	DT	Definite=Def|PronType=Art	13	det	13:det	_
12	next	next	ADJ	JJ	Degree=Pos	13	amod	13:amod	_
13	time	time	NOUN	NN	Number=Sing	19	obl:tmod	15:obl|19:obl:tmod	_
14	I	I	PRON	PRP	Case=Nom|Number=Sing|Person=1|PronType=Prs	15	nsubj	15:nsubj	_
15	saw	see	VERB	VBD	Mood=Ind|Number=Sing|Person=1|Tense=Past|VerbForm=Fin	13	acl:relcl	13:acl:relcl	Cxn=rc-red-obl
16	him	he	PRON	PRP	Case=Acc|Gender=Masc|Number=Sing|Person=3|PronType=Prs	15	obj	15:obj	_
17	He	he	PRON	PRP	Case=Nom|Gender=Masc|Number=Sing|Person=3|PronType=Prs	19	nsubj	19:nsubj	_
18	had	have	AUX	VBD	Mood=Ind|Number=Sing|Person=3|Tense=Past|VerbForm=Fin	19	aux	19:aux	_
19	told	tell	VERB	VBN	Tense=Past|VerbForm=Part	7	parataxis	7:parataxis	_
20	Me	I	PRON	PRP	Case=Acc|Number=Sing|Person=1|PronType=Prs	19	iobj	19:iobj	_
21	he	he	PRON	PRP	Case=Nom|Gender=Masc|Number=Sing|Person=3|PronType=Prs	22	nsubj	22:nsubj|25:nsubj:xsubj	_
22	had	have	VERB	VBD	Mood=Ind|Number=Sing|Person=3|Tense=Past|VerbForm=Fin	19	ccomp	19:ccomp	_
23	To	to	PART	TO	_	25	mark	25:mark	_
24	get	get	AUX	VB	VerbForm=Inf	25	aux:pass	25:aux:pass	_
25	married	marry	VERB	VBN	Tense=Past|VerbForm=Part|Voice=Pass	22	xcomp	22:xcomp	_
26	to	to	ADP	IN	_	28	case	28:case	_
27	a	a	DET	DT	Definite=Ind|PronType=Art	28	det	28:det	_
28	girl	girl	NOUN	NN	Number=Sing	25	obl	25:obl:to|31:obl	_
29	Who	who	PRON	WP	PronType=Rel	31	obl	28:ref	_
30	he	he	PRON	PRP	Case=Nom|Gender=Masc|Number=Sing|Person=3|PronType=Prs	31	nsubj	31:nsubj	_
31	worked	work	VERB	VBD	Mood=Ind|Number=Sing|Person=3|Tense=Past|VerbForm=Fin	28	acl:relcl	28:acl:relcl	Cxn=rc-wh-obl-pstrand
32	with	with	ADP	IN	_	29	case	29:case	_
33	becuse	because	SCONJ	IN	Typo=Yes	35	mark	35:mark	CorrectForm=because
34	he	he	PRON	PRP	Case=Nom|Gender=Masc|Number=Sing|Person=3|PronType=Prs	35	nsubj	35:nsubj	_
35	knocked	knock	VERB	VBD	Mood=Ind|Number=Sing|Person=3|Tense=Past|VerbForm=Fin	25	advcl	25:advcl:because	_
36	Her	she	PRON	PRP	Case=Acc|Gender=Fem|Number=Sing|Person=3|PronType=Prs	35	obj	35:obj	_
37	Up	up	ADP	RP	_	35	compound:prt	35:compound:prt	SpaceAfter=No
38	..	..	PUNCT	.	_	7	punct	7:punct	_

# sent_id = answers-20111108091921AAaLK4e_ans-0067
# text = I was heartbroken.. but then realized He was not the Guy for me..
1	I	I	PRON	PRP	Case=Nom|Number=Sing|Person=1|PronType=Prs	3	nsubj	3:nsubj|7:nsubj	_
2	was	be	AUX	VBD	Mood=Ind|Number=Sing|Person=3|Tense=Past|VerbForm=Fin	3	cop	3:cop	_
3	heartbroken	heartbroken	ADJ	JJ	Degree=Pos	0	root	0:root	SpaceAfter=No
4	..	..	PUNCT	,	_	7	punct	7:punct	_
5	but	but	CCONJ	CC	_	7	cc	7:cc	_
6	then	then	ADV	RB	PronType=Dem	7	advmod	7:advmod	_
7	realized	realize	VERB	VBD	Mood=Ind|Number=Sing|Person=1|Tense=Past|VerbForm=Fin	3	conj	3:conj:but	_
8	He	he	PRON	PRP	Case=Nom|Gender=Masc|Number=Sing|Person=3|PronType=Prs	12	nsubj	12:nsubj	_
9	was	be	AUX	VBD	Mood=Ind|Number=Sing|Person=3|Tense=Past|VerbForm=Fin	12	cop	12:cop	_
10	not	not	PART	RB	_	12	advmod	12:advmod	_
11	the	the	DET	DT	Definite=Def|PronType=Art	12	det	12:det	_
12	Guy	guy	NOUN	NN	Number=Sing	7	ccomp	7:ccomp	_
13	for	for	ADP	IN	_	14	case	14:case	_
14	me	I	PRON	PRP	Case=Acc|Number=Sing|Person=1|PronType=Prs	12	nmod	12:nmod:for	SpaceAfter=No
15	..	..	PUNCT	.	_	3	punct	3:punct	_

# sent_id = answers-20111108091921AAaLK4e_ans-0068
# newpar id = answers-20111108091921AAaLK4e_ans-p0004
# text = Wow he does sound interested in you, my farrier never gives me hugs like that (probably a good thing as he has a wife and 2 kids) anyway, I find that they can be very busy so I would wait a week lo9nger and if still no reply give him a call but don’t leave a message so you don’t have to necessarily wait for him to call.
1	Wow	wow	INTJ	UH	_	4	discourse	4:discourse	_
2	he	he	PRON	PRP	Case=Nom|Gender=Masc|Number=Sing|Person=3|PronType=Prs	4	nsubj	4:nsubj|5:nsubj:xsubj|60:nsubj	_
3	does	do	AUX	VBZ	Mood=Ind|Number=Sing|Person=3|Tense=Pres|VerbForm=Fin	4	aux	4:aux	_
4	sound	sound	VERB	VB	VerbForm=Inf	0	root	0:root	_
5	interested	interested	ADJ	JJ	Degree=Pos	4	xcomp	4:xcomp	_
6	in	in	ADP	IN	_	7	case	7:case	_
7	you	you	PRON	PRP	Case=Acc|Person=2|PronType=Prs	5	obl	5:obl:in	SpaceAfter=No
8	,	,	PUNCT	,	_	12	punct	12:punct	_
9	my	my	PRON	PRP$	Case=Gen|Number=Sing|Person=1|Poss=Yes|PronType=Prs	10	nmod:poss	10:nmod:poss	_
10	farrier	farrier	NOUN	NN	Number=Sing	12	nsubj	12:nsubj	_
11	never	never	ADV	RB	_	12	advmod	12:advmod	_
12	gives	give	VERB	VBZ	Mood=Ind|Number=Sing|Person=3|Tense=Pres|VerbForm=Fin	4	conj	4:conj:and	_
13	me	I	PRON	PRP	Case=Acc|Number=Sing|Person=1|PronType=Prs	12	iobj	12:iobj	_
14	hugs	hug	NOUN	NNS	Number=Plur	12	obj	12:obj	_
15	like	like	ADP	IN	_	16	case	16:case	_
16	that	that	PRON	DT	Number=Sing|PronType=Dem	14	nmod	14:nmod:like	_
17	(	(	PUNCT	-LRB-	_	21	punct	21:punct	SpaceAfter=No
18	probably	probably	ADV	RB	_	21	advmod	21:advmod	_
19	a	a	DET	DT	Definite=Ind|PronType=Art	21	det	21:det	_
20	good	good	ADJ	JJ	Degree=Pos	21	amod	21:amod	_
21	thing	thing	NOUN	NN	Number=Sing	12	parataxis	12:parataxis	_
22	as	as	SCONJ	IN	_	24	mark	24:mark	_
23	he	he	PRON	PRP	Case=Nom|Gender=Masc|Number=Sing|Person=3|PronType=Prs	24	nsubj	24:nsubj	_
24	has	have	VERB	VBZ	Mood=Ind|Number=Sing|Person=3|Tense=Pres|VerbForm=Fin	21	advcl	21:advcl:as	_
25	a	a	DET	DT	Definite=Ind|PronType=Art	26	det	26:det	_
26	wife	wife	NOUN	NN	Number=Sing	24	obj	24:obj	_
27	and	and	CCONJ	CC	_	29	cc	29:cc	_
28	2	2	NUM	CD	NumForm=Digit|NumType=Card	29	nummod	29:nummod	_
29	kids	kid	NOUN	NNS	Number=Plur	26	conj	24:obj|26:conj:and	SpaceAfter=No
30	)	)	PUNCT	-RRB-	_	21	punct	21:punct	_
31	anyway	anyway	INTJ	UH	_	34	discourse	34:discourse	SpaceAfter=No
32	,	,	PUNCT	,	_	31	punct	31:punct	_
33	I	I	PRON	PRP	Case=Nom|Number=Sing|Person=1|PronType=Prs	34	nsubj	34:nsubj	_
34	find	find	VERB	VBP	Mood=Ind|Number=Sing|Person=1|Tense=Pres|VerbForm=Fin	4	parataxis	4:parataxis	_
35	that	that	SCONJ	IN	_	40	mark	40:mark	_
36	they	they	PRON	PRP	Case=Nom|Number=Plur|Person=3|PronType=Prs	40	nsubj	40:nsubj	_
37	can	can	AUX	MD	VerbForm=Fin	40	aux	40:aux	_
38	be	be	AUX	VB	VerbForm=Inf	40	cop	40:cop	_
39	very	very	ADV	RB	_	40	advmod	40:advmod	_
40	busy	busy	ADJ	JJ	Degree=Pos	34	ccomp	34:ccomp	_
41	so	so	ADV	RB	_	44	advmod	44:advmod	_
42	I	I	PRON	PRP	Case=Nom|Number=Sing|Person=1|PronType=Prs	44	nsubj	44:nsubj	_
43	would	would	AUX	MD	VerbForm=Fin	44	aux	44:aux	_
44	wait	wait	VERB	VB	VerbForm=Inf	4	parataxis	4:parataxis	_
45	a	a	DET	DT	Definite=Ind|PronType=Art	46	det	46:det	_
46	week	week	NOUN	NN	Number=Sing	44	obj	44:obj	_
47	lo9nger	long	ADV	RBR	Degree=Cmp|Typo=Yes	46	advmod	46:advmod	CorrectForm=longer
48	and	and	CCONJ	CC	_	53	cc	53:cc	_
49	if	if	SCONJ	IN	_	52	mark	52:mark	_
50	still	still	ADV	RB	_	52	advmod	52:advmod	_
51	no	no	DET	DT	PronType=Neg	52	det	52:det	_
52	reply	reply	NOUN	NN	Number=Sing	53	advcl	53:advcl	_
53	give	give	VERB	VB	Mood=Imp|VerbForm=Fin	4	conj	4:conj:and	_
54	him	he	PRON	PRP	Case=Acc|Gender=Masc|Number=Sing|Person=3|PronType=Prs	53	iobj	53:iobj	_
55	a	a	DET	DT	Definite=Ind|PronType=Art	56	det	56:det	_
56	call	call	NOUN	NN	Number=Sing	53	obj	53:obj	_
57	but	but	CCONJ	CC	_	60	cc	60:cc	_
58-59	don’t	_	_	_	_	_	_	_	_
58	do	do	AUX	VB	Mood=Imp|VerbForm=Fin	60	aux	60:aux	_
59	n’t	not	PART	RB	_	60	advmod	60:advmod	_
60	leave	leave	VERB	VB	Mood=Imp|VerbForm=Fin	4	conj	4:conj:but	_
61	a	a	DET	DT	Definite=Ind|PronType=Art	62	det	62:det	_
62	message	message	NOUN	NN	Number=Sing	60	obj	60:obj	_
63	so	so	SCONJ	IN	_	67	mark	67:mark	_
64	you	you	PRON	PRP	Case=Nom|Person=2|PronType=Prs	67	nsubj	67:nsubj|70:nsubj:xsubj	_
65-66	don’t	_	_	_	_	_	_	_	_
65	do	do	AUX	VBP	Mood=Ind|Number=Sing|Person=2|Tense=Pres|VerbForm=Fin	67	aux	67:aux	_
66	n’t	not	PART	RB	_	67	advmod	67:advmod	_
67	have	have	VERB	VB	VerbForm=Inf	60	advcl	60:advcl:so	_
68	to	to	PART	TO	_	70	mark	70:mark	_
69	necessarily	necessarily	ADV	RB	_	70	advmod	70:advmod	_
70	wait	wait	VERB	VB	VerbForm=Inf	67	xcomp	67:xcomp	_
71	for	for	SCONJ	IN	_	74	mark	74:mark	_
72	him	he	PRON	PRP	Case=Acc|Gender=Masc|Number=Sing|Person=3|PronType=Prs	74	nsubj	74:nsubj	_
73	to	to	PART	TO	_	74	mark	74:mark	_
74	call	call	VERB	VB	VerbForm=Inf	70	advcl	70:advcl:to	SpaceAfter=No
75	.	.	PUNCT	.	_	4	punct	4:punct	_

# sent_id = answers-20111108091921AAaLK4e_ans-0069
# newpar id = answers-20111108091921AAaLK4e_ans-p0005
# text = From the point of view of a business, and client/operator relationships, he's doing a really shitty job.
1	From	from	ADP	IN	_	3	case	3:case	_
2	the	the	DET	DT	Definite=Def|PronType=Art	3	det	3:det	_
3	point	point	NOUN	NN	Number=Sing	18	obl	18:obl:from	_
4	of	of	ADP	IN	_	5	case	5:case	_
5	view	view	NOUN	NN	Number=Sing	3	nmod	3:nmod:of	_
6	of	of	ADP	IN	_	8	case	8:case	_
7	a	a	DET	DT	Definite=Ind|PronType=Art	8	det	8:det	_
8	business	business	NOUN	NN	Number=Sing	5	nmod	5:nmod:of	SpaceAfter=No
9	,	,	PUNCT	,	_	14	punct	14:punct	_
10	and	and	CCONJ	CC	_	14	cc	14:cc	_
11	client	client	NOUN	NN	Number=Sing	14	compound	14:compound	SpaceAfter=No
12	/	/	SYM	,	_	13	cc	13:cc	SpaceAfter=No
13	operator	operator	NOUN	NN	Number=Sing	11	conj	11:conj|14:compound	_
14	relationships	relationship	NOUN	NNS	Number=Plur	8	conj	5:nmod:of|8:conj:and	SpaceAfter=No
15	,	,	PUNCT	,	_	3	punct	3:punct	_
16-17	he's	_	_	_	_	_	_	_	_
16	he	he	PRON	PRP	Case=Nom|Gender=Masc|Number=Sing|Person=3|PronType=Prs	18	nsubj	18:nsubj	_
17	's	be	AUX	VBZ	Mood=Ind|Number=Sing|Person=3|Tense=Pres|VerbForm=Fin	18	aux	18:aux	_
18	doing	do	VERB	VBG	Tense=Pres|VerbForm=Part	0	root	0:root	_
19	a	a	DET	DT	Definite=Ind|PronType=Art	22	det	22:det	_
20	really	really	ADV	RB	_	21	advmod	21:advmod	_
21	shitty	shitty	ADJ	JJ	Degree=Pos	22	amod	22:amod	_
22	job	job	NOUN	NN	Number=Sing	18	obj	18:obj	SpaceAfter=No
23	.	.	PUNCT	.	_	18	punct	18:punct	_

# sent_id = answers-20111108091921AAaLK4e_ans-0070
# text = Leaving nails out so you'll call and have him come back out later?
1	Leaving	leave	VERB	VBG	Tense=Pres|VerbForm=Part	0	root	0:root	_
2	nails	nail	NOUN	NNS	Number=Plur	1	obj	1:obj	_
3	out	out	ADV	RB	_	1	advmod	1:advmod	_
4	so	so	SCONJ	IN	_	7	mark	7:mark	_
5-6	you'll	_	_	_	_	_	_	_	_
5	you	you	PRON	PRP	Case=Nom|Person=2|PronType=Prs	7	nsubj	7:nsubj|9:nsubj	_
6	'll	will	AUX	MD	VerbForm=Fin	7	aux	7:aux	_
7	call	call	VERB	VB	VerbForm=Inf	1	advcl	1:advcl:so	_
8	and	and	CCONJ	CC	_	9	cc	9:cc	_
9	have	have	VERB	VB	VerbForm=Inf	7	conj	1:advcl:so|7:conj:and	_
10	him	he	PRON	PRP	Case=Acc|Gender=Masc|Number=Sing|Person=3|PronType=Prs	9	obj	9:obj|11:nsubj:xsubj	_
11	come	come	VERB	VB	VerbForm=Inf	9	xcomp	9:xcomp	_
12	back	back	ADV	RB	_	13	advmod	13:advmod	_
13	out	out	ADV	RB	_	11	advmod	11:advmod	_
14	later	late	ADV	RBR	Degree=Cmp	11	advmod	11:advmod	SpaceAfter=No
15	?	?	PUNCT	.	_	1	punct	1:punct	_

# sent_id = answers-20111108091921AAaLK4e_ans-0071
# text = Cute or not, I'd call a different bloke because he's doing a sub-par job at something he needs to be doing his best at, whether he's flirting or trying to ask you out or not, he ought to put quality first.
1	Cute	cute	ADJ	JJ	Degree=Pos	7	advcl	7:advcl	_
2	or	or	CCONJ	CC	_	3	cc	3:cc	_
3	not	not	PART	RB	_	1	conj	1:conj:or|7:advcl	SpaceAfter=No
4	,	,	PUNCT	,	_	1	punct	1:punct	_
5-6	I'd	_	_	_	_	_	_	_	_
5	I	I	PRON	PRP	Case=Nom|Number=Sing|Person=1|PronType=Prs	7	nsubj	7:nsubj	_
6	'd	would	AUX	MD	VerbForm=Fin	7	aux	7:aux	_
7	call	call	VERB	VB	VerbForm=Inf	0	root	0:root	_
8	a	a	DET	DT	Definite=Ind|PronType=Art	10	det	10:det	_
9	different	different	ADJ	JJ	Degree=Pos	10	amod	10:amod	_
10	bloke	bloke	NOUN	NN	Number=Sing	7	obj	7:obj	_
11	because	because	SCONJ	IN	_	14	mark	14:mark	_
12-13	he's	_	_	_	_	_	_	_	_
12	he	he	PRON	PRP	Case=Nom|Gender=Masc|Number=Sing|Person=3|PronType=Prs	14	nsubj	14:nsubj	_
13	's	be	AUX	VBZ	Mood=Ind|Number=Sing|Person=3|Tense=Pres|VerbForm=Fin	14	aux	14:aux	_
14	doing	do	VERB	VBG	Tense=Pres|VerbForm=Part	7	advcl	7:advcl:because	_
15	a	a	DET	DT	Definite=Ind|PronType=Art	17	det	17:det	_
16	sub-par	sub-par	ADJ	JJ	Degree=Pos	17	amod	17:amod	_
17	job	job	NOUN	NN	Number=Sing	14	obj	14:obj	_
18	at	at	ADP	IN	_	19	case	19:case	_
19	something	something	PRON	NN	Number=Sing|PronType=Ind	14	obl	14:obl:at|21:obl	_
20	he	he	PRON	PRP	Case=Nom|Gender=Masc|Number=Sing|Person=3|PronType=Prs	21	nsubj	21:nsubj|24:nsubj:xsubj	_
21	needs	need	VERB	VBZ	Mood=Ind|Number=Sing|Person=3|Tense=Pres|VerbForm=Fin	19	acl:relcl	19:acl:relcl	Cxn=rc-red-obl-pstrand
22	to	to	PART	TO	_	24	mark	24:mark	_
23	be	be	AUX	VB	VerbForm=Inf	24	aux	24:aux	_
24	doing	do	VERB	VBG	Tense=Pres|VerbForm=Part	21	xcomp	21:xcomp	_
25	his	his	PRON	PRP$	Case=Gen|Gender=Masc|Number=Sing|Person=3|Poss=Yes|PronType=Prs	26	nmod:poss	26:nmod:poss	_
26	best	good	ADJ	JJS	Degree=Sup	24	obj	24:obj	_
27	at	at	ADP	IN	_	24	obl	24:obl	Promoted=Yes|SpaceAfter=No
28	,	,	PUNCT	,	_	43	punct	43:punct	_
29	whether	whether	SCONJ	IN	_	32	mark	32:mark	_
30-31	he's	_	_	_	_	_	_	_	_
30	he	he	PRON	PRP	Case=Nom|Gender=Masc|Number=Sing|Person=3|PronType=Prs	32	nsubj	32:nsubj|34:nsubj|36:nsubj:xsubj|40:nsubj	_
31	's	be	AUX	VBZ	Mood=Ind|Number=Sing|Person=3|Tense=Pres|VerbForm=Fin	32	aux	32:aux	_
32	flirting	flirt	VERB	VBG	Tense=Pres|VerbForm=Part	43	advcl	43:advcl:whether	_
33	or	or	CCONJ	CC	_	34	cc	34:cc	_
34	trying	try	VERB	VBG	Tense=Pres|VerbForm=Part	32	conj	32:conj:or|43:advcl:whether	_
35	to	to	PART	TO	_	36	mark	36:mark	_
36	ask	ask	VERB	VB	VerbForm=Inf	34	xcomp	34:xcomp	_
37	you	you	PRON	PRP	Case=Acc|Person=2|PronType=Prs	36	iobj	36:iobj	_
38	out	out	ADV	RB	_	36	advmod	36:advmod	_
39	or	or	CCONJ	CC	_	40	cc	40:cc	_
40	not	not	PART	RB	_	32	conj	32:conj:or|43:advcl:whether	SpaceAfter=No
41	,	,	PUNCT	,	_	32	punct	32:punct	_
42	he	he	PRON	PRP	Case=Nom|Gender=Masc|Number=Sing|Person=3|PronType=Prs	43	nsubj	43:nsubj|45:nsubj:xsubj	_
43	ought	ought	AUX	MD	VerbForm=Fin	7	parataxis	7:parataxis	_
44	to	to	PART	TO	_	45	mark	45:mark	_
45	put	put	VERB	VB	VerbForm=Inf	43	xcomp	43:xcomp	_
46	quality	quality	NOUN	NN	Number=Sing	45	obj	45:obj	_
47	first	first	ADV	RB	NumForm=Word|NumType=Ord	45	advmod	45:advmod	SpaceAfter=No
48	.	.	PUNCT	.	_	7	punct	7:punct	_

# sent_id = answers-20111108091921AAaLK4e_ans-0072
# text = This is, after all, his business, and if he wants you to remain a customer why on earth is he doing shoddy work?
1	This	this	PRON	DT	Number=Sing|PronType=Dem	8	nsubj	8:nsubj	_
2	is	be	AUX	VBZ	Mood=Ind|Number=Sing|Person=3|Tense=Pres|VerbForm=Fin	8	cop	8:cop	SpaceAfter=No
3	,	,	PUNCT	,	_	2	punct	2:punct	_
4	after	after	ADP	IN	_	5	case	5:case	_
5	all	all	DET	DT	PronType=Tot	8	obl	8:obl:after	SpaceAfter=No
6	,	,	PUNCT	,	_	5	punct	5:punct	_
7	his	his	PRON	PRP$	Case=Gen|Gender=Masc|Number=Sing|Person=3|Poss=Yes|PronType=Prs	8	nmod:poss	8:nmod:poss	_
8	business	business	NOUN	NN	Number=Sing	0	root	0:root	SpaceAfter=No
9	,	,	PUNCT	,	_	24	punct	24:punct	_
10	and	and	CCONJ	CC	_	24	cc	24:cc	_
11	if	if	SCONJ	IN	_	13	mark	13:mark	_
12	he	he	PRON	PRP	Case=Nom|Gender=Masc|Number=Sing|Person=3|PronType=Prs	13	nsubj	13:nsubj	_
13	wants	want	VERB	VBZ	Mood=Ind|Number=Sing|Person=3|Tense=Pres|VerbForm=Fin	24	advcl	24:advcl:if	_
14	you	you	PRON	PRP	Case=Acc|Person=2|PronType=Prs	13	obj	13:obj|16:nsubj:xsubj|18:nsubj:xsubj	_
15	to	to	PART	TO	_	16	mark	16:mark	_
16	remain	remain	VERB	VB	VerbForm=Inf	13	xcomp	13:xcomp	_
17	a	a	DET	DT	Definite=Ind|PronType=Art	18	det	18:det	_
18	customer	customer	NOUN	NN	Number=Sing	16	xcomp	16:xcomp	_
19	why	why	ADV	WRB	PronType=Int	24	advmod	24:advmod	_
20	on	on	ADP	IN	_	21	case	21:case	_
21	earth	earth	NOUN	NN	Number=Sing	19	obl	19:obl:on	_
22	is	be	AUX	VBZ	Mood=Ind|Number=Sing|Person=3|Tense=Pres|VerbForm=Fin	24	aux	24:aux	_
23	he	he	PRON	PRP	Case=Nom|Gender=Masc|Number=Sing|Person=3|PronType=Prs	24	nsubj	24:nsubj	_
24	doing	do	VERB	VBG	Tense=Pres|VerbForm=Part	8	conj	8:conj:and	_
25	shoddy	shoddy	ADJ	JJ	Degree=Pos	26	amod	26:amod	_
26	work	work	NOUN	NN	Number=Sing	24	obj	24:obj	SpaceAfter=No
27	?	?	PUNCT	.	_	8	punct	8:punct	_
<|MERGE_RESOLUTION|>--- conflicted
+++ resolved
@@ -20,11 +20,7 @@
 4-5	I'm	_	_	_	_	_	_	_	_
 4	I	I	PRON	PRP	Case=Nom|Number=Sing|Person=1|PronType=Prs	6	nsubj	6:nsubj	_
 5	'm	be	AUX	VBP	Mood=Ind|Number=Sing|Person=1|Tense=Pres|VerbForm=Fin	6	aux	6:aux	_
-<<<<<<< HEAD
 6	posting	post	VERB	VBG	Tense=Pres|VerbForm=Part	3	advcl:relcl	3:advcl:relcl	Cxn=rc-free-advmod
-=======
-6	posting	post	VERB	VBG	Tense=Pres|VerbForm=Part	3	advcl:relcl	3:advcl:relcl	_
->>>>>>> ecd91427
 7	here	here	ADV	RB	PronType=Dem	6	advmod	6:advmod	SpaceAfter=No
 8	!	!	PUNCT	.	_	3	punct	3:punct	_
 
