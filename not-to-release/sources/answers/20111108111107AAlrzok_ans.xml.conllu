--- conflicted
+++ resolved
@@ -117,11 +117,7 @@
 2	every	every	DET	DT	PronType=Tot	3	det	3:det	_
 3	time	time	NOUN	NN	Number=Sing	10	obl:tmod	5:obl|10:obl:tmod	_
 4	he	he	PRON	PRP	Case=Nom|Gender=Masc|Number=Sing|Person=3|PronType=Prs	5	nsubj	5:nsubj	_
-<<<<<<< HEAD
-5	see	see	VERB	VBP	Mood=Ind|Number=Sing|Person=3|Tense=Pres|Typo=Yes|VerbForm=Fin	3	acl:relcl	3:acl:relcl	CorrectForm=sees|Cxn=rc-red-obl
-=======
-5	see	see	VERB	VBP	Mood=Ind|Number=Plur|Person=3|Tense=Pres|Typo=Yes|VerbForm=Fin	3	acl:relcl	3:acl:relcl	CorrectForm=sees|CorrectNumber=Sing
->>>>>>> ecd91427
+5	see	see	VERB	VBP	Mood=Ind|Number=Plur|Person=3|Tense=Pres|Typo=Yes|VerbForm=Fin	3	acl:relcl	3:acl:relcl	CorrectForm=sees|CorrectNumber=Sing|Cxn=rc-red-obl
 6	some	someone	PRON	GW	Number=Sing|PronType=Ind|Typo=Yes	5	obj	5:obj	_
 7	one	_	X	NN	_	6	goeswith	6:goeswith	_
 8	he	he	PRON	PRP	Case=Nom|Gender=Masc|Number=Sing|Person=3|PronType=Prs	10	nsubj	10:nsubj|14:nsubj	_
@@ -151,11 +147,7 @@
 5	about	about	ADP	IN	_	6	case	6:case	_
 6	anybody	anybody	PRON	NN	Number=Sing|PronType=Ind	4	obl	4:obl:about|8:obj	_
 7	he	he	PRON	PRP	Case=Nom|Gender=Masc|Number=Sing|Person=3|PronType=Prs	8	nsubj	8:nsubj	_
-<<<<<<< HEAD
-8	see	see	VERB	VBP	Mood=Ind|Number=Sing|Person=3|Tense=Pres|Typo=Yes|VerbForm=Fin	6	acl:relcl	6:acl:relcl	CorrectForm=sees|Cxn=rc-red-obj|SpaceAfter=No
-=======
-8	see	see	VERB	VBP	Mood=Ind|Number=Plur|Person=3|Tense=Pres|Typo=Yes|VerbForm=Fin	6	acl:relcl	6:acl:relcl	CorrectForm=sees|CorrectNumber=Sing|SpaceAfter=No
->>>>>>> ecd91427
+8	see	see	VERB	VBP	Mood=Ind|Number=Plur|Person=3|Tense=Pres|Typo=Yes|VerbForm=Fin	6	acl:relcl	6:acl:relcl	CorrectForm=sees|CorrectNumber=Sing|Cxn=rc-red-obj|SpaceAfter=No
 9	.	.	PUNCT	.	_	4	punct	4:punct	_
 
 # sent_id = answers-20111108111107AAlrzok_ans-0010
