--- conflicted
+++ resolved
@@ -16,11 +16,7 @@
 7	who	who	PRON	WP	PronType=Rel	10	nsubj	6:ref	_
 8	has	have	AUX	VBZ	Mood=Ind|Number=Sing|Person=3|Tense=Pres|VerbForm=Fin	10	aux	10:aux	_
 9	been	be	AUX	VBN	Tense=Past|VerbForm=Part	10	aux	10:aux	_
-<<<<<<< HEAD
 10	going	go	VERB	VBG	Tense=Pres|VerbForm=Part	6	acl:relcl	6:acl:relcl	Cxn=rc-wh-nsubj
-=======
-10	going	go	VERB	VBG	Tense=Pres|VerbForm=Part	6	acl:relcl	6:acl:relcl	_
->>>>>>> ecd91427
 11	to	to	ADP	IN	_	12	case	12:case	_
 12	school	school	NOUN	NN	Number=Sing	10	obl	10:obl:to	_
 13	in	in	ADP	IN	_	14	case	14:case	_
