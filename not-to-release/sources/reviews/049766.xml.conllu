# newdoc id = reviews-049766
# sent_id = reviews-049766-0001
# newpar id = reviews-049766-p0001
# text = WWW-Wonderful Wild Wildernest inn
1	WWW	WWW	PROPN	NNP	Number=Sing	0	root	0:root	SpaceAfter=No
2	-	-	PUNCT	:	_	6	punct	6:punct	SpaceAfter=No
3	Wonderful	wonderful	ADJ	JJ	Degree=Pos	6	amod	6:amod	_
4	Wild	wild	ADJ	JJ	Degree=Pos	6	amod	6:amod	_
5	Wildernest	Wildernest	PROPN	NNP	Number=Sing	6	compound	6:compound	_
6	inn	inn	PROPN	NNP	Number=Sing	1	appos	1:appos	_

# sent_id = reviews-049766-0002
# newpar id = reviews-049766-p0002
# text = I would give the Wildernest inn ten stars of five!
1	I	I	PRON	PRP	Case=Nom|Number=Sing|Person=1|PronType=Prs	3	nsubj	3:nsubj	_
2	would	would	AUX	MD	VerbForm=Fin	3	aux	3:aux	_
3	give	give	VERB	VB	VerbForm=Inf	0	root	0:root	_
4	the	the	DET	DT	Definite=Def|PronType=Art	6	det	6:det	_
5	Wildernest	Wildernest	PROPN	NNP	Number=Sing	6	compound	6:compound	_
6	inn	inn	PROPN	NNP	Number=Sing	3	iobj	3:iobj	_
7	ten	ten	NUM	CD	NumForm=Word|NumType=Card	8	nummod	8:nummod	_
8	stars	star	NOUN	NNS	Number=Plur	3	obj	3:obj	_
9	of	of	ADP	IN	_	10	case	10:case	_
10	five	five	NUM	CD	NumForm=Word|NumType=Card	8	nmod	8:nmod:of	SpaceAfter=No
11	!	!	PUNCT	.	_	3	punct	3:punct	_

# sent_id = reviews-049766-0003
# text = Atop Spring Mountain, from the decks of the West porch, "one can see forever" a scene of unparalleled beauty and grandeur.
1	Atop	atop	ADP	IN	_	3	case	3:case	_
2	Spring	Spring	PROPN	NNP	Number=Sing	3	compound	3:compound	_
3	Mountain	Mountain	PROPN	NNP	Number=Sing	16	obl	16:obl:atop	SpaceAfter=No
4	,	,	PUNCT	,	_	3	punct	3:punct	_
5	from	from	ADP	IN	_	7	case	7:case	_
6	the	the	DET	DT	Definite=Def|PronType=Art	7	det	7:det	_
7	decks	deck	NOUN	NNS	Number=Plur	16	obl	16:obl:from	_
8	of	of	ADP	IN	_	11	case	11:case	_
9	the	the	DET	DT	Definite=Def|PronType=Art	11	det	11:det	_
10	West	west	NOUN	NN	Number=Sing	11	compound	11:compound	_
11	porch	porch	NOUN	NN	Number=Sing	7	nmod	7:nmod:of	SpaceAfter=No
12	,	,	PUNCT	,	_	7	punct	7:punct	_
13	"	"	PUNCT	``	_	16	punct	16:punct	SpaceAfter=No
14	one	one	PRON	PRP	Number=Sing|Person=3|PronType=Prs	16	nsubj	16:nsubj	_
15	can	can	AUX	MD	VerbForm=Fin	16	aux	16:aux	_
16	see	see	VERB	VB	VerbForm=Inf	0	root	0:root	_
17	forever	forever	ADV	RB	_	16	advmod	16:advmod	SpaceAfter=No
18	"	"	PUNCT	''	_	16	punct	16:punct	_
19	a	a	DET	DT	Definite=Ind|PronType=Art	20	det	20:det	_
20	scene	scene	NOUN	NN	Number=Sing	16	obj	16:obj	_
21	of	of	ADP	IN	_	23	case	23:case	_
22	unparalleled	unparalleled	ADJ	JJ	Degree=Pos	23	amod	23:amod	_
23	beauty	beauty	NOUN	NN	Number=Sing	20	nmod	20:nmod:of	_
24	and	and	CCONJ	CC	_	25	cc	25:cc	_
25	grandeur	grandeur	NOUN	NN	Number=Sing	23	conj	20:nmod:of|23:conj:and	SpaceAfter=No
26	.	.	PUNCT	.	_	16	punct	16:punct	_

# sent_id = reviews-049766-0004
# text = I saw deer frequently, in fact a small herd were grazing near the lodge.
1	I	I	PRON	PRP	Case=Nom|Number=Sing|Person=1|PronType=Prs	2	nsubj	2:nsubj	_
2	saw	see	VERB	VBD	Mood=Ind|Number=Sing|Person=1|Tense=Past|VerbForm=Fin	0	root	0:root	_
3	deer	deer	NOUN	NNS	Number=Plur	2	obj	2:obj	_
4	frequently	frequently	ADV	RB	_	2	advmod	2:advmod	SpaceAfter=No
5	,	,	PUNCT	,	_	12	punct	12:punct	_
6	in	in	ADP	IN	_	7	case	7:case	_
7	fact	fact	NOUN	NN	Number=Sing	12	obl	12:obl:in	_
8	a	a	DET	DT	Definite=Ind|PronType=Art	10	det	10:det	_
9	small	small	ADJ	JJ	Degree=Pos	10	amod	10:amod	_
10	herd	herd	NOUN	NN	Number=Sing	12	nsubj	12:nsubj	_
<<<<<<< HEAD
11	were	be	AUX	VBD	Mood=Ind|Number=Sing|Person=3|Tense=Past|VerbForm=Fin	12	aux	12:aux	_
=======
11	were	be	AUX	VBD	Mood=Ind|Number=Plur|Person=3|Tense=Past|VerbForm=Fin	12	aux	12:aux	_
>>>>>>> ecd91427
12	grazing	graze	VERB	VBG	Tense=Pres|VerbForm=Part	2	parataxis	2:parataxis	_
13	near	near	ADP	IN	_	15	case	15:case	_
14	the	the	DET	DT	Definite=Def|PronType=Art	15	det	15:det	_
15	lodge	lodge	NOUN	NN	Number=Sing	12	obl	12:obl:near	SpaceAfter=No
16	.	.	PUNCT	.	_	2	punct	2:punct	_

# sent_id = reviews-049766-0005
# text = There were occasional bears on the deck in the morning.
1	There	there	PRON	EX	_	2	expl	2:expl	_
2	were	be	VERB	VBD	Mood=Ind|Number=Plur|Person=3|Tense=Past|VerbForm=Fin	0	root	0:root	_
3	occasional	occasional	ADJ	JJ	Degree=Pos	4	amod	4:amod	_
4	bears	bear	NOUN	NNS	Number=Plur	2	nsubj	2:nsubj	_
5	on	on	ADP	IN	_	7	case	7:case	_
6	the	the	DET	DT	Definite=Def|PronType=Art	7	det	7:det	_
7	deck	deck	NOUN	NN	Number=Sing	2	obl	2:obl:on	_
8	in	in	ADP	IN	_	10	case	10:case	_
9	the	the	DET	DT	Definite=Def|PronType=Art	10	det	10:det	_
10	morning	morning	NOUN	NN	Number=Sing	2	obl	2:obl:in	SpaceAfter=No
11	.	.	PUNCT	.	_	2	punct	2:punct	_

# sent_id = reviews-049766-0006
# text = and most correctly, us visitors did not mingle with the native wildlife.
1	and	and	CCONJ	CC	_	9	cc	9:cc	_
2	most	most	ADV	RBS	Degree=Sup	3	advmod	3:advmod	_
3	correctly	correctly	ADV	RB	_	9	advmod	9:advmod	SpaceAfter=No
4	,	,	PUNCT	,	_	3	punct	3:punct	_
5	us	we	PRON	PRP	Case=Acc|Number=Plur|Person=1|PronType=Prs	9	nsubj	9:nsubj	_
6	visitors	visitor	NOUN	NNS	Number=Plur	5	appos	5:appos	_
7	did	do	AUX	VBD	Mood=Ind|Number=Plur|Person=1|Tense=Past|VerbForm=Fin	9	aux	9:aux	_
8	not	not	PART	RB	_	9	advmod	9:advmod	_
9	mingle	mingle	VERB	VB	VerbForm=Inf	0	root	0:root	_
10	with	with	ADP	IN	_	13	case	13:case	_
11	the	the	DET	DT	Definite=Def|PronType=Art	13	det	13:det	_
12	native	native	ADJ	JJ	Degree=Pos	13	amod	13:amod	_
13	wildlife	wildlife	NOUN	NN	Number=Sing	9	obl	9:obl:with	SpaceAfter=No
14	.	.	PUNCT	.	_	9	punct	9:punct	_

# sent_id = reviews-049766-0007
# text = It would have been more than one could bear!
1	It	it	PRON	PRP	Case=Nom|Gender=Neut|Number=Sing|Person=3|PronType=Prs	5	nsubj	5:nsubj	_
2	would	would	AUX	MD	VerbForm=Fin	5	aux	5:aux	_
3	have	have	AUX	VB	VerbForm=Inf	5	aux	5:aux	_
4	been	be	AUX	VBN	Tense=Past|VerbForm=Part	5	cop	5:cop	_
5	more	more	ADJ	JJR	Degree=Cmp	0	root	0:root	_
6	than	than	SCONJ	IN	_	9	mark	9:mark	_
7	one	one	PRON	PRP	Number=Sing|Person=3|PronType=Prs	9	nsubj	9:nsubj	_
8	could	could	AUX	MD	VerbForm=Fin	9	aux	9:aux	_
9	bear	bear	VERB	VB	VerbForm=Inf	5	advcl	5:advcl:than	SpaceAfter=No
10	!	!	PUNCT	.	_	5	punct	5:punct	_

# sent_id = reviews-049766-0008
# text = Kathy and Stewart, the proprietors were the epitome of perfection.
1	Kathy	Kathy	PROPN	NNP	Number=Sing	9	nsubj	9:nsubj	_
2	and	and	CCONJ	CC	_	3	cc	3:cc	_
3	Stewart	Stewart	PROPN	NNP	Number=Sing	1	conj	1:conj:and|9:nsubj	SpaceAfter=No
4	,	,	PUNCT	,	_	6	punct	6:punct	_
5	the	the	DET	DT	Definite=Def|PronType=Art	6	det	6:det	_
6	proprietors	proprietor	NOUN	NNS	Number=Plur	1	appos	1:appos	_
7	were	be	AUX	VBD	Mood=Ind|Number=Plur|Person=3|Tense=Past|VerbForm=Fin	9	cop	9:cop	_
8	the	the	DET	DT	Definite=Def|PronType=Art	9	det	9:det	_
9	epitome	epitome	NOUN	NN	Number=Sing	0	root	0:root	_
10	of	of	ADP	IN	_	11	case	11:case	_
11	perfection	perfection	NOUN	NN	Number=Sing	9	nmod	9:nmod:of	SpaceAfter=No
12	.	.	PUNCT	.	_	9	punct	9:punct	_

# sent_id = reviews-049766-0009
# text = Delightful, hospitable, superb,cozy and comfortable.
1	Delightful	delightful	ADJ	JJ	Degree=Pos	0	root	0:root	SpaceAfter=No
2	,	,	PUNCT	,	_	3	punct	3:punct	_
3	hospitable	hospitable	ADJ	JJ	Degree=Pos	1	conj	1:conj:and	SpaceAfter=No
4	,	,	PUNCT	,	_	5	punct	5:punct	_
5	superb	superb	ADJ	JJ	Degree=Pos	1	conj	1:conj:and	SpaceAfter=No
6	,	,	PUNCT	,	_	7	punct	7:punct	SpaceAfter=No
7	cozy	cozy	ADJ	JJ	Degree=Pos	1	conj	1:conj:and	_
8	and	and	CCONJ	CC	_	9	cc	9:cc	_
9	comfortable	comfortable	ADJ	JJ	Degree=Pos	1	conj	1:conj:and	SpaceAfter=No
10	.	.	PUNCT	.	_	1	punct	1:punct	_

# sent_id = reviews-049766-0010
# text = I hope to be back!
1	I	I	PRON	PRP	Case=Nom|Number=Sing|Person=1|PronType=Prs	2	nsubj	2:nsubj|5:nsubj:xsubj	_
2	hope	hope	VERB	VBP	Mood=Ind|Number=Sing|Person=1|Tense=Pres|VerbForm=Fin	0	root	0:root	_
3	to	to	PART	TO	_	5	mark	5:mark	_
4	be	be	AUX	VB	VerbForm=Inf	5	cop	5:cop	_
5	back	back	ADV	RB	_	2	xcomp	2:xcomp	SpaceAfter=No
6	!	!	PUNCT	.	_	2	punct	2:punct	_
<|MERGE_RESOLUTION|>--- conflicted
+++ resolved
@@ -65,11 +65,7 @@
 8	a	a	DET	DT	Definite=Ind|PronType=Art	10	det	10:det	_
 9	small	small	ADJ	JJ	Degree=Pos	10	amod	10:amod	_
 10	herd	herd	NOUN	NN	Number=Sing	12	nsubj	12:nsubj	_
-<<<<<<< HEAD
-11	were	be	AUX	VBD	Mood=Ind|Number=Sing|Person=3|Tense=Past|VerbForm=Fin	12	aux	12:aux	_
-=======
 11	were	be	AUX	VBD	Mood=Ind|Number=Plur|Person=3|Tense=Past|VerbForm=Fin	12	aux	12:aux	_
->>>>>>> ecd91427
 12	grazing	graze	VERB	VBG	Tense=Pres|VerbForm=Part	2	parataxis	2:parataxis	_
 13	near	near	ADP	IN	_	15	case	15:case	_
 14	the	the	DET	DT	Definite=Def|PronType=Art	15	det	15:det	_
