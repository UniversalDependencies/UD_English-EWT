--- conflicted
+++ resolved
@@ -48,11 +48,7 @@
 20	the	the	DET	DT	Definite=Def|PronType=Art	21	det	21:det	_
 21	tolls	toll	NOUN	NNS	Number=Plur	18	obj	18:obj|23:obj	_
 22	they	they	PRON	PRP	Case=Nom|Number=Plur|Person=3|PronType=Prs	23	nsubj	23:nsubj	_
-<<<<<<< HEAD
-23	payed	pay	VERB	VBD	Mood=Ind|Number=Plur|Person=3|Tense=Past|Typo=Yes|VerbForm=Fin	21	acl:relcl	21:acl:relcl	CorrectForm=payed|Cxn=rc-red-obj
-=======
-23	payed	pay	VERB	VBD	Mood=Ind|Number=Plur|Person=3|Tense=Past|Typo=Yes|VerbForm=Fin	21	acl:relcl	21:acl:relcl	CorrectForm=payed
->>>>>>> ecd91427
+23	payed	pay	VERB	VBD	Mood=Ind|Number=Plur|Person=3|Tense=Past|Typo=Yes|VerbForm=Fin	21	acl:relcl	21:acl:relcl	CorrectForm=paid|Cxn=rc-red-obj
 24	coming	come	VERB	VBG	Tense=Pres|VerbForm=Part	23	advcl	23:advcl	_
 25	from	from	ADP	IN	_	26	case	26:case	_
 26	Brooklyn	Brooklyn	PROPN	NNP	Number=Sing	24	obl	24:obl:from	_
