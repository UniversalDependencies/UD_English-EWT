# newdoc id = reviews-270502
# sent_id = reviews-270502-0001
# newpar id = reviews-270502-p0001
# text = Great staff.
1	Great	great	ADJ	JJ	Degree=Pos	2	amod	2:amod	_
2	staff	staff	NOUN	NNS	Number=Plur	0	root	0:root	SpaceAfter=No
3	.	.	PUNCT	.	_	2	punct	2:punct	_

# sent_id = reviews-270502-0002
# text = Very helpful!!!!
1	Very	very	ADV	RB	_	2	advmod	2:advmod	_
2	helpful	helpful	ADJ	JJ	Degree=Pos	0	root	0:root	SpaceAfter=No
3	!!!!	!!!!	PUNCT	.	_	2	punct	2:punct	_

# sent_id = reviews-270502-0003
# text = They interviewed me, gave me tests in the software I included on my resume, and placed me in a position that I kept for several years.
1	They	they	PRON	PRP	Case=Nom|Number=Plur|Person=3|PronType=Prs	2	nsubj	2:nsubj|5:nsubj|18:nsubj	_
2	interviewed	interview	VERB	VBD	Mood=Ind|Number=Plur|Person=3|Tense=Past|VerbForm=Fin	0	root	0:root	_
3	me	I	PRON	PRP	Case=Acc|Number=Sing|Person=1|PronType=Prs	2	obj	2:obj	SpaceAfter=No
4	,	,	PUNCT	,	_	5	punct	5:punct	_
5	gave	give	VERB	VBD	Mood=Ind|Number=Plur|Person=3|Tense=Past|VerbForm=Fin	2	conj	2:conj:and	_
6	me	I	PRON	PRP	Case=Acc|Number=Sing|Person=1|PronType=Prs	5	iobj	5:iobj	_
7	tests	test	NOUN	NNS	Number=Plur	5	obj	5:obj	_
8	in	in	ADP	IN	_	10	case	10:case	_
9	the	the	DET	DT	Definite=Def|PronType=Art	10	det	10:det	_
10	software	software	NOUN	NN	Number=Sing	7	nmod	7:nmod:in|12:obj	_
11	I	I	PRON	PRP	Case=Nom|Number=Sing|Person=1|PronType=Prs	12	nsubj	12:nsubj	_
12	included	include	VERB	VBD	Mood=Ind|Number=Sing|Person=1|Tense=Past|VerbForm=Fin	10	acl:relcl	10:acl:relcl	Cxn=rc-red-obj
13	on	on	ADP	IN	_	15	case	15:case	_
14	my	my	PRON	PRP$	Case=Gen|Number=Sing|Person=1|Poss=Yes|PronType=Prs	15	nmod:poss	15:nmod:poss	_
15	resume	resume	NOUN	NN	Number=Sing	12	obl	12:obl:on	SpaceAfter=No
16	,	,	PUNCT	,	_	18	punct	18:punct	_
17	and	and	CCONJ	CC	_	18	cc	18:cc	_
18	placed	place	VERB	VBD	Mood=Ind|Number=Plur|Person=3|Tense=Past|VerbForm=Fin	2	conj	2:conj:and	_
19	me	I	PRON	PRP	Case=Acc|Number=Sing|Person=1|PronType=Prs	18	obj	18:obj	_
20	in	in	ADP	IN	_	22	case	22:case	_
21	a	a	DET	DT	Definite=Ind|PronType=Art	22	det	22:det	_
22	position	position	NOUN	NN	Number=Sing	18	obl	18:obl:in|25:obj	_
23	that	that	PRON	WDT	PronType=Rel	25	obj	22:ref	_
24	I	I	PRON	PRP	Case=Nom|Number=Sing|Person=1|PronType=Prs	25	nsubj	25:nsubj	_
25	kept	keep	VERB	VBD	Mood=Ind|Number=Sing|Person=1|Tense=Past|VerbForm=Fin	22	acl:relcl	22:acl:relcl	Cxn=rc-that-obj
26	for	for	ADP	IN	_	28	case	28:case	_
27	several	several	ADJ	JJ	Degree=Pos	28	amod	28:amod	_
28	years	year	NOUN	NNS	Number=Plur	25	obl	25:obl:for	SpaceAfter=No
29	.	.	PUNCT	.	_	2	punct	2:punct	_

# sent_id = reviews-270502-0004
# text = Re-interviewed and am going on interviews for a new job.
1	Re-interviewed	re-interview	VERB	VBD	Mood=Ind|Number=Sing|Person=1|Tense=Past|VerbForm=Fin	0	root	0:root	_
2	and	and	CCONJ	CC	_	4	cc	4:cc	_
<<<<<<< HEAD
3	am	be	AUX	VB	VerbForm=Inf	4	aux	4:aux	_
=======
3	am	be	AUX	VBP	Mood=Ind|Number=Sing|Person=1|Tense=Pres|VerbForm=Fin	4	aux	4:aux	_
>>>>>>> ecd91427
4	going	go	VERB	VBG	Tense=Pres|VerbForm=Part	1	conj	1:conj:and	_
5	on	on	ADP	IN	_	6	case	6:case	_
6	interviews	interview	NOUN	NNS	Number=Plur	4	obl	4:obl:on	_
7	for	for	ADP	IN	_	10	case	10:case	_
8	a	a	DET	DT	Definite=Ind|PronType=Art	10	det	10:det	_
9	new	new	ADJ	JJ	Degree=Pos	10	amod	10:amod	_
10	job	job	NOUN	NN	Number=Sing	6	nmod	6:nmod:for	SpaceAfter=No
11	.	.	PUNCT	.	_	1	punct	1:punct	_

# sent_id = reviews-270502-0005
# text = I'm really thankful for the folks at HR Office.
1-2	I'm	_	_	_	_	_	_	_	_
1	I	I	PRON	PRP	Case=Nom|Number=Sing|Person=1|PronType=Prs	4	nsubj	4:nsubj	_
2	'm	be	AUX	VBP	Mood=Ind|Number=Sing|Person=1|Tense=Pres|VerbForm=Fin	4	cop	4:cop	_
3	really	really	ADV	RB	_	4	advmod	4:advmod	_
4	thankful	thankful	ADJ	JJ	Degree=Pos	0	root	0:root	_
5	for	for	ADP	IN	_	7	case	7:case	_
6	the	the	DET	DT	Definite=Def|PronType=Art	7	det	7:det	_
7	folks	folk	NOUN	NNS	Number=Plur	4	obl	4:obl:for	_
8	at	at	ADP	IN	_	10	case	10:case	_
9	HR	HR	PROPN	NNP	Number=Sing	10	compound	10:compound	_
10	Office	Office	PROPN	NNP	Number=Sing	7	nmod	7:nmod:at	SpaceAfter=No
11	.	.	PUNCT	.	_	4	punct	4:punct	_

# sent_id = reviews-270502-0006
# text = They are dependable, have great connections in the community, and are a great resource for finding a job.
1	They	they	PRON	PRP	Case=Nom|Number=Plur|Person=3|PronType=Prs	3	nsubj	3:nsubj|5:nsubj|16:nsubj	_
2	are	be	AUX	VBP	Mood=Ind|Number=Plur|Person=3|Tense=Pres|VerbForm=Fin	3	cop	3:cop	_
3	dependable	dependable	ADJ	JJ	Degree=Pos	0	root	0:root	SpaceAfter=No
4	,	,	PUNCT	,	_	5	punct	5:punct	_
5	have	have	VERB	VBP	Mood=Ind|Number=Plur|Person=3|Tense=Pres|VerbForm=Fin	3	conj	3:conj:and	_
6	great	great	ADJ	JJ	Degree=Pos	7	amod	7:amod	_
7	connections	connection	NOUN	NNS	Number=Plur	5	obj	5:obj	_
8	in	in	ADP	IN	_	10	case	10:case	_
9	the	the	DET	DT	Definite=Def|PronType=Art	10	det	10:det	_
10	community	community	NOUN	NN	Number=Sing	7	nmod	7:nmod:in	SpaceAfter=No
11	,	,	PUNCT	,	_	16	punct	16:punct	_
12	and	and	CCONJ	CC	_	16	cc	16:cc	_
13	are	be	AUX	VBP	Mood=Ind|Number=Plur|Person=3|Tense=Pres|VerbForm=Fin	16	cop	16:cop	_
14	a	a	DET	DT	Definite=Ind|PronType=Art	16	det	16:det	_
15	great	great	ADJ	JJ	Degree=Pos	16	amod	16:amod	_
16	resource	resource	NOUN	NN	Number=Sing	3	conj	3:conj:and	_
17	for	for	SCONJ	IN	_	18	mark	18:mark	_
18	finding	find	VERB	VBG	VerbForm=Ger	16	acl	16:acl:for	_
19	a	a	DET	DT	Definite=Ind|PronType=Art	20	det	20:det	_
20	job	job	NOUN	NN	Number=Sing	18	obj	18:obj	SpaceAfter=No
21	.	.	PUNCT	.	_	3	punct	3:punct	_

# sent_id = reviews-270502-0007
# text = I highly recommend them to all of my friends!!!!!
1	I	I	PRON	PRP	Case=Nom|Number=Sing|Person=1|PronType=Prs	3	nsubj	3:nsubj	_
2	highly	highly	ADV	RB	_	3	advmod	3:advmod	_
3	recommend	recommend	VERB	VBP	Mood=Ind|Number=Sing|Person=1|Tense=Pres|VerbForm=Fin	0	root	0:root	_
4	them	they	PRON	PRP	Case=Acc|Number=Plur|Person=3|PronType=Prs	3	obj	3:obj	_
5	to	to	ADP	IN	_	6	case	6:case	_
6	all	all	DET	DT	PronType=Tot	3	obl	3:obl:to	_
7	of	of	ADP	IN	_	9	case	9:case	_
8	my	my	PRON	PRP$	Case=Gen|Number=Sing|Person=1|Poss=Yes|PronType=Prs	9	nmod:poss	9:nmod:poss	_
9	friends	friend	NOUN	NNS	Number=Plur	6	nmod	6:nmod:of	SpaceAfter=No
10	!!!!	!!!!	PUNCT	.	_	3	punct	3:punct	SpaceAfter=No
11	!	!	PUNCT	.	_	3	punct	3:punct	_
<|MERGE_RESOLUTION|>--- conflicted
+++ resolved
@@ -48,11 +48,7 @@
 # text = Re-interviewed and am going on interviews for a new job.
 1	Re-interviewed	re-interview	VERB	VBD	Mood=Ind|Number=Sing|Person=1|Tense=Past|VerbForm=Fin	0	root	0:root	_
 2	and	and	CCONJ	CC	_	4	cc	4:cc	_
-<<<<<<< HEAD
-3	am	be	AUX	VB	VerbForm=Inf	4	aux	4:aux	_
-=======
 3	am	be	AUX	VBP	Mood=Ind|Number=Sing|Person=1|Tense=Pres|VerbForm=Fin	4	aux	4:aux	_
->>>>>>> ecd91427
 4	going	go	VERB	VBG	Tense=Pres|VerbForm=Part	1	conj	1:conj:and	_
 5	on	on	ADP	IN	_	6	case	6:case	_
 6	interviews	interview	NOUN	NNS	Number=Plur	4	obl	4:obl:on	_
