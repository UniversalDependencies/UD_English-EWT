# newdoc id = reviews-385436
# sent_id = reviews-385436-0001
# newpar id = reviews-385436-p0001
# text = This is the best Mediterranean Restaurant in the West Valley, I have friend who drive from central Phx to come here.
1	This	this	PRON	DT	Number=Sing|PronType=Dem	6	nsubj	6:nsubj	_
2	is	be	AUX	VBZ	Mood=Ind|Number=Sing|Person=3|Tense=Pres|VerbForm=Fin	6	cop	6:cop	_
3	the	the	DET	DT	Definite=Def|PronType=Art	6	det	6:det	_
4	best	good	ADJ	JJS	Degree=Sup	6	amod	6:amod	_
5	Mediterranean	Mediterranean	ADJ	JJ	Degree=Pos	6	amod	6:amod	_
6	Restaurant	restaurant	NOUN	NN	Number=Sing	0	root	0:root	_
7	in	in	ADP	IN	_	10	case	10:case	_
8	the	the	DET	DT	Definite=Def|PronType=Art	10	det	10:det	_
9	West	West	PROPN	NNP	Number=Sing	10	compound	10:compound	_
10	Valley	Valley	PROPN	NNP	Number=Sing	6	nmod	6:nmod:in	SpaceAfter=No
11	,	,	PUNCT	,	_	13	punct	13:punct	_
12	I	I	PRON	PRP	Case=Nom|Number=Sing|Person=1|PronType=Prs	13	nsubj	13:nsubj	_
13	have	have	VERB	VBP	Mood=Ind|Number=Sing|Person=1|Tense=Pres|VerbForm=Fin	6	parataxis	6:parataxis	_
14	friend	friend	NOUN	NN	Number=Sing	13	obj	13:obj|16:nsubj	_
15	who	who	PRON	WP	PronType=Rel	16	nsubj	14:ref	_
<<<<<<< HEAD
16	drive	drive	VERB	VBP	Mood=Ind|Number=Sing|Person=3|Tense=Pres|Typo=Yes|VerbForm=Fin	14	acl:relcl	14:acl:relcl	CorrectForm=drives|Cxn=rc-wh-nsubj
=======
16	drive	drive	VERB	VBP	Mood=Ind|Number=Plur|Person=3|Tense=Pres|Typo=Yes|VerbForm=Fin	14	acl:relcl	14:acl:relcl	CorrectForm=drives|CorrectNumber=Sing
>>>>>>> ecd91427
17	from	from	ADP	IN	_	19	case	19:case	_
18	central	central	ADJ	JJ	Degree=Pos	19	amod	19:amod	_
19	Phx	Phoenix	PROPN	NNP	Abbr=Yes|Number=Sing	16	obl	16:obl:from	_
20	to	to	PART	TO	_	21	mark	21:mark	_
21	come	come	VERB	VB	VerbForm=Inf	16	advcl	16:advcl:to	_
22	here	here	ADV	RB	PronType=Dem	21	advmod	21:advmod	SpaceAfter=No
23	.	.	PUNCT	.	_	6	punct	6:punct	_
<|MERGE_RESOLUTION|>--- conflicted
+++ resolved
@@ -17,11 +17,7 @@
 13	have	have	VERB	VBP	Mood=Ind|Number=Sing|Person=1|Tense=Pres|VerbForm=Fin	6	parataxis	6:parataxis	_
 14	friend	friend	NOUN	NN	Number=Sing	13	obj	13:obj|16:nsubj	_
 15	who	who	PRON	WP	PronType=Rel	16	nsubj	14:ref	_
-<<<<<<< HEAD
-16	drive	drive	VERB	VBP	Mood=Ind|Number=Sing|Person=3|Tense=Pres|Typo=Yes|VerbForm=Fin	14	acl:relcl	14:acl:relcl	CorrectForm=drives|Cxn=rc-wh-nsubj
-=======
-16	drive	drive	VERB	VBP	Mood=Ind|Number=Plur|Person=3|Tense=Pres|Typo=Yes|VerbForm=Fin	14	acl:relcl	14:acl:relcl	CorrectForm=drives|CorrectNumber=Sing
->>>>>>> ecd91427
+16	drive	drive	VERB	VBP	Mood=Ind|Number=Plur|Person=3|Tense=Pres|Typo=Yes|VerbForm=Fin	14	acl:relcl	14:acl:relcl	CorrectForm=drives|CorrectNumber=Sing|Cxn=rc-wh-nsubj
 17	from	from	ADP	IN	_	19	case	19:case	_
 18	central	central	ADJ	JJ	Degree=Pos	19	amod	19:amod	_
 19	Phx	Phoenix	PROPN	NNP	Abbr=Yes|Number=Sing	16	obl	16:obl:from	_
