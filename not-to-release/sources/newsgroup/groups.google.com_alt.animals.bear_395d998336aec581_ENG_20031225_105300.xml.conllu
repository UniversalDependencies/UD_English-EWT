--- conflicted
+++ resolved
@@ -89,11 +89,7 @@
 36	who	who	PRON	WP	PronType=Rel	39	nsubj:pass	35:ref	_
 37	were	be	AUX	VBD	Mood=Ind|Number=Plur|Person=3|Tense=Past|VerbForm=Fin	39	aux	39:aux	_
 38	being	be	AUX	VBG	Tense=Pres|VerbForm=Part	39	aux:pass	39:aux:pass	_
-<<<<<<< HEAD
 39	mauled	maul	VERB	VBN	Tense=Past|VerbForm=Part|Voice=Pass	35	acl:relcl	35:acl:relcl	Cxn=rc-wh-nsubj:pass|SpaceAfter=No
-=======
-39	mauled	maul	VERB	VBN	Tense=Past|VerbForm=Part|Voice=Pass	35	acl:relcl	35:acl:relcl	SpaceAfter=No
->>>>>>> ecd91427
 40	.	.	PUNCT	.	_	12	punct	12:punct	_
 
 # sent_id = newsgroup-groups.google.com_alt.animals.bear_395d998336aec581_ENG_20031225_105300-0005
@@ -109,11 +105,7 @@
 9	the	the	DET	DT	Definite=Def|PronType=Art	10	det	10:det	_
 10	preparation	preparation	NOUN	NN	Number=Sing	7	nmod	7:nmod:of	_
 11	I	I	PRON	PRP	Case=Nom|Number=Sing|Person=1|PronType=Prs	12	nsubj	12:nsubj	_
-<<<<<<< HEAD
 12	did	do	VERB	VBD	Mood=Ind|Number=Sing|Person=1|Tense=Past|VerbForm=Fin	2	acl:relcl	2:acl:relcl	Cxn=rc-red-obj
-=======
-12	did	do	VERB	VBD	Mood=Ind|Number=Sing|Person=1|Tense=Past|VerbForm=Fin	2	acl:relcl	2:acl:relcl	_
->>>>>>> ecd91427
 13	leading	lead	VERB	VBG	Tense=Pres|VerbForm=Part	12	advcl	12:advcl	_
 14	up	up	ADP	RP	_	13	compound:prt	13:compound:prt	_
 15	to	to	ADP	IN	_	17	case	17:case	_
