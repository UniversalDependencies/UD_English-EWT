# newdoc id = email-enronsent43_01
# sent_id = email-enronsent43_01-0001
# newpar id = email-enronsent43_01-p0001
# text = All,
1	All	all	DET	DT	_	0	root	0:root	SpaceAfter=No
2	,	,	PUNCT	,	_	1	punct	1:punct	_

# sent_id = email-enronsent43_01-0002
# newpar id = email-enronsent43_01-p0002
# text = Please see the attached Interconnect Agreement with Questar.
1	Please	please	INTJ	UH	_	2	discourse	2:discourse	_
2	see	see	VERB	VB	Mood=Imp|VerbForm=Fin	0	root	0:root	_
3	the	the	DET	DT	Definite=Def|PronType=Art	6	det	6:det	_
4	attached	attach	VERB	VBN	Tense=Past|VerbForm=Part	6	amod	6:amod	_
5	Interconnect	interconnect	NOUN	NN	Number=Sing	6	compound	6:compound	_
6	Agreement	agreement	NOUN	NN	Number=Sing	2	obj	2:obj	_
7	with	with	ADP	IN	_	8	case	8:case	_
8	Questar	Questar	PROPN	NNP	Number=Sing	6	nmod	6:nmod:with	SpaceAfter=No
9	.	.	PUNCT	.	_	2	punct	2:punct	_

# sent_id = email-enronsent43_01-0003
# text = I wanted you all to have a look at what we believe is the final draft.
1	I	I	PRON	PRP	Case=Nom|Number=Sing|Person=1|PronType=Prs	2	nsubj	2:nsubj	_
2	wanted	want	VERB	VBD	Mood=Ind|Number=Sing|Person=1|Tense=Past|VerbForm=Fin	0	root	0:root	_
3	you	you	PRON	PRP	Case=Nom|Person=2|PronType=Prs	2	obj	2:obj|6:nsubj:xsubj	_
4	all	all	DET	DT	_	3	det	3:det	_
5	to	to	PART	TO	_	6	mark	6:mark	_
6	have	have	VERB	VB	VerbForm=Inf	2	xcomp	2:xcomp	_
7	a	a	DET	DT	Definite=Ind|PronType=Art	8	det	8:det	_
8	look	look	NOUN	NN	Number=Sing	6	obj	6:obj	_
9	at	at	SCONJ	IN	_	10	case	10:case	_
10	what	what	PRON	WP	PronType=Int	8	nmod	8:nmod:at	_
11	we	we	PRON	PRP	Case=Nom|Number=Plur|Person=1|PronType=Prs	12	nsubj	12:nsubj	_
12	believe	believe	VERB	VBP	Mood=Ind|Number=Plur|Person=1|Tense=Pres|VerbForm=Fin	10	acl:relcl	10:acl:relcl	_
13	is	be	AUX	VBZ	Mood=Ind|Number=Sing|Person=3|Tense=Pres|VerbForm=Fin	16	cop	16:cop	_
14	the	the	DET	DT	Definite=Def|PronType=Art	16	det	16:det	_
15	final	final	ADJ	JJ	Degree=Pos	16	amod	16:amod	_
16	draft	draft	NOUN	NN	Number=Sing	12	ccomp	12:ccomp	SpaceAfter=No
17	.	.	PUNCT	.	_	2	punct	2:punct	_

# sent_id = email-enronsent43_01-0004
# text = It is a fairly standard, fully reimbursable interconnect with Questar.
1	It	it	PRON	PRP	Case=Nom|Gender=Neut|Number=Sing|Person=3|PronType=Prs	9	nsubj	9:nsubj	_
2	is	be	AUX	VBZ	Mood=Ind|Number=Sing|Person=3|Tense=Pres|VerbForm=Fin	9	cop	9:cop	_
3	a	a	DET	DT	Definite=Ind|PronType=Art	9	det	9:det	_
4	fairly	fairly	ADV	RB	_	5	advmod	5:advmod	_
5	standard	standard	ADJ	JJ	Degree=Pos	9	amod	9:amod	SpaceAfter=No
6	,	,	PUNCT	,	_	9	punct	9:punct	_
7	fully	fully	ADV	RB	_	8	advmod	8:advmod	_
8	reimbursable	reimbursable	ADJ	JJ	Degree=Pos	9	amod	9:amod	_
9	interconnect	interconnect	NOUN	NN	Number=Sing	0	root	0:root	_
10	with	with	ADP	IN	_	11	case	11:case	_
11	Questar	Questar	PROPN	NNP	Number=Sing	9	nmod	9:nmod:with	SpaceAfter=No
12	.	.	PUNCT	.	_	9	punct	9:punct	_

# sent_id = email-enronsent43_01-0005
# text = Transwestern will own and operate the interconnect.
1	Transwestern	Transwestern	PROPN	NNP	Number=Sing	3	nsubj	3:nsubj|5:nsubj	_
2	will	will	AUX	MD	VerbForm=Fin	3	aux	3:aux	_
3	own	own	VERB	VB	VerbForm=Inf	0	root	0:root	_
4	and	and	CCONJ	CC	_	5	cc	5:cc	_
5	operate	operate	VERB	VB	VerbForm=Inf	3	conj	3:conj:and	_
6	the	the	DET	DT	Definite=Def|PronType=Art	7	det	7:det	_
7	interconnect	interconnect	NOUN	NN	Number=Sing	3	obj	3:obj|5:obj	SpaceAfter=No
8	.	.	PUNCT	.	_	3	punct	3:punct	_

# sent_id = email-enronsent43_01-0006
# text = You will notice that Questar has requested a "Payment Plan" that details when they will pay Transwestern for the interconnect due to the recent Enron events.
1	You	you	PRON	PRP	Case=Nom|Person=2|PronType=Prs	3	nsubj	3:nsubj	_
2	will	will	AUX	MD	VerbForm=Fin	3	aux	3:aux	_
3	notice	notice	VERB	VB	VerbForm=Inf	0	root	0:root	_
4	that	that	SCONJ	IN	_	7	mark	7:mark	_
5	Questar	Questar	PROPN	NNP	Number=Sing	7	nsubj	7:nsubj	_
6	has	have	AUX	VBZ	Mood=Ind|Number=Sing|Person=3|Tense=Pres|VerbForm=Fin	7	aux	7:aux	_
7	requested	request	VERB	VBN	Tense=Past|VerbForm=Part	3	ccomp	3:ccomp	_
8	a	a	DET	DT	Definite=Ind|PronType=Art	11	det	11:det	_
9	"	"	PUNCT	``	_	11	punct	11:punct	SpaceAfter=No
10	Payment	payment	NOUN	NN	Number=Sing	11	compound	11:compound	_
11	Plan	plan	NOUN	NN	Number=Sing	7	obj	7:obj|14:nsubj	SpaceAfter=No
12	"	"	PUNCT	''	_	11	punct	11:punct	_
13	that	that	PRON	WDT	PronType=Rel	14	nsubj	11:ref	_
14	details	detail	VERB	VBZ	Mood=Ind|Number=Sing|Person=3|Tense=Pres|VerbForm=Fin	11	acl:relcl	11:acl:relcl	_
15	when	when	SCONJ	WRB	PronType=Int	18	mark	18:mark	_
16	they	they	PRON	PRP	Case=Nom|Number=Plur|Person=3|PronType=Prs	18	nsubj	18:nsubj	_
17	will	will	AUX	MD	VerbForm=Fin	18	aux	18:aux	_
18	pay	pay	VERB	VB	VerbForm=Inf	14	ccomp	14:ccomp	_
19	Transwestern	Transwestern	PROPN	NNP	Number=Sing	18	obj	18:obj	_
20	for	for	ADP	IN	_	22	case	22:case	_
21	the	the	DET	DT	Definite=Def|PronType=Art	22	det	22:det	_
22	interconnect	interconnect	NOUN	NN	Number=Sing	18	obl	18:obl:for	_
23	due	due	ADP	IN	_	28	case	28:case	_
24	to	to	ADP	IN	_	23	fixed	23:fixed	_
25	the	the	DET	DT	Definite=Def|PronType=Art	28	det	28:det	_
26	recent	recent	ADJ	JJ	Degree=Pos	28	amod	28:amod	_
27	Enron	Enron	PROPN	NNP	Number=Sing	28	compound	28:compound	_
28	events	event	NOUN	NNS	Number=Plur	7	obl	7:obl:due_to	SpaceAfter=No
29	.	.	PUNCT	.	_	3	punct	3:punct	_

# sent_id = email-enronsent43_01-0007
# text = If anyone has any questions or concerns about the timing of these payments, please give me a call.
1	If	if	SCONJ	IN	_	3	mark	3:mark	_
2	anyone	anyone	PRON	NN	Number=Sing	3	nsubj	3:nsubj	_
3	has	have	VERB	VBZ	Mood=Ind|Number=Sing|Person=3|Tense=Pres|VerbForm=Fin	16	advcl	16:advcl:if	_
4	any	any	DET	DT	_	5	det	5:det	_
5	questions	question	NOUN	NNS	Number=Plur	3	obj	3:obj	_
6	or	or	CCONJ	CC	_	7	cc	7:cc	_
7	concerns	concern	NOUN	NNS	Number=Plur	5	conj	3:obj|5:conj:or	_
8	about	about	ADP	IN	_	10	case	10:case	_
9	the	the	DET	DT	Definite=Def|PronType=Art	10	det	10:det	_
10	timing	timing	NOUN	NN	Number=Sing	5	nmod	5:nmod:about	_
11	of	of	ADP	IN	_	13	case	13:case	_
12	these	this	DET	DT	Number=Plur|PronType=Dem	13	det	13:det	_
13	payments	payment	NOUN	NNS	Number=Plur	10	nmod	10:nmod:of	SpaceAfter=No
14	,	,	PUNCT	,	_	16	punct	16:punct	_
15	please	please	INTJ	UH	_	16	discourse	16:discourse	_
16	give	give	VERB	VB	Mood=Imp|VerbForm=Fin	0	root	0:root	_
17	me	I	PRON	PRP	Case=Acc|Number=Sing|Person=1|PronType=Prs	16	iobj	16:iobj	_
18	a	a	DET	DT	Definite=Ind|PronType=Art	19	det	19:det	_
19	call	call	NOUN	NN	Number=Sing	16	obj	16:obj	SpaceAfter=No
20	.	.	PUNCT	.	_	16	punct	16:punct	_

# sent_id = email-enronsent43_01-0008
# text = Also, you will notice this interconnect may not be subject to the CIAC tax gross up, but to protect ourselves, we have added language in Para 3.2 that protects us financially if the IRS ever comes back to determine that this interconnect is subject to the CIAC tax.
1	Also	also	ADV	RB	_	5	advmod	5:advmod	SpaceAfter=No
2	,	,	PUNCT	,	_	5	punct	5:punct	_
3	you	you	PRON	PRP	Case=Nom|Person=2|PronType=Prs	5	nsubj	5:nsubj	_
4	will	will	AUX	MD	VerbForm=Fin	5	aux	5:aux	_
5	notice	notice	VERB	VB	VerbForm=Inf	0	root	0:root	_
6	this	this	DET	DT	Number=Sing|PronType=Dem	7	det	7:det	_
7	interconnect	interconnect	NOUN	NN	Number=Sing	11	nsubj	11:nsubj	_
8	may	may	AUX	MD	VerbForm=Fin	11	aux	11:aux	_
9	not	not	PART	RB	_	11	advmod	11:advmod	_
10	be	be	AUX	VB	VerbForm=Inf	11	cop	11:cop	_
11	subject	subject	ADJ	JJ	Degree=Pos	5	ccomp	5:ccomp	_
12	to	to	ADP	IN	_	17	case	17:case	_
13	the	the	DET	DT	Definite=Def|PronType=Art	17	det	17:det	_
14	CIAC	ciac	NOUN	NN	Number=Sing	17	compound	17:compound	_
15	tax	tax	NOUN	NN	Number=Sing	17	compound	17:compound	_
16	gross	gross	NOUN	NN	Number=Sing	17	compound	17:compound	_
17	up	up	NOUN	NN	Number=Sing	11	obl	11:obl:to	SpaceAfter=No
18	,	,	PUNCT	,	_	26	punct	26:punct	_
19	but	but	CCONJ	CC	_	26	cc	26:cc	_
20	to	to	PART	TO	_	21	mark	21:mark	_
21	protect	protect	VERB	VB	VerbForm=Inf	26	advcl	26:advcl:to	_
22	ourselves	ourselves	PRON	PRP	Case=Acc|Number=Plur|Person=1|PronType=Prs|Reflex=Yes	21	obj	21:obj	SpaceAfter=No
23	,	,	PUNCT	,	_	26	punct	26:punct	_
24	we	we	PRON	PRP	Case=Nom|Number=Plur|Person=1|PronType=Prs	26	nsubj	26:nsubj	_
25	have	have	AUX	VBP	Mood=Ind|Number=Plur|Person=1|Tense=Pres|VerbForm=Fin	26	aux	26:aux	_
26	added	add	VERB	VBN	Tense=Past|VerbForm=Part	5	conj	5:conj:but	_
27	language	language	NOUN	NN	Number=Sing	26	obj	26:obj|32:nsubj	_
28	in	in	ADP	IN	_	29	case	29:case	_
29	Para	para	NOUN	NN	Number=Sing	27	nmod	27:nmod:in	_
30	3.2	3.2	NUM	CD	NumForm=Digit|NumType=Card	29	nummod	29:nummod	_
31	that	that	PRON	WDT	PronType=Rel	32	nsubj	27:ref	_
32	protects	protect	VERB	VBZ	Mood=Ind|Number=Sing|Person=3|Tense=Pres|VerbForm=Fin	27	acl:relcl	27:acl:relcl	_
33	us	we	PRON	PRP	Case=Acc|Number=Plur|Person=1|PronType=Prs	32	obj	32:obj	_
34	financially	financially	ADV	RB	_	32	advmod	32:advmod	_
35	if	if	SCONJ	IN	_	39	mark	39:mark	_
36	the	the	DET	DT	Definite=Def|PronType=Art	37	det	37:det	_
37	IRS	IRS	PROPN	NNP	Number=Sing	39	nsubj	39:nsubj	_
38	ever	ever	ADV	RB	_	39	advmod	39:advmod	_
39	comes	come	VERB	VBZ	Mood=Ind|Number=Sing|Person=3|Tense=Pres|VerbForm=Fin	32	advcl	32:advcl:if	_
40	back	back	ADV	RB	_	39	advmod	39:advmod	_
41	to	to	PART	TO	_	42	mark	42:mark	_
42	determine	determine	VERB	VB	VerbForm=Inf	39	advcl	39:advcl:to	_
43	that	that	SCONJ	IN	_	47	mark	47:mark	_
44	this	this	DET	DT	Number=Sing|PronType=Dem	45	det	45:det	_
45	interconnect	interconnect	NOUN	NN	Number=Sing	47	nsubj	47:nsubj	_
46	is	be	AUX	VBZ	Mood=Ind|Number=Sing|Person=3|Tense=Pres|VerbForm=Fin	47	cop	47:cop	_
47	subject	subject	ADJ	JJ	Degree=Pos	42	ccomp	42:ccomp	_
48	to	to	ADP	IN	_	51	case	51:case	_
49	the	the	DET	DT	Definite=Def|PronType=Art	51	det	51:det	_
50	CIAC	ciac	NOUN	NN	Number=Sing	51	compound	51:compound	_
51	tax	tax	NOUN	NN	Number=Sing	47	obl	47:obl:to	SpaceAfter=No
52	.	.	PUNCT	.	_	5	punct	5:punct	_

# sent_id = email-enronsent43_01-0009
# text = Robert Guthrie with the tax department has worked with us to develop this language.
1	Robert	Robert	PROPN	NNP	Number=Sing	8	nsubj	8:nsubj	_
2	Guthrie	Guthrie	PROPN	NNP	Number=Sing	1	flat	1:flat	_
3	with	with	ADP	IN	_	6	case	6:case	_
4	the	the	DET	DT	Definite=Def|PronType=Art	6	det	6:det	_
5	tax	tax	NOUN	NN	Number=Sing	6	compound	6:compound	_
6	department	department	NOUN	NN	Number=Sing	1	nmod	1:nmod:with	_
7	has	have	AUX	VBZ	Mood=Ind|Number=Sing|Person=3|Tense=Pres|VerbForm=Fin	8	aux	8:aux	_
8	worked	work	VERB	VBN	Tense=Past|VerbForm=Part	0	root	0:root	_
9	with	with	ADP	IN	_	10	case	10:case	_
10	us	we	PRON	PRP	Case=Acc|Number=Plur|Person=1|PronType=Prs	8	obl	8:obl:with	_
11	to	to	PART	TO	_	12	mark	12:mark	_
12	develop	develop	VERB	VB	VerbForm=Inf	8	advcl	8:advcl:to	_
13	this	this	DET	DT	Number=Sing|PronType=Dem	14	det	14:det	_
14	language	language	NOUN	NN	Number=Sing	12	obj	12:obj	SpaceAfter=No
15	.	.	PUNCT	.	_	8	punct	8:punct	_

# sent_id = email-enronsent43_01-0010
# text = We hope to execute this Agreement this week.
1	We	we	PRON	PRP	Case=Nom|Number=Plur|Person=1|PronType=Prs	2	nsubj	2:nsubj|4:nsubj:xsubj	_
2	hope	hope	VERB	VBP	Mood=Ind|Number=Plur|Person=1|Tense=Pres|VerbForm=Fin	0	root	0:root	_
3	to	to	PART	TO	_	4	mark	4:mark	_
4	execute	execute	VERB	VB	VerbForm=Inf	2	xcomp	2:xcomp	_
5	this	this	DET	DT	Number=Sing|PronType=Dem	6	det	6:det	_
6	Agreement	agreement	NOUN	NN	Number=Sing	4	obj	4:obj	_
7	this	this	DET	DT	Number=Sing|PronType=Dem	8	det	8:det	_
8	week	week	NOUN	NN	Number=Sing	4	obl:tmod	4:obl:tmod	SpaceAfter=No
9	.	.	PUNCT	.	_	2	punct	2:punct	_

# sent_id = email-enronsent43_01-0011
# text = If you have any comments, please let me know.
1	If	if	SCONJ	IN	_	3	mark	3:mark	_
2	you	you	PRON	PRP	Case=Nom|Person=2|PronType=Prs	3	nsubj	3:nsubj	_
3	have	have	VERB	VBP	Mood=Ind|Number=Sing|Person=2|Tense=Pres|VerbForm=Fin	8	advcl	8:advcl:if	_
4	any	any	DET	DT	_	5	det	5:det	_
5	comments	comment	NOUN	NNS	Number=Plur	3	obj	3:obj	SpaceAfter=No
6	,	,	PUNCT	,	_	8	punct	8:punct	_
7	please	please	INTJ	UH	_	8	discourse	8:discourse	_
8	let	let	VERB	VB	Mood=Imp|VerbForm=Fin	0	root	0:root	_
9	me	I	PRON	PRP	Case=Acc|Number=Sing|Person=1|PronType=Prs	8	obj	8:obj|10:nsubj:xsubj	_
10	know	know	VERB	VB	VerbForm=Inf	8	xcomp	8:xcomp	SpaceAfter=No
11	.	.	PUNCT	.	_	8	punct	8:punct	_

# sent_id = email-enronsent43_01-0012
# text = After execution, we will forward a final copy to you for your files.
1	After	after	ADP	IN	_	2	case	2:case	_
2	execution	execution	NOUN	NN	Number=Sing	6	obl	6:obl:after	SpaceAfter=No
3	,	,	PUNCT	,	_	6	punct	6:punct	_
4	we	we	PRON	PRP	Case=Nom|Number=Plur|Person=1|PronType=Prs	6	nsubj	6:nsubj	_
5	will	will	AUX	MD	VerbForm=Fin	6	aux	6:aux	_
6	forward	forward	VERB	VB	VerbForm=Inf	0	root	0:root	_
7	a	a	DET	DT	Definite=Ind|PronType=Art	9	det	9:det	_
8	final	final	ADJ	JJ	Degree=Pos	9	amod	9:amod	_
9	copy	copy	NOUN	NN	Number=Sing	6	obj	6:obj	_
10	to	to	ADP	IN	_	11	case	11:case	_
11	you	you	PRON	PRP	Case=Acc|Person=2|PronType=Prs	6	obl	6:obl:to	_
12	for	for	ADP	IN	_	14	case	14:case	_
13	your	your	PRON	PRP$	Case=Gen|Person=2|Poss=Yes|PronType=Prs	14	nmod:poss	14:nmod:poss	_
14	files	file	NOUN	NNS	Number=Plur	6	obl	6:obl:for	SpaceAfter=No
15	.	.	PUNCT	.	_	6	punct	6:punct	_

# sent_id = email-enronsent43_01-0013
# newpar id = email-enronsent43_01-p0003
# text = Thanks,
1	Thanks	thanks	NOUN	NN	Number=Sing	0	root	0:root	SpaceAfter=No
2	,	,	PUNCT	,	_	1	punct	1:punct	_

# sent_id = email-enronsent43_01-0014
# text = Kim 713-853-3098
1	Kim	Kim	PROPN	NNP	Number=Sing	0	root	0:root	_
2	713-853-3098	713-853-3098	NUM	CD	NumForm=Digit|NumType=Card	1	list	1:list	_

# sent_id = email-enronsent43_01-0015
# text = << File: Questar So Trails Hub Interconnect 02-05-02.doc >>
1	<<	<<	PUNCT	-LRB-	_	2	punct	2:punct	_
2	File	file	NOUN	NN	Number=Sing	0	root	0:root	SpaceAfter=No
3	:	:	PUNCT	:	_	2	punct	2:punct	_
4	Questar	questar	NOUN	GW	_	2	appos	2:appos	_
5	So	so	X	GW	_	4	flat	4:flat	_
6	Trails	trails	X	GW	_	4	flat	4:flat	_
7	Hub	hub	X	GW	_	4	flat	4:flat	_
8	Interconnect	interconnect	X	GW	_	4	flat	4:flat	_
9	02-05-02.doc	02-05-02.doc	X	NN	Number=Sing	4	flat	4:flat	_
10	>>	>>	PUNCT	-RRB-	_	2	punct	2:punct	_

# sent_id = email-enronsent43_01-0016
# text = Earl,
1	Earl	Earl	PROPN	NNP	Number=Sing	0	root	0:root	SpaceAfter=No
2	,	,	PUNCT	,	_	1	punct	1:punct	_

# sent_id = email-enronsent43_01-0017
# newpar id = email-enronsent43_01-p0004
# text = We are looking at putting the metering facilities on their ROW (also, I think we will have to purchase about 50ft of ROW from ElPaso to get to Questar's property).
1	We	we	PRON	PRP	Case=Nom|Number=Plur|Person=1|PronType=Prs	3	nsubj	3:nsubj	_
2	are	be	AUX	VBP	Mood=Ind|Number=Plur|Person=1|Tense=Pres|VerbForm=Fin	3	aux	3:aux	_
3	looking	look	VERB	VBG	Tense=Pres|VerbForm=Part	0	root	0:root	_
4	at	at	SCONJ	IN	_	5	mark	5:mark	_
5	putting	put	VERB	VBG	VerbForm=Ger	3	advcl	3:advcl:at	_
6	the	the	DET	DT	Definite=Def|PronType=Art	8	det	8:det	_
7	metering	metering	NOUN	NN	Number=Sing	8	compound	8:compound	_
8	facilities	facility	NOUN	NNS	Number=Plur	5	obj	5:obj	_
9	on	on	ADP	IN	_	11	case	11:case	_
10	their	their	PRON	PRP$	Case=Gen|Number=Plur|Person=3|Poss=Yes|PronType=Prs	11	nmod:poss	11:nmod:poss	_
11	ROW	row	NOUN	NN	Number=Sing	5	obl	5:obl:on	_
12	(	(	PUNCT	-LRB-	_	16	punct	16:punct	SpaceAfter=No
13	also	also	ADV	RB	_	16	advmod	16:advmod	SpaceAfter=No
14	,	,	PUNCT	,	_	16	punct	16:punct	_
15	I	I	PRON	PRP	Case=Nom|Number=Sing|Person=1|PronType=Prs	16	nsubj	16:nsubj	_
16	think	think	VERB	VBP	Mood=Ind|Number=Sing|Person=1|Tense=Pres|VerbForm=Fin	3	parataxis	3:parataxis	_
17	we	we	PRON	PRP	Case=Nom|Number=Plur|Person=1|PronType=Prs	19	nsubj	19:nsubj|21:nsubj:xsubj	_
18	will	will	AUX	MD	VerbForm=Fin	19	aux	19:aux	_
19	have	have	VERB	VB	VerbForm=Inf	16	ccomp	16:ccomp	_
20	to	to	PART	TO	_	21	mark	21:mark	_
21	purchase	purchase	VERB	VB	VerbForm=Inf	19	xcomp	19:xcomp	_
22	about	about	ADV	RB	_	23	advmod	23:advmod	_
23	50	50	NUM	CD	NumForm=Digit|NumType=Card	24	nummod	24:nummod	SpaceAfter=No
24	ft	ft	NOUN	NNS	Number=Plur	21	obj	21:obj	_
25	of	of	ADP	IN	_	26	case	26:case	_
26	ROW	row	NOUN	NN	Number=Sing	24	nmod	24:nmod:of	_
27	from	from	ADP	IN	_	28	case	28:case	_
28	ElPaso	ElPaso	PROPN	NNP	Number=Sing	21	obl	21:obl:from	_
29	to	to	PART	TO	_	30	mark	30:mark	_
30	get	get	VERB	VB	VerbForm=Inf	21	advcl	21:advcl:to	_
31	to	to	ADP	IN	_	34	case	34:case	_
32-33	Questar's	_	_	_	_	_	_	_	_
32	Questar	Questar	PROPN	NNP	Number=Sing	34	nmod:poss	34:nmod:poss	_
33	's	's	PART	POS	_	32	case	32:case	_
34	property	property	NOUN	NN	Number=Sing	30	obl	30:obl:to	SpaceAfter=No
35	)	)	PUNCT	-RRB-	_	16	punct	16:punct	SpaceAfter=No
36	.	.	PUNCT	.	_	3	punct	3:punct	_

# sent_id = email-enronsent43_01-0018
# text = As you look at this, if for some reason we cannot obtain ElPaso ROW, we will have to look at Plan B which would be to put the metering on our ROW.
1	As	as	SCONJ	IN	_	3	mark	3:mark	_
2	you	you	PRON	PRP	Case=Nom|Person=2|PronType=Prs	3	nsubj	3:nsubj	_
3	look	look	VERB	VBP	Mood=Ind|Number=Sing|Person=2|Tense=Pres|VerbForm=Fin	20	advcl	20:advcl:as	_
4	at	at	ADP	IN	_	5	case	5:case	_
5	this	this	PRON	DT	Number=Sing|PronType=Dem	3	obl	3:obl:at	SpaceAfter=No
6	,	,	PUNCT	,	_	20	punct	20:punct	_
7	if	if	SCONJ	IN	_	14	mark	14:mark	_
8	for	for	ADP	IN	_	10	case	10:case	_
9	some	some	DET	DT	_	10	det	10:det	_
10	reason	reason	NOUN	NN	Number=Sing	14	obl	14:obl:for	_
11	we	we	PRON	PRP	Case=Nom|Number=Plur|Person=1|PronType=Prs	14	nsubj	14:nsubj	_
12-13	cannot	_	_	_	_	_	_	_	_
12	can	can	AUX	MD	VerbForm=Fin	14	aux	14:aux	_
13	not	not	PART	RB	_	14	advmod	14:advmod	_
14	obtain	obtain	VERB	VB	VerbForm=Inf	20	advcl	20:advcl:if	_
15	ElPaso	ElPaso	PROPN	NNP	Number=Sing	16	compound	16:compound	_
16	ROW	row	NOUN	NN	Number=Sing	14	obj	14:obj	SpaceAfter=No
17	,	,	PUNCT	,	_	20	punct	20:punct	_
18	we	we	PRON	PRP	Case=Nom|Number=Plur|Person=1|PronType=Prs	20	nsubj	20:nsubj|22:nsubj:xsubj	_
19	will	will	AUX	MD	VerbForm=Fin	20	aux	20:aux	_
20	have	have	VERB	VB	VerbForm=Inf	0	root	0:root	_
21	to	to	PART	TO	_	22	mark	22:mark	_
22	look	look	VERB	VB	VerbForm=Inf	20	xcomp	20:xcomp	_
23	at	at	ADP	IN	_	25	case	25:case	_
24	Plan	plan	NOUN	NN	Number=Sing	25	compound	25:compound	_
25	B	B	NOUN	NN	Number=Sing	22	obl	22:obl:at|30:nsubj:outer	_
26	which	which	PRON	WDT	PronType=Rel	30	nsubj:outer	25:ref	_
27	would	would	AUX	MD	VerbForm=Fin	30	aux	30:aux	_
28	be	be	AUX	VB	VerbForm=Inf	30	cop	30:cop	_
29	to	to	PART	TO	_	30	mark	30:mark	_
30	put	put	VERB	VB	VerbForm=Inf	25	acl:relcl	25:acl:relcl	_
31	the	the	DET	DT	Definite=Def|PronType=Art	32	det	32:det	_
32	metering	metering	NOUN	NN	Number=Sing	30	obj	30:obj	_
33	on	on	ADP	IN	_	35	case	35:case	_
34	our	our	PRON	PRP$	Case=Gen|Number=Plur|Person=1|Poss=Yes|PronType=Prs	35	nmod:poss	35:nmod:poss	_
35	ROW	row	NOUN	NN	Number=Sing	30	obl	30:obl:on	SpaceAfter=No
36	.	.	PUNCT	.	_	20	punct	20:punct	_

# sent_id = email-enronsent43_01-0019
# text = Our in-service date is May 1.
1	Our	our	PRON	PRP$	Case=Gen|Number=Plur|Person=1|Poss=Yes|PronType=Prs	5	nmod:poss	5:nmod:poss	_
2	in	in	ADP	IN	_	4	case	4:case	SpaceAfter=No
3	-	-	PUNCT	HYPH	_	4	punct	4:punct	SpaceAfter=No
4	service	service	NOUN	NN	Number=Sing	5	compound	5:compound	_
5	date	date	NOUN	NN	Number=Sing	7	nsubj	7:nsubj	_
6	is	be	AUX	VBZ	Mood=Ind|Number=Sing|Person=3|Tense=Pres|VerbForm=Fin	7	cop	7:cop	_
7	May	May	PROPN	NNP	Number=Sing	0	root	0:root	_
8	1	1	NUM	CD	NumForm=Digit|NumType=Card	7	nummod	7:nummod	SpaceAfter=No
9	.	.	PUNCT	.	_	7	punct	7:punct	_

# sent_id = email-enronsent43_01-0020
# text = If you think that May 1 may be difficult due to receiving the parts/materials on a timely basis because of the issues that vendors may have with us because of recent Enron events, please let me know.
1	If	if	SCONJ	IN	_	3	mark	3:mark	_
2	you	you	PRON	PRP	Case=Nom|Person=2|PronType=Prs	3	nsubj	3:nsubj	_
3	think	think	VERB	VBP	Mood=Ind|Number=Sing|Person=2|Tense=Pres|VerbForm=Fin	38	advcl	38:advcl:if	_
4	that	that	SCONJ	IN	_	9	mark	9:mark	_
5	May	May	PROPN	NNP	Number=Sing	9	nsubj	9:nsubj	_
6	1	1	NUM	CD	NumForm=Digit|NumType=Card	5	nummod	5:nummod	_
7	may	may	AUX	MD	VerbForm=Fin	9	aux	9:aux	_
8	be	be	AUX	VB	VerbForm=Inf	9	cop	9:cop	_
9	difficult	difficult	ADJ	JJ	Degree=Pos	3	ccomp	3:ccomp	_
10	due	due	ADP	IN	_	12	mark	12:mark	_
11	to	to	SCONJ	IN	_	10	fixed	10:fixed	_
12	receiving	receive	VERB	VBG	VerbForm=Ger	9	advcl	9:advcl:due_to	_
13	the	the	DET	DT	Definite=Def|PronType=Art	14	det	14:det	_
14	parts	part	NOUN	NNS	Number=Plur	12	obj	12:obj	SpaceAfter=No
15	/	/	SYM	,	_	16	cc	16:cc	SpaceAfter=No
16	materials	material	NOUN	NNS	Number=Plur	14	conj	12:obj|14:conj	_
17	on	on	ADP	IN	_	20	case	20:case	_
18	a	a	DET	DT	Definite=Ind|PronType=Art	20	det	20:det	_
19	timely	timely	ADJ	JJ	Degree=Pos	20	amod	20:amod	_
20	basis	basis	NOUN	NN	Number=Sing	12	obl	12:obl:on	_
21	because	because	ADP	IN	_	24	case	24:case	_
22	of	of	ADP	IN	_	21	fixed	21:fixed	_
23	the	the	DET	DT	Definite=Def|PronType=Art	24	det	24:det	_
24	issues	issue	NOUN	NNS	Number=Plur	9	obl	9:obl:because_of|28:obj	_
25	that	that	PRON	WDT	PronType=Rel	28	obj	24:ref	_
26	vendors	vendor	VERB	VBZ	Mood=Ind|Number=Sing|Person=3|Tense=Pres|VerbForm=Fin	28	nsubj	28:nsubj	_
27	may	may	AUX	MD	VerbForm=Fin	28	aux	28:aux	_
28	have	have	VERB	VB	VerbForm=Inf	24	acl:relcl	24:acl:relcl	_
29	with	with	ADP	IN	_	30	case	30:case	_
30	us	we	PRON	PRP	Case=Acc|Number=Plur|Person=1|PronType=Prs	28	obl	28:obl:with	_
31	because	because	ADP	IN	_	35	case	35:case	_
32	of	of	ADP	IN	_	31	fixed	31:fixed	_
33	recent	recent	ADJ	JJ	Degree=Pos	35	amod	35:amod	_
34	Enron	Enron	PROPN	NNP	Number=Sing	35	compound	35:compound	_
35	events	event	NOUN	NNS	Number=Plur	28	obl	28:obl:because_of	SpaceAfter=No
36	,	,	PUNCT	,	_	38	punct	38:punct	_
37	please	please	INTJ	UH	_	38	discourse	38:discourse	_
38	let	let	VERB	VB	Mood=Imp|VerbForm=Fin	0	root	0:root	_
39	me	I	PRON	PRP	Case=Acc|Number=Sing|Person=1|PronType=Prs	38	obj	38:obj|40:nsubj:xsubj	_
40	know	know	VERB	VB	VerbForm=Inf	38	xcomp	38:xcomp	SpaceAfter=No
41	.	.	PUNCT	.	_	38	punct	38:punct	_

# sent_id = email-enronsent43_01-0021
# text = Questar has already informed us that they would help obtain parts/materials to our specifications if it helps achieve an in-service date of May 1.
1	Questar	Questar	PROPN	NNP	Number=Sing	4	nsubj	4:nsubj	_
2	has	have	AUX	VBZ	Mood=Ind|Number=Sing|Person=3|Tense=Pres|VerbForm=Fin	4	aux	4:aux	_
3	already	already	ADV	RB	_	4	advmod	4:advmod	_
4	informed	inform	VERB	VBN	Tense=Past|VerbForm=Part	0	root	0:root	_
5	us	we	PRON	PRP	Case=Acc|Number=Plur|Person=1|PronType=Prs	4	obj	4:obj	_
6	that	that	SCONJ	IN	_	9	mark	9:mark	_
7	they	they	PRON	PRP	Case=Nom|Number=Plur|Person=3|PronType=Prs	9	nsubj	9:nsubj|10:nsubj:xsubj	_
8	would	would	AUX	MD	VerbForm=Fin	9	aux	9:aux	_
9	help	help	VERB	VB	VerbForm=Inf	4	ccomp	4:ccomp	_
10	obtain	obtain	VERB	VB	VerbForm=Inf	9	xcomp	9:xcomp	_
11	parts	part	NOUN	NNS	Number=Plur	10	obj	10:obj	SpaceAfter=No
12	/	/	SYM	,	_	13	cc	13:cc	SpaceAfter=No
13	materials	material	NOUN	NNS	Number=Plur	11	conj	10:obj|11:conj	_
14	to	to	ADP	IN	_	16	case	16:case	_
15	our	our	PRON	PRP$	Case=Gen|Number=Plur|Person=1|Poss=Yes|PronType=Prs	16	nmod:poss	16:nmod:poss	_
16	specifications	specification	NOUN	NNS	Number=Plur	13	nmod	13:nmod:to	_
17	if	if	SCONJ	IN	_	19	mark	19:mark	_
18	it	it	PRON	PRP	Case=Nom|Gender=Neut|Number=Sing|Person=3|PronType=Prs	19	nsubj	19:nsubj|20:nsubj:xsubj	_
19	helps	help	VERB	VBZ	Mood=Ind|Number=Sing|Person=3|Tense=Pres|VerbForm=Fin	10	advcl	10:advcl:if	_
20	achieve	achieve	VERB	VB	VerbForm=Inf	19	xcomp	19:xcomp	_
21	an	a	DET	DT	Definite=Ind|PronType=Art	25	det	25:det	_
22	in	in	ADP	IN	_	24	case	24:case	SpaceAfter=No
23	-	-	PUNCT	HYPH	_	24	punct	24:punct	SpaceAfter=No
24	service	service	NOUN	NN	Number=Sing	25	compound	25:compound	_
25	date	date	NOUN	NN	Number=Sing	20	obj	20:obj	_
26	of	of	ADP	IN	_	27	case	27:case	_
27	May	May	PROPN	NNP	Number=Sing	25	nmod	25:nmod:of	_
28	1	1	NUM	CD	NumForm=Digit|NumType=Card	27	nummod	27:nummod	SpaceAfter=No
29	.	.	PUNCT	.	_	4	punct	4:punct	_

# sent_id = email-enronsent43_01-0022
# newpar id = email-enronsent43_01-p0005
# text = Thanks, Kim.
1	Thanks	thanks	NOUN	NN	Number=Sing	0	root	0:root	SpaceAfter=No
2	,	,	PUNCT	,	_	1	punct	1:punct	_
3	Kim	Kim	PROPN	NNP	Number=Sing	1	vocative	1:vocative	SpaceAfter=No
4	.	.	PUNCT	.	_	1	punct	1:punct	_

# sent_id = email-enronsent43_01-0023
# newpar id = email-enronsent43_01-p0006
# text = Kim
1	Kim	Kim	PROPN	NNP	Number=Sing	0	root	0:root	_

# sent_id = email-enronsent43_01-0024
# newpar id = email-enronsent43_01-p0007
# text = Has a location, Theirs or TW land/ROW, been settled and when is the required in-service date?
1	Has	have	AUX	VBZ	Mood=Ind|Number=Sing|Person=3|Tense=Pres|VerbForm=Fin	13	aux	13:aux	_
2	a	a	DET	DT	Definite=Ind|PronType=Art	3	det	3:det	_
3	location	location	NOUN	NN	Number=Sing	13	nsubj:pass	13:nsubj:pass	SpaceAfter=No
4	,	,	PUNCT	,	_	3	punct	3:punct	_
<<<<<<< HEAD
5	Theirs	theirs	PRON	PRP$	Number=Plur|Person=3|Poss=Yes|PronType=Prs	3	appos	3:appos	_
=======
5	Theirs	their	PRON	PRP	Number=Plur|Person=3|Poss=Yes|PronType=Prs	3	appos	3:appos	_
>>>>>>> 56fc3f26
6	or	or	CCONJ	CC	_	10	cc	10:cc	_
7	TW	TW	PROPN	NNP	Number=Sing	10	compound	10:compound	_
8	land	land	NOUN	NN	Number=Sing	10	compound	10:compound	SpaceAfter=No
9	/	/	PUNCT	,	_	10	punct	10:punct	SpaceAfter=No
10	ROW	row	NOUN	NN	Number=Sing	5	conj	3:appos|5:conj:or	SpaceAfter=No
11	,	,	PUNCT	,	_	13	punct	13:punct	_
12	been	be	AUX	VBN	Tense=Past|VerbForm=Part	13	aux:pass	13:aux:pass	_
13	settled	settle	VERB	VBN	Tense=Past|VerbForm=Part|Voice=Pass	0	root	0:root	_
14	and	and	CCONJ	CC	_	15	cc	15:cc	_
15	when	when	ADV	WRB	PronType=Int	13	conj	13:conj:and	_
16	is	be	AUX	VBZ	Mood=Ind|Number=Sing|Person=3|Tense=Pres|VerbForm=Fin	15	cop	15:cop	_
17	the	the	DET	DT	Definite=Def|PronType=Art	22	det	22:det	_
18	required	require	VERB	VBN	Tense=Past|VerbForm=Part	22	amod	22:amod	_
19	in	in	ADV	RB	_	21	compound	21:compound	SpaceAfter=No
20	-	-	PUNCT	HYPH	_	21	punct	21:punct	SpaceAfter=No
21	service	service	NOUN	NN	Number=Sing	22	compound	22:compound	_
22	date	date	NOUN	NN	Number=Sing	15	nsubj	15:nsubj	SpaceAfter=No
23	?	?	PUNCT	.	_	13	punct	13:punct	_

# sent_id = email-enronsent43_01-0025
# newpar id = email-enronsent43_01-p0008
# text = Thanks
1	Thanks	thanks	NOUN	NN	Number=Sing	0	root	0:root	_

# sent_id = email-enronsent43_01-0026
# text = Earl Chanley 505-625-8031
1	Earl	Earl	PROPN	NNP	Number=Sing	0	root	0:root	_
2	Chanley	Chanley	PROPN	NNP	Number=Sing	1	flat	1:flat	_
3	505-625-8031	505-625-8031	NUM	CD	NumForm=Digit|NumType=Card	1	list	1:list	_

# sent_id = email-enronsent43_01-0027
# text = All,
1	All	all	DET	DT	_	0	root	0:root	SpaceAfter=No
2	,	,	PUNCT	,	_	1	punct	1:punct	_

# sent_id = email-enronsent43_01-0028
# newpar id = email-enronsent43_01-p0009
# text = Please see the attached Interconnect Agreement with Questar.
1	Please	please	INTJ	UH	_	2	discourse	2:discourse	_
2	see	see	VERB	VB	Mood=Imp|VerbForm=Fin	0	root	0:root	_
3	the	the	DET	DT	Definite=Def|PronType=Art	6	det	6:det	_
4	attached	attach	VERB	VBN	Tense=Past|VerbForm=Part	6	amod	6:amod	_
5	Interconnect	interconnect	NOUN	NN	Number=Sing	6	compound	6:compound	_
6	Agreement	agreement	NOUN	NN	Number=Sing	2	obj	2:obj	_
7	with	with	ADP	IN	_	8	case	8:case	_
8	Questar	Questar	PROPN	NNP	Number=Sing	6	nmod	6:nmod:with	SpaceAfter=No
9	.	.	PUNCT	.	_	2	punct	2:punct	_

# sent_id = email-enronsent43_01-0029
# text = I wanted you all to have a look at what we believe is the final draft.
1	I	I	PRON	PRP	Case=Nom|Number=Sing|Person=1|PronType=Prs	2	nsubj	2:nsubj	_
2	wanted	want	VERB	VBD	Mood=Ind|Number=Sing|Person=1|Tense=Past|VerbForm=Fin	0	root	0:root	_
3	you	you	PRON	PRP	Case=Acc|Person=2|PronType=Prs	2	obj	2:obj|6:nsubj:xsubj	_
4	all	all	DET	DT	_	3	det	3:det	_
5	to	to	PART	TO	_	6	mark	6:mark	_
6	have	have	VERB	VB	VerbForm=Inf	2	xcomp	2:xcomp	_
7	a	a	DET	DT	Definite=Ind|PronType=Art	8	det	8:det	_
8	look	look	NOUN	NN	Number=Sing	6	obj	6:obj	_
9	at	at	SCONJ	IN	_	10	case	10:case	_
10	what	what	PRON	WP	PronType=Int	8	nmod	8:nmod:at	_
11	we	we	PRON	PRP	Case=Nom|Number=Plur|Person=1|PronType=Prs	12	nsubj	12:nsubj	_
12	believe	believe	VERB	VBP	Mood=Ind|Number=Plur|Person=1|Tense=Pres|VerbForm=Fin	10	acl:relcl	10:acl:relcl	_
13	is	be	AUX	VBZ	Mood=Ind|Number=Sing|Person=3|Tense=Pres|VerbForm=Fin	16	cop	16:cop	_
14	the	the	DET	DT	Definite=Def|PronType=Art	16	det	16:det	_
15	final	final	ADJ	JJ	Degree=Pos	16	amod	16:amod	_
16	draft	draft	NOUN	NN	Number=Sing	12	ccomp	12:ccomp	SpaceAfter=No
17	.	.	PUNCT	.	_	2	punct	2:punct	_

# sent_id = email-enronsent43_01-0030
# text = It is a fairly standard, fully reimbursable interconnect with Questar.
1	It	it	PRON	PRP	Case=Nom|Gender=Neut|Number=Sing|Person=3|PronType=Prs	9	nsubj	9:nsubj	_
2	is	be	AUX	VBZ	Mood=Ind|Number=Sing|Person=3|Tense=Pres|VerbForm=Fin	9	cop	9:cop	_
3	a	a	DET	DT	Definite=Ind|PronType=Art	9	det	9:det	_
4	fairly	fairly	ADV	RB	_	5	advmod	5:advmod	_
5	standard	standard	ADJ	JJ	Degree=Pos	9	amod	9:amod	SpaceAfter=No
6	,	,	PUNCT	,	_	9	punct	9:punct	_
7	fully	fully	ADV	RB	_	8	advmod	8:advmod	_
8	reimbursable	reimbursable	ADJ	JJ	Degree=Pos	9	amod	9:amod	_
9	interconnect	interconnect	NOUN	NN	Number=Sing	0	root	0:root	_
10	with	with	ADP	IN	_	11	case	11:case	_
11	Questar	Questar	PROPN	NNP	Number=Sing	9	nmod	9:nmod:with	SpaceAfter=No
12	.	.	PUNCT	.	_	9	punct	9:punct	_

# sent_id = email-enronsent43_01-0031
# text = Transwestern will own and operate the interconnect.
1	Transwestern	Transwestern	PROPN	NNP	Number=Sing	3	nsubj	3:nsubj|5:nsubj	_
2	will	will	AUX	MD	VerbForm=Fin	3	aux	3:aux	_
3	own	own	VERB	VB	VerbForm=Inf	0	root	0:root	_
4	and	and	CCONJ	CC	_	5	cc	5:cc	_
5	operate	operate	VERB	VB	VerbForm=Inf	3	conj	3:conj:and	_
6	the	the	DET	DT	Definite=Def|PronType=Art	7	det	7:det	_
7	interconnect	interconnect	NOUN	NN	Number=Sing	3	obj	3:obj|5:obj	SpaceAfter=No
8	.	.	PUNCT	.	_	3	punct	3:punct	_

# sent_id = email-enronsent43_01-0032
# text = You will notice that Questar has requested a "Payment Plan" that details when they will pay Transwestern for the interconnect due to the recent Enron events.
1	You	you	PRON	PRP	Case=Nom|Person=2|PronType=Prs	3	nsubj	3:nsubj	_
2	will	will	AUX	MD	VerbForm=Fin	3	aux	3:aux	_
3	notice	notice	VERB	VB	VerbForm=Inf	0	root	0:root	_
4	that	that	SCONJ	IN	_	7	mark	7:mark	_
5	Questar	Questar	PROPN	NNP	Number=Sing	7	nsubj	7:nsubj	_
6	has	have	AUX	VBZ	Mood=Ind|Number=Sing|Person=3|Tense=Pres|VerbForm=Fin	7	aux	7:aux	_
7	requested	request	VERB	VBN	Tense=Past|VerbForm=Part	3	ccomp	3:ccomp	_
8	a	a	DET	DT	Definite=Ind|PronType=Art	11	det	11:det	_
9	"	"	PUNCT	``	_	11	punct	11:punct	SpaceAfter=No
10	Payment	payment	NOUN	NN	Number=Sing	11	compound	11:compound	_
11	Plan	plan	NOUN	NN	Number=Sing	7	obj	7:obj|14:nsubj	SpaceAfter=No
12	"	"	PUNCT	''	_	11	punct	11:punct	_
13	that	that	PRON	WDT	PronType=Rel	14	nsubj	11:ref	_
14	details	detail	VERB	VBZ	Mood=Ind|Number=Sing|Person=3|Tense=Pres|VerbForm=Fin	11	acl:relcl	11:acl:relcl	_
15	when	when	SCONJ	WRB	PronType=Int	18	mark	18:mark	_
16	they	they	PRON	PRP	Case=Nom|Number=Plur|Person=3|PronType=Prs	18	nsubj	18:nsubj	_
17	will	will	AUX	MD	VerbForm=Fin	18	aux	18:aux	_
18	pay	pay	VERB	VB	VerbForm=Inf	14	advcl	14:advcl:when	_
19	Transwestern	Transwestern	PROPN	NNP	Number=Sing	18	obj	18:obj	_
20	for	for	ADP	IN	_	22	case	22:case	_
21	the	the	DET	DT	Definite=Def|PronType=Art	22	det	22:det	_
22	interconnect	interconnect	NOUN	NN	Number=Sing	18	obl	18:obl:for	_
23	due	due	ADP	IN	_	28	case	28:case	_
24	to	to	ADP	IN	_	23	fixed	23:fixed	_
25	the	the	DET	DT	Definite=Def|PronType=Art	28	det	28:det	_
26	recent	recent	ADJ	JJ	Degree=Pos	28	amod	28:amod	_
27	Enron	Enron	PROPN	NNP	Number=Sing	28	compound	28:compound	_
28	events	event	NOUN	NNS	Number=Plur	7	obl	7:obl:due_to	SpaceAfter=No
29	.	.	PUNCT	.	_	3	punct	3:punct	_

# sent_id = email-enronsent43_01-0033
# text = If anyone has any questions or concerns about the timing of these payments, please give me a call.
1	If	if	SCONJ	IN	_	3	mark	3:mark	_
2	anyone	anyone	PRON	NN	Number=Sing	3	nsubj	3:nsubj	_
3	has	have	VERB	VBZ	Mood=Ind|Number=Sing|Person=3|Tense=Pres|VerbForm=Fin	16	advcl	16:advcl:if	_
4	any	any	DET	DT	_	5	det	5:det	_
5	questions	question	NOUN	NNS	Number=Plur	3	obj	3:obj	_
6	or	or	CCONJ	CC	_	7	cc	7:cc	_
7	concerns	concern	NOUN	NNS	Number=Plur	5	conj	3:obj|5:conj:or	_
8	about	about	ADP	IN	_	10	case	10:case	_
9	the	the	DET	DT	Definite=Def|PronType=Art	10	det	10:det	_
10	timing	timing	NOUN	NN	Number=Sing	5	nmod	5:nmod:about	_
11	of	of	ADP	IN	_	13	case	13:case	_
12	these	this	DET	DT	Number=Plur|PronType=Dem	13	det	13:det	_
13	payments	payment	NOUN	NNS	Number=Plur	10	nmod	10:nmod:of	SpaceAfter=No
14	,	,	PUNCT	,	_	16	punct	16:punct	_
15	please	please	INTJ	UH	_	16	discourse	16:discourse	_
16	give	give	VERB	VB	Mood=Imp|VerbForm=Fin	0	root	0:root	_
17	me	I	PRON	PRP	Case=Acc|Number=Sing|Person=1|PronType=Prs	16	iobj	16:iobj	_
18	a	a	DET	DT	Definite=Ind|PronType=Art	19	det	19:det	_
19	call	call	NOUN	NN	Number=Sing	16	obj	16:obj	SpaceAfter=No
20	.	.	PUNCT	.	_	16	punct	16:punct	_

# sent_id = email-enronsent43_01-0034
# text = Also, you will notice this interconnect may not be subject to the CIAC tax gross up, but to protect ourselves, we have added language in Para 3.that protects us financially if the IRS ever comes back to determine that this interconnect is subject to the CIAC tax.
1	Also	also	ADV	RB	_	5	advmod	5:advmod	SpaceAfter=No
2	,	,	PUNCT	,	_	5	punct	5:punct	_
3	you	you	PRON	PRP	Case=Nom|Person=2|PronType=Prs	5	nsubj	5:nsubj	_
4	will	will	AUX	MD	VerbForm=Fin	5	aux	5:aux	_
5	notice	notice	VERB	VB	VerbForm=Inf	0	root	0:root	_
6	this	this	DET	DT	Number=Sing|PronType=Dem	7	det	7:det	_
7	interconnect	interconnect	NOUN	NN	Number=Sing	11	nsubj	11:nsubj	_
8	may	may	AUX	MD	VerbForm=Fin	11	aux	11:aux	_
9	not	not	PART	RB	_	11	advmod	11:advmod	_
10	be	be	AUX	VB	VerbForm=Inf	11	cop	11:cop	_
11	subject	subject	ADJ	JJ	Degree=Pos	5	ccomp	5:ccomp	_
12	to	to	ADP	IN	_	17	case	17:case	_
13	the	the	DET	DT	Definite=Def|PronType=Art	17	det	17:det	_
14	CIAC	ciac	NOUN	NN	Number=Sing	17	compound	17:compound	_
15	tax	tax	NOUN	NN	Number=Sing	17	compound	17:compound	_
16	gross	gross	NOUN	NN	Number=Sing	17	compound	17:compound	_
17	up	up	NOUN	NN	Number=Sing	11	obl	11:obl:to	SpaceAfter=No
18	,	,	PUNCT	,	_	26	punct	26:punct	_
19	but	but	CCONJ	CC	_	26	cc	26:cc	_
20	to	to	PART	TO	_	21	mark	21:mark	_
21	protect	protect	VERB	VB	VerbForm=Inf	26	advcl	26:advcl:to	_
22	ourselves	ourselves	PRON	PRP	Case=Acc|Number=Plur|Person=1|PronType=Prs|Reflex=Yes	21	obj	21:obj	SpaceAfter=No
23	,	,	PUNCT	,	_	26	punct	26:punct	_
24	we	we	PRON	PRP	Case=Nom|Number=Plur|Person=1|PronType=Prs	26	nsubj	26:nsubj	_
25	have	have	AUX	VBP	Mood=Ind|Number=Plur|Person=1|Tense=Pres|VerbForm=Fin	26	aux	26:aux	_
26	added	add	VERB	VBN	Tense=Past|VerbForm=Part	5	conj	5:conj:but	_
27	language	language	NOUN	NN	Number=Sing	26	obj	26:obj|32:nsubj	_
28	in	in	ADP	IN	_	29	case	29:case	_
29	Para	para	NOUN	NN	Number=Sing	27	nmod	27:nmod:in	_
30	3.	3.	NUM	CD	NumForm=Digit|NumType=Card	29	nummod	29:nummod	SpaceAfter=No
31	that	that	PRON	WDT	PronType=Rel	32	nsubj	27:ref	_
32	protects	protect	VERB	VBZ	Mood=Ind|Number=Sing|Person=3|Tense=Pres|VerbForm=Fin	27	acl:relcl	27:acl:relcl	_
33	us	we	PRON	PRP	Case=Acc|Number=Plur|Person=1|PronType=Prs	32	obj	32:obj	_
34	financially	financially	ADV	RB	_	32	advmod	32:advmod	_
35	if	if	SCONJ	IN	_	39	mark	39:mark	_
36	the	the	DET	DT	Definite=Def|PronType=Art	37	det	37:det	_
37	IRS	IRS	PROPN	NNP	Number=Sing	39	nsubj	39:nsubj	_
38	ever	ever	ADV	RB	_	39	advmod	39:advmod	_
39	comes	come	VERB	VBZ	Mood=Ind|Number=Sing|Person=3|Tense=Pres|VerbForm=Fin	32	advcl	32:advcl:if	_
40	back	back	ADV	RB	_	39	advmod	39:advmod	_
41	to	to	PART	TO	_	42	mark	42:mark	_
42	determine	determine	VERB	VB	VerbForm=Inf	39	advcl	39:advcl:to	_
43	that	that	SCONJ	IN	_	47	mark	47:mark	_
44	this	this	DET	DT	Number=Sing|PronType=Dem	45	det	45:det	_
45	interconnect	interconnect	NOUN	NN	Number=Sing	47	nsubj	47:nsubj	_
46	is	be	AUX	VBZ	Mood=Ind|Number=Sing|Person=3|Tense=Pres|VerbForm=Fin	47	cop	47:cop	_
47	subject	subject	ADJ	JJ	Degree=Pos	42	ccomp	42:ccomp	_
48	to	to	ADP	IN	_	51	case	51:case	_
49	the	the	DET	DT	Definite=Def|PronType=Art	51	det	51:det	_
50	CIAC	ciac	NOUN	NN	Number=Sing	51	compound	51:compound	_
51	tax	tax	NOUN	NN	Number=Sing	47	obl	47:obl:to	SpaceAfter=No
52	.	.	PUNCT	.	_	5	punct	5:punct	_

# sent_id = email-enronsent43_01-0035
# text = Robert Guthrie with the tax department has worked with us to develop this language.
1	Robert	Robert	PROPN	NNP	Number=Sing	8	nsubj	8:nsubj	_
2	Guthrie	Guthrie	PROPN	NNP	Number=Sing	1	flat	1:flat	_
3	with	with	ADP	IN	_	6	case	6:case	_
4	the	the	DET	DT	Definite=Def|PronType=Art	6	det	6:det	_
5	tax	tax	NOUN	NN	Number=Sing	6	compound	6:compound	_
6	department	department	NOUN	NN	Number=Sing	1	nmod	1:nmod:with	_
7	has	have	AUX	VBZ	Mood=Ind|Number=Sing|Person=3|Tense=Pres|VerbForm=Fin	8	aux	8:aux	_
8	worked	work	VERB	VBN	Tense=Past|VerbForm=Part	0	root	0:root	_
9	with	with	ADP	IN	_	10	case	10:case	_
10	us	we	PRON	PRP	Case=Acc|Number=Plur|Person=1|PronType=Prs	8	obl	8:obl:with	_
11	to	to	PART	TO	_	12	mark	12:mark	_
12	develop	develop	VERB	VB	VerbForm=Inf	8	advcl	8:advcl:to	_
13	this	this	DET	DT	Number=Sing|PronType=Dem	14	det	14:det	_
14	language	language	NOUN	NN	Number=Sing	12	obj	12:obj	SpaceAfter=No
15	.	.	PUNCT	.	_	8	punct	8:punct	_

# sent_id = email-enronsent43_01-0036
# text = We hope to execute this Agreement this week.
1	We	we	PRON	PRP	Case=Nom|Number=Plur|Person=1|PronType=Prs	2	nsubj	2:nsubj|4:nsubj:xsubj	_
2	hope	hope	VERB	VBP	Mood=Ind|Number=Plur|Person=1|Tense=Pres|VerbForm=Fin	0	root	0:root	_
3	to	to	PART	TO	_	4	mark	4:mark	_
4	execute	execute	VERB	VB	VerbForm=Inf	2	xcomp	2:xcomp	_
5	this	this	DET	DT	Number=Sing|PronType=Dem	6	det	6:det	_
6	Agreement	agreement	NOUN	NN	Number=Sing	4	obj	4:obj	_
7	this	this	DET	DT	Number=Sing|PronType=Dem	8	det	8:det	_
8	week	week	NOUN	NN	Number=Sing	4	obl:tmod	4:obl:tmod	SpaceAfter=No
9	.	.	PUNCT	.	_	2	punct	2:punct	_

# sent_id = email-enronsent43_01-0037
# text = If you have any comments, please let me know.
1	If	if	SCONJ	IN	_	3	mark	3:mark	_
2	you	you	PRON	PRP	Case=Nom|Person=2|PronType=Prs	3	nsubj	3:nsubj	_
3	have	have	VERB	VBP	Mood=Ind|Number=Sing|Person=2|Tense=Pres|VerbForm=Fin	8	advcl	8:advcl:if	_
4	any	any	DET	DT	_	5	det	5:det	_
5	comments	comment	NOUN	NNS	Number=Plur	3	obj	3:obj	SpaceAfter=No
6	,	,	PUNCT	,	_	8	punct	8:punct	_
7	please	please	INTJ	UH	_	8	discourse	8:discourse	_
8	let	let	VERB	VB	Mood=Imp|VerbForm=Fin	0	root	0:root	_
9	me	I	PRON	PRP	Case=Acc|Number=Sing|Person=1|PronType=Prs	8	obj	8:obj|10:nsubj:xsubj	_
10	know	know	VERB	VB	VerbForm=Inf	8	xcomp	8:xcomp	SpaceAfter=No
11	.	.	PUNCT	.	_	8	punct	8:punct	_

# sent_id = email-enronsent43_01-0038
# text = After execution, we will forward a final copy to you for your files.
1	After	after	ADP	IN	_	2	case	2:case	_
2	execution	execution	NOUN	NN	Number=Sing	6	obl	6:obl:after	SpaceAfter=No
3	,	,	PUNCT	,	_	6	punct	6:punct	_
4	we	we	PRON	PRP	Case=Nom|Number=Plur|Person=1|PronType=Prs	6	nsubj	6:nsubj	_
5	will	will	AUX	MD	VerbForm=Fin	6	aux	6:aux	_
6	forward	forward	VERB	VB	VerbForm=Inf	0	root	0:root	_
7	a	a	DET	DT	Definite=Ind|PronType=Art	9	det	9:det	_
8	final	final	ADJ	JJ	Degree=Pos	9	amod	9:amod	_
9	copy	copy	NOUN	NN	Number=Sing	6	obj	6:obj	_
10	to	to	ADP	IN	_	11	case	11:case	_
11	you	you	PRON	PRP	Case=Acc|Person=2|PronType=Prs	6	obl	6:obl:to	_
12	for	for	ADP	IN	_	14	case	14:case	_
13	your	your	PRON	PRP$	Case=Gen|Person=2|Poss=Yes|PronType=Prs	14	nmod:poss	14:nmod:poss	_
14	files	file	NOUN	NNS	Number=Plur	6	obl	6:obl:for	SpaceAfter=No
15	.	.	PUNCT	.	_	6	punct	6:punct	_

# sent_id = email-enronsent43_01-0039
# newpar id = email-enronsent43_01-p0010
# text = Thanks,
1	Thanks	thanks	NOUN	NN	Number=Sing	0	root	0:root	SpaceAfter=No
2	,	,	PUNCT	,	_	1	punct	1:punct	_

# sent_id = email-enronsent43_01-0040
# text = Kim 713-853-3098
1	Kim	Kim	PROPN	NNP	Number=Sing	0	root	0:root	_
2	713-853-3098	713-853-3098	NUM	CD	NumForm=Digit|NumType=Card	1	list	1:list	_

# sent_id = email-enronsent43_01-0041
# text = << File: Questar So Trails Hub Interconnect 02-05-02.doc >>
1	<<	<<	PUNCT	-LRB-	_	2	punct	2:punct	_
2	File	file	NOUN	NN	Number=Sing	0	root	0:root	SpaceAfter=No
3	:	:	PUNCT	:	_	2	punct	2:punct	_
4	Questar	questar	NOUN	GW	_	2	appos	2:appos	_
5	So	so	X	GW	_	4	flat	4:flat	_
6	Trails	trails	X	GW	_	4	flat	4:flat	_
7	Hub	hub	X	GW	_	4	flat	4:flat	_
8	Interconnect	interconnect	X	GW	_	4	flat	4:flat	_
9	02-05-02.doc	02-05-02.doc	X	NN	Number=Sing	4	flat	4:flat	_
10	>>	>>	PUNCT	-RRB-	_	2	punct	2:punct	_

# sent_id = email-enronsent43_01-0042
# text = Are you back in the office yet?
1	Are	be	VERB	VBP	Mood=Ind|Number=Sing|Person=2|Tense=Pres|VerbForm=Fin	0	root	0:root	_
2	you	you	PRON	PRP	Case=Nom|Person=2|PronType=Prs	1	nsubj	1:nsubj	_
3	back	back	ADV	RB	_	1	advmod	1:advmod	_
4	in	in	ADP	IN	_	6	case	6:case	_
5	the	the	DET	DT	Definite=Def|PronType=Art	6	det	6:det	_
6	office	office	NOUN	NN	Number=Sing	3	obl	3:obl:in	_
7	yet	yet	ADV	RB	_	1	advmod	1:advmod	SpaceAfter=No
8	?	?	PUNCT	.	_	1	punct	1:punct	_

# sent_id = email-enronsent43_01-0043
# newpar id = email-enronsent43_01-p0011
# text = We've booked Italy tickets this week for departing Houston on Friday, May 24 to Newark/Rome and returning on Sunday, June 9 from Rome to Newark/Houston.
1-2	We've	_	_	_	_	_	_	_	_
1	We	we	PRON	PRP	Case=Nom|Number=Plur|Person=1|PronType=Prs	3	nsubj	3:nsubj	_
2	've	have	AUX	VBP	Mood=Ind|Number=Plur|Person=1|Tense=Pres|VerbForm=Fin	3	aux	3:aux	_
3	booked	book	VERB	VBN	Tense=Past|VerbForm=Part	0	root	0:root	_
4	Italy	Italy	PROPN	NNP	Number=Sing	5	compound	5:compound	_
5	tickets	ticket	NOUN	NNS	Number=Plur	3	obj	3:obj	_
6	this	this	DET	DT	Number=Sing|PronType=Dem	7	det	7:det	_
7	week	week	NOUN	NN	Number=Sing	3	obl:tmod	3:obl:tmod	_
8	for	for	SCONJ	IN	_	9	mark	9:mark	_
9	departing	depart	VERB	VBG	VerbForm=Ger	3	advcl	3:advcl:for	_
10	Houston	Houston	PROPN	NNP	Number=Sing	9	obj	9:obj	_
11	on	on	ADP	IN	_	12	case	12:case	_
12	Friday	Friday	PROPN	NNP	Number=Sing	9	obl	9:obl:on	SpaceAfter=No
13	,	,	PUNCT	,	_	12	punct	12:punct	_
14	May	May	PROPN	NNP	Number=Sing	12	appos	12:appos	_
15	24	24	NUM	CD	NumForm=Digit|NumType=Card	14	nummod	14:nummod	_
16	to	to	ADP	IN	_	17	case	17:case	_
17	Newark	Newark	PROPN	NNP	Number=Sing	9	obl	9:obl:to	SpaceAfter=No
18	/	/	SYM	,	_	19	cc	19:cc	SpaceAfter=No
19	Rome	Rome	PROPN	NNP	Number=Sing	17	conj	9:obl:to|17:conj	_
20	and	and	CCONJ	CC	_	21	cc	21:cc	_
21	returning	return	VERB	VBG	VerbForm=Ger	9	conj	3:advcl:for|9:conj:and	_
22	on	on	ADP	IN	_	23	case	23:case	_
23	Sunday	Sunday	PROPN	NNP	Number=Sing	21	obl	21:obl:on	SpaceAfter=No
24	,	,	PUNCT	,	_	23	punct	23:punct	_
25	June	June	PROPN	NNP	Number=Sing	23	appos	23:appos	_
26	9	9	NUM	CD	NumForm=Digit|NumType=Card	25	nummod	25:nummod	_
27	from	from	ADP	IN	_	28	case	28:case	_
28	Rome	Rome	PROPN	NNP	Number=Sing	21	obl	21:obl:from	_
29	to	to	ADP	IN	_	30	case	30:case	_
30	Newark	Newark	PROPN	NNP	Number=Sing	21	obl	21:obl:to	SpaceAfter=No
31	/	/	SYM	,	_	32	cc	32:cc	SpaceAfter=No
32	Houston	Houston	PROPN	NNP	Number=Sing	30	conj	21:obl:to|30:conj	SpaceAfter=No
33	.	.	PUNCT	.	_	3	punct	3:punct	_

# sent_id = email-enronsent43_01-0044
# text = Ticket price was $1,183 per ticket.
1	Ticket	ticket	NOUN	NN	Number=Sing	2	compound	2:compound	_
2	price	price	NOUN	NN	Number=Sing	4	nsubj	4:nsubj	_
3	was	be	AUX	VBD	Mood=Ind|Number=Sing|Person=3|Tense=Past|VerbForm=Fin	4	cop	4:cop	_
4	$	$	SYM	$	_	0	root	0:root	SpaceAfter=No
5	1,183	1183	NUM	CD	NumForm=Digit|NumType=Card	4	nummod	4:nummod	_
6	per	per	ADP	IN	_	7	case	7:case	_
7	ticket	ticket	NOUN	NN	Number=Sing	4	nmod	4:nmod:per	SpaceAfter=No
8	.	.	PUNCT	.	_	4	punct	4:punct	_

# sent_id = email-enronsent43_01-0045
# text = Paul and Judy are on board.
1	Paul	Paul	PROPN	NNP	Number=Sing	6	nsubj	6:nsubj	_
2	and	and	CCONJ	CC	_	3	cc	3:cc	_
3	Judy	Judy	PROPN	NNP	Number=Sing	1	conj	1:conj:and|6:nsubj	_
4	are	be	AUX	VBP	Mood=Ind|Number=Plur|Person=3|Tense=Pres|VerbForm=Fin	6	cop	6:cop	_
5	on	on	ADP	IN	_	6	case	6:case	_
6	board	board	NOUN	NN	Number=Sing	0	root	0:root	SpaceAfter=No
7	.	.	PUNCT	.	_	6	punct	6:punct	_

# sent_id = email-enronsent43_01-0046
# text = Can you and Tom join us?
1	Can	can	AUX	MD	VerbForm=Fin	5	aux	5:aux	_
2	you	you	PRON	PRP	Case=Nom|Person=2|PronType=Prs	5	nsubj	5:nsubj	_
3	and	and	CCONJ	CC	_	4	cc	4:cc	_
4	Tom	Tom	PROPN	NNP	Number=Sing	2	conj	2:conj:and|5:nsubj	_
5	join	join	VERB	VB	VerbForm=Inf	0	root	0:root	_
6	us	we	PRON	PRP	Case=Acc|Number=Plur|Person=1|PronType=Prs	5	obj	5:obj	SpaceAfter=No
7	?	?	PUNCT	.	_	5	punct	5:punct	_

# sent_id = email-enronsent43_01-0047
# text = Janell and Dennis will not be able to go anywhere in 2002 due to Janell's broken leg.
1	Janell	Janell	PROPN	NNP	Number=Sing	7	nsubj	7:nsubj|9:nsubj:xsubj	_
2	and	and	CCONJ	CC	_	3	cc	3:cc	_
3	Dennis	Dennis	PROPN	NNP	Number=Sing	1	conj	1:conj:and|7:nsubj|9:nsubj:xsubj	_
4	will	will	AUX	MD	VerbForm=Fin	7	aux	7:aux	_
5	not	not	PART	RB	_	7	advmod	7:advmod	_
6	be	be	AUX	VB	VerbForm=Inf	7	cop	7:cop	_
7	able	able	ADJ	JJ	Degree=Pos	0	root	0:root	_
8	to	to	PART	TO	_	9	mark	9:mark	_
9	go	go	VERB	VB	VerbForm=Inf	7	xcomp	7:xcomp	_
10	anywhere	anywhere	ADV	RB	_	9	advmod	9:advmod	_
11	in	in	ADP	IN	_	12	case	12:case	_
12	2002	2002	NUM	CD	NumForm=Digit|NumType=Card	9	obl	9:obl:in	_
13	due	due	ADP	IN	_	18	case	18:case	_
14	to	to	ADP	IN	_	13	fixed	13:fixed	_
15-16	Janell's	_	_	_	_	_	_	_	_
15	Janell	Janell	PROPN	NNP	Number=Sing	18	nmod:poss	18:nmod:poss	_
16	's	's	PART	POS	_	15	case	15:case	_
17	broken	broken	ADJ	JJ	Degree=Pos	18	amod	18:amod	_
18	leg	leg	NOUN	NN	Number=Sing	9	obl	9:obl:due_to	SpaceAfter=No
19	.	.	PUNCT	.	_	7	punct	7:punct	_

# sent_id = email-enronsent43_01-0048
# newpar id = email-enronsent43_01-p0012
# text = Please call me, let's discuss.
1	Please	please	INTJ	UH	_	2	discourse	2:discourse	_
2	call	call	VERB	VB	VerbForm=Inf	0	root	0:root	_
3	me	I	PRON	PRP	Case=Acc|Number=Sing|Person=1|PronType=Prs	2	obj	2:obj	SpaceAfter=No
4	,	,	PUNCT	,	_	2	punct	2:punct	_
5-6	let's	_	_	_	_	_	_	_	_
5	let	let	VERB	VB	VerbForm=Inf	2	parataxis	2:parataxis	_
6	's	we	PRON	PRP	Case=Acc|Number=Plur|Person=1|PronType=Prs	5	obj	5:obj|7:nsubj:xsubj	_
7	discuss	discuss	VERB	VB	VerbForm=Inf	5	xcomp	5:xcomp	SpaceAfter=No
8	.	.	PUNCT	.	_	2	punct	2:punct	_

# sent_id = email-enronsent43_01-0049
# newpar id = email-enronsent43_01-p0013
# text = Thanks,
1	Thanks	thanks	NOUN	NN	Number=Sing	0	root	0:root	SpaceAfter=No
2	,	,	PUNCT	,	_	1	punct	1:punct	_

# sent_id = email-enronsent43_01-0050
# text = Kim X33098
1	Kim	Kim	PROPN	NNP	Number=Sing	0	root	0:root	_
2	X33098	X33098	NOUN	NN	Number=Sing	1	list	1:list	_

# sent_id = email-enronsent43_01-0051
# text = John, sorry for the late response, but I think you can implement immediately.
1	John	John	PROPN	NNP	Number=Sing	3	vocative	3:vocative	SpaceAfter=No
2	,	,	PUNCT	,	_	1	punct	1:punct	_
3	sorry	sorry	ADJ	JJ	Degree=Pos	0	root	0:root	_
4	for	for	ADP	IN	_	7	case	7:case	_
5	the	the	DET	DT	Definite=Def|PronType=Art	7	det	7:det	_
6	late	late	ADJ	JJ	Degree=Pos	7	amod	7:amod	_
7	response	response	NOUN	NN	Number=Sing	3	obl	3:obl:for	SpaceAfter=No
8	,	,	PUNCT	,	_	11	punct	11:punct	_
9	but	but	CCONJ	CC	_	11	cc	11:cc	_
10	I	I	PRON	PRP	Case=Nom|Number=Sing|Person=1|PronType=Prs	11	nsubj	11:nsubj	_
11	think	think	VERB	VBP	Mood=Ind|Number=Sing|Person=1|Tense=Pres|VerbForm=Fin	3	conj	3:conj:but	_
12	you	you	PRON	PRP	Case=Nom|Person=2|PronType=Prs	14	nsubj	14:nsubj	_
13	can	can	AUX	MD	VerbForm=Fin	14	aux	14:aux	_
14	implement	implement	VERB	VB	VerbForm=Inf	11	ccomp	11:ccomp	_
15	immediately	immediately	ADV	RB	_	14	advmod	14:advmod	SpaceAfter=No
16	.	.	PUNCT	.	_	3	punct	3:punct	_

# sent_id = email-enronsent43_01-0052
# text = I was in a meeting last week and this was discussed (I don't remember if you were there or not) but I'm thinking that you may have already proceeded ahead for implementation which is great, thanks!
1	I	I	PRON	PRP	Case=Nom|Number=Sing|Person=1|PronType=Prs	5	nsubj	5:nsubj	_
2	was	be	AUX	VBD	Mood=Ind|Number=Sing|Person=3|Tense=Past|VerbForm=Fin	5	cop	5:cop	_
3	in	in	ADP	IN	_	5	case	5:case	_
4	a	a	DET	DT	Definite=Ind|PronType=Art	5	det	5:det	_
5	meeting	meeting	NOUN	NN	Number=Sing	0	root	0:root	_
6	last	last	ADJ	JJ	Degree=Pos	7	amod	7:amod	_
7	week	week	NOUN	NN	Number=Sing	5	obl:tmod	5:obl:tmod	_
8	and	and	CCONJ	CC	_	11	cc	11:cc	_
9	this	this	PRON	DT	Number=Sing|PronType=Dem	11	nsubj:pass	11:nsubj:pass	_
10	was	be	AUX	VBD	Mood=Ind|Number=Sing|Person=1|Tense=Past|VerbForm=Fin	11	aux:pass	11:aux:pass	_
11	discussed	discuss	VERB	VBN	Tense=Past|VerbForm=Part|Voice=Pass	5	conj	5:conj:and	_
12	(	(	PUNCT	-LRB-	_	16	punct	16:punct	SpaceAfter=No
13	I	I	PRON	PRP	Case=Nom|Number=Sing|Person=1|PronType=Prs	16	nsubj	16:nsubj	_
14-15	don't	_	_	_	_	_	_	_	_
14	do	do	AUX	VBP	Mood=Ind|Number=Sing|Person=1|Tense=Pres|VerbForm=Fin	16	aux	16:aux	_
15	n't	not	PART	RB	_	16	advmod	16:advmod	_
16	remember	remember	VERB	VB	VerbForm=Inf	5	parataxis	5:parataxis	_
17	if	if	SCONJ	IN	_	20	mark	20:mark	_
18	you	you	PRON	PRP	Case=Nom|Person=2|PronType=Prs	20	nsubj	20:nsubj|22:nsubj	_
19	were	be	AUX	VBD	Mood=Ind|Number=Sing|Person=2|Tense=Past|VerbForm=Fin	20	cop	20:cop	_
20	there	there	ADV	RB	PronType=Dem	16	ccomp	16:ccomp	_
21	or	or	CCONJ	CC	_	22	cc	22:cc	_
22	not	not	PART	RB	_	20	conj	16:ccomp|20:conj:or	SpaceAfter=No
23	)	)	PUNCT	-RRB-	_	16	punct	16:punct	_
24	but	but	CCONJ	CC	_	27	cc	27:cc	_
25-26	I'm	_	_	_	_	_	_	_	_
25	I	I	PRON	PRP	Case=Nom|Number=Sing|Person=1|PronType=Prs	27	nsubj	27:nsubj	_
26	'm	be	AUX	VBP	Mood=Ind|Number=Sing|Person=1|Tense=Pres|VerbForm=Fin	27	aux	27:aux	_
27	thinking	think	VERB	VBG	Tense=Pres|VerbForm=Part	5	conj	5:conj:but	_
28	that	that	SCONJ	IN	_	33	mark	33:mark	_
29	you	you	PRON	PRP	Case=Nom|Person=2|PronType=Prs	33	nsubj	33:nsubj	_
30	may	may	AUX	MD	VerbForm=Fin	33	aux	33:aux	_
31	have	have	AUX	VB	VerbForm=Inf	33	aux	33:aux	_
32	already	already	ADV	RB	_	33	advmod	33:advmod	_
33	proceeded	proceed	VERB	VBN	Tense=Past|VerbForm=Part	27	ccomp	27:ccomp|39:csubj	_
34	ahead	ahead	ADV	RB	_	33	advmod	33:advmod	_
35	for	for	ADP	IN	_	36	case	36:case	_
36	implementation	implementation	NOUN	NN	Number=Sing	33	obl	33:obl:for	_
37	which	which	PRON	WDT	PronType=Rel	39	nsubj	33:ref	_
38	is	be	AUX	VBZ	Mood=Ind|Number=Sing|Person=3|Tense=Pres|VerbForm=Fin	39	cop	39:cop	_
39	great	great	ADJ	JJ	Degree=Pos	33	advcl:relcl	33:advcl:relcl	SpaceAfter=No
40	,	,	PUNCT	,	_	41	punct	41:punct	_
41	thanks	thanks	NOUN	NN	Number=Sing	5	discourse	5:discourse	SpaceAfter=No
42	!	!	PUNCT	.	_	41	punct	41:punct	_

# sent_id = email-enronsent43_01-0053
# text = Kim.
1	Kim	Kim	PROPN	NNP	Number=Sing	0	root	0:root	SpaceAfter=No
2	.	.	PUNCT	.	_	1	punct	1:punct	_

# sent_id = email-enronsent43_01-0054
# newpar id = email-enronsent43_01-p0014
# text = The telephony group has the new TW Hotline number and extensions ready for use, I have the solution center entering the greetings and Terry Kowalke has a new form and procedure for the Customer Service Reps. to use for updates.
1	The	the	DET	DT	Definite=Def|PronType=Art	3	det	3:det	_
2	telephony	telephony	NOUN	NN	Number=Sing	3	compound	3:compound	_
3	group	group	NOUN	NN	Number=Sing	4	nsubj	4:nsubj	_
4	has	have	VERB	VBZ	Mood=Ind|Number=Sing|Person=3|Tense=Pres|VerbForm=Fin	0	root	0:root	_
5	the	the	DET	DT	Definite=Def|PronType=Art	9	det	9:det	_
6	new	new	ADJ	JJ	Degree=Pos	9	amod	9:amod	_
7	TW	TW	PROPN	NNP	Number=Sing	9	compound	9:compound	_
8	Hotline	hotline	NOUN	NN	Number=Sing	9	compound	9:compound	_
9	number	number	NOUN	NN	Number=Sing	4	obj	4:obj|12:nsubj:xsubj	_
10	and	and	CCONJ	CC	_	11	cc	11:cc	_
11	extensions	extension	NOUN	NNS	Number=Plur	9	conj	4:obj|9:conj:and|12:nsubj:xsubj	_
12	ready	ready	ADJ	JJ	Degree=Pos	4	xcomp	4:xcomp	_
13	for	for	ADP	IN	_	14	case	14:case	_
14	use	use	NOUN	NN	Number=Sing	12	obl	12:obl:for	SpaceAfter=No
15	,	,	PUNCT	,	_	17	punct	17:punct	_
16	I	I	PRON	PRP	Case=Nom|Number=Sing|Person=1|PronType=Prs	17	nsubj	17:nsubj	_
17	have	have	VERB	VBP	Mood=Ind|Number=Sing|Person=1|Tense=Pres|VerbForm=Fin	4	conj	4:conj:and	_
18	the	the	DET	DT	Definite=Def|PronType=Art	20	det	20:det	_
19	solution	solution	NOUN	NN	Number=Sing	20	compound	20:compound	_
20	center	center	NOUN	NN	Number=Sing	17	obj	17:obj|21:nsubj:xsubj	_
21	entering	enter	VERB	VBG	VerbForm=Ger	17	xcomp	17:xcomp	_
22	the	the	DET	DT	Definite=Def|PronType=Art	23	det	23:det	_
23	greetings	greeting	NOUN	NNS	Number=Plur	21	obj	21:obj	_
24	and	and	CCONJ	CC	_	27	cc	27:cc	_
25	Terry	Terry	PROPN	NNP	Number=Sing	27	nsubj	27:nsubj	_
26	Kowalke	Kowalke	PROPN	NNP	Number=Sing	25	flat	25:flat	_
27	has	have	VERB	VBZ	Mood=Ind|Number=Sing|Person=3|Tense=Pres|VerbForm=Fin	4	conj	4:conj:and	_
28	a	a	DET	DT	Definite=Ind|PronType=Art	30	det	30:det	_
29	new	new	ADJ	JJ	Degree=Pos	30	amod	30:amod	_
30	form	form	NOUN	NN	Number=Sing	27	obj	27:obj	_
31	and	and	CCONJ	CC	_	32	cc	32:cc	_
32	procedure	procedure	NOUN	NN	Number=Sing	30	conj	27:obj|30:conj:and	_
33	for	for	SCONJ	IN	_	39	mark	39:mark	_
34	the	the	DET	DT	Definite=Def|PronType=Art	37	det	37:det	_
35	Customer	customer	NOUN	NN	Number=Sing	36	compound	36:compound	_
36	Service	service	NOUN	NN	Number=Sing	37	compound	37:compound	_
37	Reps.	rep.	NOUN	NNS	Number=Plur	39	nsubj	39:nsubj	_
38	to	to	PART	TO	_	39	mark	39:mark	_
39	use	use	VERB	VB	VerbForm=Inf	30	acl	30:acl:to	_
40	for	for	ADP	IN	_	41	case	41:case	_
41	updates	update	NOUN	NNS	Number=Plur	39	obl	39:obl:for	SpaceAfter=No
42	.	.	PUNCT	.	_	4	punct	4:punct	_

# sent_id = email-enronsent43_01-0055
# text = How much notification would you like to give the TW customers before implementing the new TW Hotline phone number?
1	How	how	ADV	WRB	PronType=Int	2	advmod	2:advmod	_
2	much	much	ADJ	JJ	Degree=Pos	3	amod	3:amod	_
3	notification	notification	NOUN	NN	Number=Sing	8	obj	8:obj	_
4	would	would	AUX	MD	VerbForm=Fin	6	aux	6:aux	_
5	you	you	PRON	PRP	Case=Nom|Person=2|PronType=Prs	6	nsubj	6:nsubj|8:nsubj:xsubj	_
6	like	like	VERB	VB	VerbForm=Inf	0	root	0:root	_
7	to	to	PART	TO	_	8	mark	8:mark	_
8	give	give	VERB	VB	VerbForm=Inf	6	xcomp	6:xcomp	_
9	the	the	DET	DT	Definite=Def|PronType=Art	11	det	11:det	_
10	TW	TW	PROPN	NNP	Number=Sing	11	compound	11:compound	_
11	customers	customer	NOUN	NNS	Number=Plur	8	iobj	8:iobj	_
12	before	before	SCONJ	IN	_	13	mark	13:mark	_
13	implementing	implement	VERB	VBG	VerbForm=Ger	8	advcl	8:advcl:before	_
14	the	the	DET	DT	Definite=Def|PronType=Art	19	det	19:det	_
15	new	new	ADJ	JJ	Degree=Pos	19	amod	19:amod	_
16	TW	TW	PROPN	NNP	Number=Sing	17	compound	17:compound	_
17	Hotline	hotline	NOUN	NN	Number=Sing	19	compound	19:compound	_
18	phone	phone	NOUN	NN	Number=Sing	19	compound	19:compound	_
19	number	number	NOUN	NN	Number=Sing	13	obj	13:obj	SpaceAfter=No
20	?	?	PUNCT	.	_	6	punct	6:punct	_

# sent_id = email-enronsent43_01-0056
# text = We can do a Popup notification along with changing the number on the Web page, we can also put out a Critical message which will send an Email to customers.
1	We	we	PRON	PRP	Case=Nom|Number=Plur|Person=1|PronType=Prs	3	nsubj	3:nsubj	_
2	can	can	AUX	MD	VerbForm=Fin	3	aux	3:aux	_
3	do	do	VERB	VB	VerbForm=Inf	0	root	0:root	_
4	a	a	DET	DT	Definite=Ind|PronType=Art	6	det	6:det	_
5	Popup	popup	NOUN	NN	Number=Sing	6	compound	6:compound	_
6	notification	notification	NOUN	NN	Number=Sing	3	obj	3:obj	_
7	along	along	ADP	IN	_	9	mark	9:mark	_
8	with	with	SCONJ	IN	_	9	mark	9:mark	_
9	changing	change	VERB	VBG	VerbForm=Ger	3	advcl	3:advcl:along_with	_
10	the	the	DET	DT	Definite=Def|PronType=Art	11	det	11:det	_
11	number	number	NOUN	NN	Number=Sing	9	obj	9:obj	_
12	on	on	ADP	IN	_	15	case	15:case	_
13	the	the	DET	DT	Definite=Def|PronType=Art	15	det	15:det	_
14	Web	web	NOUN	NN	Number=Sing	15	compound	15:compound	_
15	page	page	NOUN	NN	Number=Sing	9	obl	9:obl:on	SpaceAfter=No
16	,	,	PUNCT	,	_	3	punct	3:punct	_
17	we	we	PRON	PRP	Case=Nom|Number=Plur|Person=1|PronType=Prs	20	nsubj	20:nsubj	_
18	can	can	AUX	MD	VerbForm=Fin	20	aux	20:aux	_
19	also	also	ADV	RB	_	20	advmod	20:advmod	_
20	put	put	VERB	VB	VerbForm=Inf	3	parataxis	3:parataxis	_
21	out	out	ADP	RP	_	20	compound:prt	20:compound:prt	_
22	a	a	DET	DT	Definite=Ind|PronType=Art	24	det	24:det	_
23	Critical	critical	ADJ	JJ	Degree=Pos	24	amod	24:amod	_
24	message	message	NOUN	NN	Number=Sing	20	obj	20:obj|27:nsubj	_
25	which	which	PRON	WDT	PronType=Rel	27	nsubj	24:ref	_
26	will	will	AUX	MD	VerbForm=Fin	27	aux	27:aux	_
27	send	send	VERB	VB	VerbForm=Inf	24	acl:relcl	24:acl:relcl	_
28	an	a	DET	DT	Definite=Ind|PronType=Art	29	det	29:det	_
29	Email	email	NOUN	NN	Number=Sing	27	obj	27:obj	_
30	to	to	ADP	IN	_	31	case	31:case	_
31	customers	customer	NOUN	NNS	Number=Plur	27	obl	27:obl:to	SpaceAfter=No
32	.	.	PUNCT	.	_	3	punct	3:punct	_

# sent_id = email-enronsent43_01-0057
# text = Do you think we need to do more?
1	Do	do	AUX	VBP	Mood=Ind|Number=Sing|Person=2|Tense=Pres|VerbForm=Fin	3	aux	3:aux	_
2	you	you	PRON	PRP	Case=Nom|Person=2|PronType=Prs	3	nsubj	3:nsubj	_
3	think	think	VERB	VB	VerbForm=Inf	0	root	0:root	_
4	we	we	PRON	PRP	Case=Nom|Number=Plur|Person=1|PronType=Prs	5	nsubj	5:nsubj|7:nsubj:xsubj	_
5	need	need	VERB	VBP	Mood=Ind|Number=Plur|Person=1|Tense=Pres|VerbForm=Fin	3	ccomp	3:ccomp	_
6	to	to	PART	TO	_	7	mark	7:mark	_
7	do	do	VERB	VB	VerbForm=Inf	5	xcomp	5:xcomp	_
8	more	more	ADJ	JJR	Degree=Cmp	7	obj	7:obj	SpaceAfter=No
9	?	?	PUNCT	.	_	3	punct	3:punct	_

# sent_id = email-enronsent43_01-0058
# newpar id = email-enronsent43_01-p0015
# text = Thanks: John Buchanan
1	Thanks	thanks	NOUN	NN	Number=Sing	0	root	0:root	SpaceAfter=No
2	:	:	PUNCT	:	_	1	punct	1:punct	_
3	John	John	PROPN	NNP	Number=Sing	1	parataxis	1:parataxis	_
4	Buchanan	Buchanan	PROPN	NNP	Number=Sing	3	flat	3:flat	_

# sent_id = email-enronsent43_01-0059
# newpar id = email-enronsent43_01-p0016
# text = Yes, thanks.
1	Yes	yes	INTJ	UH	_	3	discourse	3:discourse	SpaceAfter=No
2	,	,	PUNCT	,	_	3	punct	3:punct	_
3	thanks	thanks	NOUN	NN	Number=Sing	0	root	0:root	SpaceAfter=No
4	.	.	PUNCT	.	_	3	punct	3:punct	_

# sent_id = email-enronsent43_01-0060
# text = I was aware.
1	I	I	PRON	PRP	Case=Nom|Number=Sing|Person=1|PronType=Prs	3	nsubj	3:nsubj	_
2	was	be	AUX	VBD	Mood=Ind|Number=Sing|Person=3|Tense=Past|VerbForm=Fin	3	cop	3:cop	_
3	aware	aware	ADJ	JJ	Degree=Pos	0	root	0:root	SpaceAfter=No
4	.	.	PUNCT	.	_	3	punct	3:punct	_

# sent_id = email-enronsent43_01-0061
# text = I just couldn't remember if it was you or Terry.
1	I	I	PRON	PRP	Case=Nom|Number=Sing|Person=1|PronType=Prs	5	nsubj	5:nsubj	_
2	just	just	ADV	RB	_	5	advmod	5:advmod	_
3-4	couldn't	_	_	_	_	_	_	_	_
3	could	could	AUX	MD	VerbForm=Fin	5	aux	5:aux	_
4	n't	not	PART	RB	_	5	advmod	5:advmod	_
5	remember	remember	VERB	VB	VerbForm=Inf	0	root	0:root	_
6	if	if	SCONJ	IN	_	9	mark	9:mark	_
7	it	it	PRON	PRP	Case=Nom|Gender=Neut|Number=Sing|Person=3|PronType=Prs	9	nsubj	9:nsubj|11:nsubj	_
8	was	be	AUX	VBD	Mood=Ind|Number=Sing|Person=3|Tense=Past|VerbForm=Fin	9	cop	9:cop	_
9	you	you	PRON	PRP	Case=Nom|Person=2|PronType=Prs	5	ccomp	5:ccomp	_
10	or	or	CCONJ	CC	_	11	cc	11:cc	_
11	Terry	Terry	PROPN	NNP	Number=Sing	9	conj	5:ccomp|9:conj:or	SpaceAfter=No
12	.	.	PUNCT	.	_	5	punct	5:punct	_

# sent_id = email-enronsent43_01-0062
# text = Thanks, Kim.
1	Thanks	thanks	NOUN	NN	Number=Sing	0	root	0:root	SpaceAfter=No
2	,	,	PUNCT	,	_	1	punct	1:punct	_
3	Kim	Kim	PROPN	NNP	Number=Sing	1	vocative	1:vocative	SpaceAfter=No
4	.	.	PUNCT	.	_	1	punct	1:punct	_

# sent_id = email-enronsent43_01-0063
# newpar id = email-enronsent43_01-p0017
# text = Kim,
1	Kim	Kim	PROPN	NNP	Number=Sing	0	root	0:root	SpaceAfter=No
2	,	,	PUNCT	,	_	1	punct	1:punct	_

# sent_id = email-enronsent43_01-0064
# text = The new TW Hotline was implemented Monday which included customer notification in the form of a Popup message in TMS and a Critical Notice which sent an Email.
1	The	the	DET	DT	Definite=Def|PronType=Art	4	det	4:det	_
2	new	new	ADJ	JJ	Degree=Pos	4	amod	4:amod	_
3	TW	TW	PROPN	NNP	Number=Sing	4	compound	4:compound	_
4	Hotline	hotline	NOUN	NN	Number=Sing	6	nsubj:pass	6:nsubj:pass	_
5	was	be	AUX	VBD	Mood=Ind|Number=Sing|Person=3|Tense=Past|VerbForm=Fin	6	aux:pass	6:aux:pass	_
6	implemented	implement	VERB	VBN	Tense=Past|VerbForm=Part|Voice=Pass	0	root	0:root|9:csubj	_
7	Monday	Monday	PROPN	NNP	Number=Sing	6	obl:tmod	6:obl:tmod	_
8	which	which	PRON	WDT	PronType=Rel	9	nsubj	6:ref	_
9	included	include	VERB	VBD	Mood=Ind|Number=Sing|Person=3|Tense=Past|VerbForm=Fin	6	advcl:relcl	6:advcl:relcl	_
10	customer	customer	NOUN	NN	Number=Sing	11	compound	11:compound	_
11	notification	notification	NOUN	NN	Number=Sing	9	obj	9:obj	_
12	in	in	ADP	IN	_	14	case	14:case	_
13	the	the	DET	DT	Definite=Def|PronType=Art	14	det	14:det	_
14	form	form	NOUN	NN	Number=Sing	9	obl	9:obl:in	_
15	of	of	ADP	IN	_	18	case	18:case	_
16	a	a	DET	DT	Definite=Ind|PronType=Art	18	det	18:det	_
17	Popup	popup	NOUN	NN	Number=Sing	18	compound	18:compound	_
18	message	message	NOUN	NN	Number=Sing	14	nmod	14:nmod:of	_
19	in	in	ADP	IN	_	20	case	20:case	_
20	TMS	tms	NOUN	NN	Number=Sing	18	nmod	18:nmod:in	_
21	and	and	CCONJ	CC	_	24	cc	24:cc	_
22	a	a	DET	DT	Definite=Ind|PronType=Art	24	det	24:det	_
23	Critical	critical	ADJ	JJ	Degree=Pos	24	amod	24:amod	_
24	Notice	notice	NOUN	NN	Number=Sing	18	conj	14:nmod:of|18:conj:and|26:nsubj	_
25	which	which	PRON	WDT	PronType=Rel	26	nsubj	24:ref	_
26	sent	send	VERB	VBD	Mood=Ind|Number=Plur|Person=3|Tense=Past|VerbForm=Fin	24	acl:relcl	24:acl:relcl	_
27	an	a	DET	DT	Definite=Ind|PronType=Art	28	det	28:det	_
28	Email	email	NOUN	NN	Number=Sing	26	obj	26:obj	SpaceAfter=No
29	.	.	PUNCT	.	_	6	punct	6:punct	_

# sent_id = email-enronsent43_01-0065
# text = The new Hotline phone number is 713-853-3044.
1	The	the	DET	DT	Definite=Def|PronType=Art	5	det	5:det	_
2	new	new	ADJ	JJ	Degree=Pos	5	amod	5:amod	_
3	Hotline	hotline	NOUN	NN	Number=Sing	5	compound	5:compound	_
4	phone	phone	NOUN	NN	Number=Sing	5	compound	5:compound	_
5	number	number	NOUN	NN	Number=Sing	7	nsubj	7:nsubj	_
6	is	be	AUX	VBZ	Mood=Ind|Number=Sing|Person=3|Tense=Pres|VerbForm=Fin	7	cop	7:cop	_
7	713-853-3044	713-853-3044	NUM	CD	NumForm=Digit|NumType=Card	0	root	0:root	SpaceAfter=No
8	.	.	PUNCT	.	_	7	punct	7:punct	_

# sent_id = email-enronsent43_01-0066
# text = I was under the impression that Terry Kowalke had notified you of the implementation, TK was also made aware.
1	I	I	PRON	PRP	Case=Nom|Number=Sing|Person=1|PronType=Prs	5	nsubj	5:nsubj	_
2	was	be	AUX	VBD	Mood=Ind|Number=Sing|Person=3|Tense=Past|VerbForm=Fin	5	cop	5:cop	_
3	under	under	ADP	IN	_	5	case	5:case	_
4	the	the	DET	DT	Definite=Def|PronType=Art	5	det	5:det	_
5	impression	impression	NOUN	NN	Number=Sing	0	root	0:root	_
6	that	that	SCONJ	IN	_	10	mark	10:mark	_
7	Terry	Terry	PROPN	NNP	Number=Sing	10	nsubj	10:nsubj	_
8	Kowalke	Kowalke	PROPN	NNP	Number=Sing	7	flat	7:flat	_
9	had	have	AUX	VBD	Mood=Ind|Number=Sing|Person=3|Tense=Past|VerbForm=Fin	10	aux	10:aux	_
10	notified	notify	VERB	VBN	Tense=Past|VerbForm=Part	5	acl	5:acl:that	_
11	you	you	PRON	PRP	Case=Acc|Person=2|PronType=Prs	10	obj	10:obj	_
12	of	of	ADP	IN	_	14	case	14:case	_
13	the	the	DET	DT	Definite=Def|PronType=Art	14	det	14:det	_
14	implementation	implementation	NOUN	NN	Number=Sing	10	obl	10:obl:of	SpaceAfter=No
15	,	,	PUNCT	,	_	5	punct	5:punct	_
16	TK	TK	PROPN	NNP	Number=Sing	19	nsubj:pass	19:nsubj:pass|20:nsubj:xsubj	_
17	was	be	AUX	VBD	Mood=Ind|Number=Sing|Person=3|Tense=Past|VerbForm=Fin	19	aux:pass	19:aux:pass	_
18	also	also	ADV	RB	_	19	advmod	19:advmod	_
19	made	make	VERB	VBN	Tense=Past|VerbForm=Part|Voice=Pass	5	parataxis	5:parataxis	_
20	aware	aware	ADJ	JJ	Degree=Pos	19	xcomp	19:xcomp	SpaceAfter=No
21	.	.	PUNCT	.	_	5	punct	5:punct	_

# sent_id = email-enronsent43_01-0067
# newpar id = email-enronsent43_01-p0018
# text = John Buchanan
1	John	John	PROPN	NNP	Number=Sing	0	root	0:root	_
2	Buchanan	Buchanan	PROPN	NNP	Number=Sing	1	flat	1:flat	_

# sent_id = email-enronsent43_01-0068
# newpar id = email-enronsent43_01-p0019
# text = John, sorry for the late response, but I think you can implement immediately.
1	John	John	PROPN	NNP	Number=Sing	3	vocative	3:vocative	SpaceAfter=No
2	,	,	PUNCT	,	_	1	punct	1:punct	_
3	sorry	sorry	ADJ	JJ	Degree=Pos	0	root	0:root	_
4	for	for	ADP	IN	_	7	case	7:case	_
5	the	the	DET	DT	Definite=Def|PronType=Art	7	det	7:det	_
6	late	late	ADJ	JJ	Degree=Pos	7	amod	7:amod	_
7	response	response	NOUN	NN	Number=Sing	3	obl	3:obl:for	SpaceAfter=No
8	,	,	PUNCT	,	_	11	punct	11:punct	_
9	but	but	CCONJ	CC	_	11	cc	11:cc	_
10	I	I	PRON	PRP	Case=Nom|Number=Sing|Person=1|PronType=Prs	11	nsubj	11:nsubj	_
11	think	think	VERB	VBP	Mood=Ind|Number=Sing|Person=1|Tense=Pres|VerbForm=Fin	3	conj	3:conj:but	_
12	you	you	PRON	PRP	Case=Nom|Person=2|PronType=Prs	14	nsubj	14:nsubj	_
13	can	can	AUX	MD	VerbForm=Fin	14	aux	14:aux	_
14	implement	implement	VERB	VB	VerbForm=Inf	11	ccomp	11:ccomp	_
15	immediately	immediately	ADV	RB	_	14	advmod	14:advmod	SpaceAfter=No
16	.	.	PUNCT	.	_	3	punct	3:punct	_

# sent_id = email-enronsent43_01-0069
# text = I was in a meeting last week and this was discussed (I don't remember if you were there or not) but I'm thinking that you may have already proceeded ahead for implementation which is great, thanks!
1	I	I	PRON	PRP	Case=Nom|Number=Sing|Person=1|PronType=Prs	5	nsubj	5:nsubj	_
2	was	be	AUX	VBD	Mood=Ind|Number=Sing|Person=3|Tense=Past|VerbForm=Fin	5	cop	5:cop	_
3	in	in	ADP	IN	_	5	case	5:case	_
4	a	a	DET	DT	Definite=Ind|PronType=Art	5	det	5:det	_
5	meeting	meeting	NOUN	NN	Number=Sing	0	root	0:root	_
6	last	last	ADJ	JJ	Degree=Pos	7	amod	7:amod	_
7	week	week	NOUN	NN	Number=Sing	5	obl:tmod	5:obl:tmod	_
8	and	and	CCONJ	CC	_	11	cc	11:cc	_
9	this	this	PRON	DT	Number=Sing|PronType=Dem	11	nsubj:pass	11:nsubj:pass	_
10	was	be	AUX	VBD	Mood=Ind|Number=Sing|Person=1|Tense=Past|VerbForm=Fin	11	aux:pass	11:aux:pass	_
11	discussed	discuss	VERB	VBN	Tense=Past|VerbForm=Part|Voice=Pass	5	conj	5:conj:and	_
12	(	(	PUNCT	-LRB-	_	16	punct	16:punct	SpaceAfter=No
13	I	I	PRON	PRP	Case=Nom|Number=Sing|Person=1|PronType=Prs	16	nsubj	16:nsubj	_
14-15	don't	_	_	_	_	_	_	_	_
14	do	do	AUX	VBP	Mood=Ind|Number=Sing|Person=1|Tense=Pres|VerbForm=Fin	16	aux	16:aux	_
15	n't	not	PART	RB	_	16	advmod	16:advmod	_
16	remember	remember	VERB	VB	VerbForm=Inf	5	parataxis	5:parataxis	_
17	if	if	SCONJ	IN	_	20	mark	20:mark	_
18	you	you	PRON	PRP	Case=Nom|Person=2|PronType=Prs	20	nsubj	20:nsubj|22:nsubj	_
19	were	be	AUX	VBD	Mood=Ind|Number=Sing|Person=2|Tense=Past|VerbForm=Fin	20	cop	20:cop	_
20	there	there	ADV	RB	PronType=Dem	16	ccomp	16:ccomp	_
21	or	or	CCONJ	CC	_	22	cc	22:cc	_
22	not	not	PART	RB	_	20	conj	16:ccomp|20:conj:or	SpaceAfter=No
23	)	)	PUNCT	-RRB-	_	16	punct	16:punct	_
24	but	but	CCONJ	CC	_	27	cc	27:cc	_
25-26	I'm	_	_	_	_	_	_	_	_
25	I	I	PRON	PRP	Case=Nom|Number=Sing|Person=1|PronType=Prs	27	nsubj	27:nsubj	_
26	'm	be	AUX	VBP	Mood=Ind|Number=Sing|Person=1|Tense=Pres|VerbForm=Fin	27	aux	27:aux	_
27	thinking	think	VERB	VBG	Tense=Pres|VerbForm=Part	5	conj	5:conj:but	_
28	that	that	SCONJ	IN	_	33	mark	33:mark	_
29	you	you	PRON	PRP	Case=Nom|Person=2|PronType=Prs	33	nsubj	33:nsubj	_
30	may	may	AUX	MD	VerbForm=Fin	33	aux	33:aux	_
31	have	have	AUX	VB	VerbForm=Inf	33	aux	33:aux	_
32	already	already	ADV	RB	_	33	advmod	33:advmod	_
33	proceeded	proceed	VERB	VBN	Tense=Past|VerbForm=Part	27	ccomp	27:ccomp|39:csubj	_
34	ahead	ahead	ADV	RB	_	33	advmod	33:advmod	_
35	for	for	ADP	IN	_	36	case	36:case	_
36	implementation	implementation	NOUN	NN	Number=Sing	33	obl	33:obl:for	_
37	which	which	PRON	WDT	PronType=Rel	39	nsubj	33:ref	_
38	is	be	AUX	VBZ	Mood=Ind|Number=Sing|Person=3|Tense=Pres|VerbForm=Fin	39	cop	39:cop	_
39	great	great	ADJ	JJ	Degree=Pos	33	advcl:relcl	33:advcl:relcl	SpaceAfter=No
40	,	,	PUNCT	,	_	41	punct	41:punct	_
41	thanks	thanks	NOUN	NN	Number=Sing	5	discourse	5:discourse	SpaceAfter=No
42	!	!	PUNCT	.	_	41	punct	41:punct	_

# sent_id = email-enronsent43_01-0070
# text = Kim.
1	Kim	Kim	PROPN	NNP	Number=Sing	0	root	0:root	SpaceAfter=No
2	.	.	PUNCT	.	_	1	punct	1:punct	_

# sent_id = email-enronsent43_01-0071
# newpar id = email-enronsent43_01-p0020
# text = The telephony group has the new TW Hotline number and extensions ready for use, I have the solution center entering the greetings and Terry Kowalke has a new form and procedure for the Customer Service Reps. to use for updates.
1	The	the	DET	DT	Definite=Def|PronType=Art	3	det	3:det	_
2	telephony	telephony	NOUN	NN	Number=Sing	3	compound	3:compound	_
3	group	group	NOUN	NN	Number=Sing	4	nsubj	4:nsubj	_
4	has	have	VERB	VBZ	Mood=Ind|Number=Sing|Person=3|Tense=Pres|VerbForm=Fin	0	root	0:root	_
5	the	the	DET	DT	Definite=Def|PronType=Art	9	det	9:det	_
6	new	new	ADJ	JJ	Degree=Pos	9	amod	9:amod	_
7	TW	TW	PROPN	NNP	Number=Sing	9	compound	9:compound	_
8	Hotline	hotline	NOUN	NN	Number=Sing	9	compound	9:compound	_
9	number	number	NOUN	NN	Number=Sing	4	obj	4:obj|12:nsubj:xsubj	_
10	and	and	CCONJ	CC	_	11	cc	11:cc	_
11	extensions	extension	NOUN	NNS	Number=Plur	9	conj	4:obj|9:conj:and|12:nsubj:xsubj	_
12	ready	ready	ADJ	JJ	Degree=Pos	4	xcomp	4:xcomp	_
13	for	for	ADP	IN	_	14	case	14:case	_
14	use	use	NOUN	NN	Number=Sing	12	obl	12:obl:for	SpaceAfter=No
15	,	,	PUNCT	,	_	17	punct	17:punct	_
16	I	I	PRON	PRP	Case=Nom|Number=Sing|Person=1|PronType=Prs	17	nsubj	17:nsubj	_
17	have	have	VERB	VBP	Mood=Ind|Number=Sing|Person=1|Tense=Pres|VerbForm=Fin	4	conj	4:conj:and	_
18	the	the	DET	DT	Definite=Def|PronType=Art	20	det	20:det	_
19	solution	solution	NOUN	NN	Number=Sing	20	compound	20:compound	_
20	center	center	NOUN	NN	Number=Sing	17	obj	17:obj	_
21	entering	enter	VERB	VBG	VerbForm=Ger	17	advcl	17:advcl	_
22	the	the	DET	DT	Definite=Def|PronType=Art	23	det	23:det	_
23	greetings	greeting	NOUN	NNS	Number=Plur	21	obj	21:obj	_
24	and	and	CCONJ	CC	_	27	cc	27:cc	_
25	Terry	Terry	PROPN	NNP	Number=Sing	27	nsubj	27:nsubj	_
26	Kowalke	Kowalke	PROPN	NNP	Number=Sing	25	flat	25:flat	_
27	has	have	VERB	VBZ	Mood=Ind|Number=Sing|Person=3|Tense=Pres|VerbForm=Fin	4	conj	4:conj:and	_
28	a	a	DET	DT	Definite=Ind|PronType=Art	30	det	30:det	_
29	new	new	ADJ	JJ	Degree=Pos	30	amod	30:amod	_
30	form	form	NOUN	NN	Number=Sing	27	obj	27:obj	_
31	and	and	CCONJ	CC	_	32	cc	32:cc	_
32	procedure	procedure	NOUN	NN	Number=Sing	30	conj	27:obj|30:conj:and	_
33	for	for	SCONJ	IN	_	39	mark	39:mark	_
34	the	the	DET	DT	Definite=Def|PronType=Art	37	det	37:det	_
35	Customer	customer	NOUN	NN	Number=Sing	36	compound	36:compound	_
36	Service	service	NOUN	NN	Number=Sing	37	compound	37:compound	_
37	Reps.	rep.	NOUN	NNS	Number=Plur	39	nsubj	39:nsubj	_
38	to	to	PART	TO	_	39	mark	39:mark	_
39	use	use	VERB	VB	VerbForm=Inf	30	acl	30:acl:to	_
40	for	for	ADP	IN	_	41	case	41:case	_
41	updates	update	NOUN	NNS	Number=Plur	39	obl	39:obl:for	SpaceAfter=No
42	.	.	PUNCT	.	_	4	punct	4:punct	_

# sent_id = email-enronsent43_01-0072
# text = How much notification would you like to give the TW customers before implementing the new TW Hotline phone number?
1	How	how	ADV	WRB	PronType=Int	2	advmod	2:advmod	_
2	much	much	ADJ	JJ	Degree=Pos	3	amod	3:amod	_
3	notification	notification	NOUN	NN	Number=Sing	8	obj	8:obj	_
4	would	would	AUX	MD	VerbForm=Fin	6	aux	6:aux	_
5	you	you	PRON	PRP	Case=Nom|Person=2|PronType=Prs	6	nsubj	6:nsubj|8:nsubj:xsubj	_
6	like	like	VERB	VB	VerbForm=Inf	0	root	0:root	_
7	to	to	PART	TO	_	8	mark	8:mark	_
8	give	give	VERB	VB	VerbForm=Inf	6	xcomp	6:xcomp	_
9	the	the	DET	DT	Definite=Def|PronType=Art	11	det	11:det	_
10	TW	TW	PROPN	NNP	Number=Sing	11	compound	11:compound	_
11	customers	customer	NOUN	NNS	Number=Plur	8	iobj	8:iobj	_
12	before	before	SCONJ	IN	_	13	mark	13:mark	_
13	implementing	implement	VERB	VBG	VerbForm=Ger	8	advcl	8:advcl:before	_
14	the	the	DET	DT	Definite=Def|PronType=Art	19	det	19:det	_
15	new	new	ADJ	JJ	Degree=Pos	19	amod	19:amod	_
16	TW	TW	PROPN	NNP	Number=Sing	17	compound	17:compound	_
17	Hotline	hotline	NOUN	NN	Number=Sing	19	compound	19:compound	_
18	phone	phone	NOUN	NN	Number=Sing	19	compound	19:compound	_
19	number	number	NOUN	NN	Number=Sing	13	obj	13:obj	SpaceAfter=No
20	?	?	PUNCT	.	_	6	punct	6:punct	_

# sent_id = email-enronsent43_01-0073
# text = We can do a Popup notification along with changing the number on the Web page, we can also put out a Critical message which will send an Email to customers.
1	We	we	PRON	PRP	Case=Nom|Number=Plur|Person=1|PronType=Prs	3	nsubj	3:nsubj	_
2	can	can	AUX	MD	VerbForm=Fin	3	aux	3:aux	_
3	do	do	VERB	VB	VerbForm=Inf	0	root	0:root	_
4	a	a	DET	DT	Definite=Ind|PronType=Art	6	det	6:det	_
5	Popup	popup	NOUN	NN	Number=Sing	6	compound	6:compound	_
6	notification	notification	NOUN	NN	Number=Sing	3	obj	3:obj	_
7	along	along	ADP	IN	_	9	mark	9:mark	_
8	with	with	SCONJ	IN	_	9	mark	9:mark	_
9	changing	change	VERB	VBG	VerbForm=Ger	3	obl	3:obl	_
10	the	the	DET	DT	Definite=Def|PronType=Art	11	det	11:det	_
11	number	number	NOUN	NN	Number=Sing	9	obj	9:obj	_
12	on	on	ADP	IN	_	15	case	15:case	_
13	the	the	DET	DT	Definite=Def|PronType=Art	15	det	15:det	_
14	Web	web	NOUN	NN	Number=Sing	15	compound	15:compound	_
15	page	page	NOUN	NN	Number=Sing	9	obl	9:obl:on	SpaceAfter=No
16	,	,	PUNCT	,	_	3	punct	3:punct	_
17	we	we	PRON	PRP	Case=Nom|Number=Plur|Person=1|PronType=Prs	20	nsubj	20:nsubj	_
18	can	can	AUX	MD	VerbForm=Fin	20	aux	20:aux	_
19	also	also	ADV	RB	_	20	advmod	20:advmod	_
20	put	put	VERB	VB	VerbForm=Inf	3	parataxis	3:parataxis	_
21	out	out	ADP	RP	_	20	compound:prt	20:compound:prt	_
22	a	a	DET	DT	Definite=Ind|PronType=Art	24	det	24:det	_
23	Critical	critical	ADJ	JJ	Degree=Pos	24	amod	24:amod	_
24	message	message	NOUN	NN	Number=Sing	20	obj	20:obj|27:nsubj	_
25	which	which	PRON	WDT	PronType=Rel	27	nsubj	24:ref	_
26	will	will	AUX	MD	VerbForm=Fin	27	aux	27:aux	_
27	send	send	VERB	VB	VerbForm=Inf	24	acl:relcl	24:acl:relcl	_
28	an	a	DET	DT	Definite=Ind|PronType=Art	29	det	29:det	_
29	Email	email	NOUN	NN	Number=Sing	27	obj	27:obj	_
30	to	to	ADP	IN	_	31	case	31:case	_
31	customers	customer	NOUN	NNS	Number=Plur	27	obl	27:obl:to	SpaceAfter=No
32	.	.	PUNCT	.	_	3	punct	3:punct	_

# sent_id = email-enronsent43_01-0074
# text = Do you think we need to do more?
1	Do	do	AUX	VBP	Mood=Ind|Number=Sing|Person=2|Tense=Pres|VerbForm=Fin	3	aux	3:aux	_
2	you	you	PRON	PRP	Case=Nom|Person=2|PronType=Prs	3	nsubj	3:nsubj	_
3	think	think	VERB	VB	VerbForm=Inf	0	root	0:root	_
4	we	we	PRON	PRP	Case=Nom|Number=Plur|Person=1|PronType=Prs	5	nsubj	5:nsubj|7:nsubj:xsubj	_
5	need	need	VERB	VBP	Mood=Ind|Number=Plur|Person=1|Tense=Pres|VerbForm=Fin	3	ccomp	3:ccomp	_
6	to	to	PART	TO	_	7	mark	7:mark	_
7	do	do	VERB	VB	VerbForm=Inf	5	xcomp	5:xcomp	_
8	more	more	ADJ	JJR	Degree=Cmp	7	obj	7:obj	SpaceAfter=No
9	?	?	PUNCT	.	_	3	punct	3:punct	_

# sent_id = email-enronsent43_01-0075
# newpar id = email-enronsent43_01-p0021
# text = Thanks: John Buchanan
1	Thanks	thanks	NOUN	NN	Number=Sing	0	root	0:root	SpaceAfter=No
2	:	:	PUNCT	:	_	1	punct	1:punct	_
3	John	John	PROPN	NNP	Number=Sing	1	parataxis	1:parataxis	_
4	Buchanan	Buchanan	PROPN	NNP	Number=Sing	3	flat	3:flat	_

# sent_id = email-enronsent43_01-0076
# newpar id = email-enronsent43_01-p0022
# text = Here it is.
1	Here	here	ADV	RB	PronType=Dem	0	root	0:root	_
2	it	it	PRON	PRP	Case=Nom|Gender=Neut|Number=Sing|Person=3|PronType=Prs	1	nsubj	1:nsubj	_
3	is	be	AUX	VBZ	Mood=Ind|Number=Sing|Person=3|Tense=Pres|VerbForm=Fin	1	cop	1:cop	SpaceAfter=No
4	.	.	PUNCT	.	_	1	punct	1:punct	_

# sent_id = email-enronsent43_01-0077
# text = K.
1	K	K	PROPN	NNP	Number=Sing	0	root	0:root	SpaceAfter=No
2	.	.	PUNCT	.	_	1	punct	1:punct	_

# sent_id = email-enronsent43_01-0078
# text = See the attached spreadsheet.
1	See	see	VERB	VB	Mood=Imp|VerbForm=Fin	0	root	0:root	_
2	the	the	DET	DT	Definite=Def|PronType=Art	4	det	4:det	_
3	attached	attach	VERB	VBN	Tense=Past|VerbForm=Part	4	amod	4:amod	_
4	spreadsheet	spreadsheet	NOUN	NN	Number=Sing	1	obj	1:obj	SpaceAfter=No
5	.	.	PUNCT	.	_	1	punct	1:punct	_

# sent_id = email-enronsent43_01-0079
# text = Let me know if you have any questions.
1	Let	let	VERB	VB	Mood=Imp|VerbForm=Fin	0	root	0:root	_
2	me	I	PRON	PRP	Case=Acc|Number=Sing|Person=1|PronType=Prs	1	obj	1:obj|3:nsubj:xsubj	_
3	know	know	VERB	VB	VerbForm=Inf	1	xcomp	1:xcomp	_
4	if	if	SCONJ	IN	_	6	mark	6:mark	_
5	you	you	PRON	PRP	Case=Nom|Person=2|PronType=Prs	6	nsubj	6:nsubj	_
6	have	have	VERB	VBP	Mood=Ind|Number=Sing|Person=2|Tense=Pres|VerbForm=Fin	3	advcl	3:advcl:if	_
7	any	any	DET	DT	_	8	det	8:det	_
8	questions	question	NOUN	NNS	Number=Plur	6	obj	6:obj	SpaceAfter=No
9	.	.	PUNCT	.	_	1	punct	1:punct	_

# sent_id = email-enronsent43_01-0080
# newpar id = email-enronsent43_01-p0023
# text = Jan,
1	Jan	Jan	PROPN	NNP	Number=Sing	0	root	0:root	SpaceAfter=No
2	,	,	PUNCT	,	_	1	punct	1:punct	_

# sent_id = email-enronsent43_01-0081
# newpar id = email-enronsent43_01-p0024
# text = These numbers are slightly different from the ones you put together a few weeks ago.
1	These	this	DET	DT	Number=Plur|PronType=Dem	2	det	2:det	_
2	numbers	number	NOUN	NNS	Number=Plur	5	nsubj	5:nsubj	_
3	are	be	AUX	VBP	Mood=Ind|Number=Plur|Person=3|Tense=Pres|VerbForm=Fin	5	cop	5:cop	_
4	slightly	slightly	ADV	RB	_	5	advmod	5:advmod	_
5	different	different	ADJ	JJ	Degree=Pos	0	root	0:root	_
6	from	from	ADP	IN	_	8	case	8:case	_
7	the	the	DET	DT	Definite=Def|PronType=Art	8	det	8:det	_
8	ones	one	NOUN	NNS	Number=Plur	5	obl	5:obl:from	_
9	you	you	PRON	PRP	Case=Nom|Person=2|PronType=Prs	10	nsubj	10:nsubj	_
10	put	put	VERB	VBD	Mood=Ind|Number=Sing|Person=2|Tense=Past|VerbForm=Fin	8	acl:relcl	8:acl:relcl	_
11	together	together	ADV	RB	_	10	advmod	10:advmod	_
12	a	a	DET	DT	Definite=Ind|PronType=Art	14	det	14:det	_
13	few	few	ADJ	JJ	Degree=Pos	14	amod	14:amod	_
14	weeks	week	NOUN	NNS	Number=Plur	15	obl:tmod	15:obl:tmod	_
15	ago	ago	ADV	RB	_	10	advmod	10:advmod	SpaceAfter=No
16	.	.	PUNCT	.	_	5	punct	5:punct	_

# sent_id = email-enronsent43_01-0082
# text = Are you comfortable with the difference?
1	Are	be	AUX	VBP	Mood=Ind|Number=Sing|Person=2|Tense=Pres|VerbForm=Fin	3	cop	3:cop	_
2	you	you	PRON	PRP	Case=Nom|Person=2|PronType=Prs	3	nsubj	3:nsubj	_
3	comfortable	comfortable	ADJ	JJ	Degree=Pos	0	root	0:root	_
4	with	with	ADP	IN	_	6	case	6:case	_
5	the	the	DET	DT	Definite=Def|PronType=Art	6	det	6:det	_
6	difference	difference	NOUN	NN	Number=Sing	3	obl	3:obl:with	SpaceAfter=No
7	?	?	PUNCT	.	_	3	punct	3:punct	_

# sent_id = email-enronsent43_01-0083
# text = Any thoughts?
1	Any	any	DET	DT	_	2	det	2:det	_
2	thoughts	thought	NOUN	NNS	Number=Plur	0	root	0:root	SpaceAfter=No
3	?	?	PUNCT	.	_	2	punct	2:punct	_

# sent_id = email-enronsent43_01-0084
# text = No hurry, I was just wondering.
1	No	no	DET	DT	_	2	det	2:det	_
2	hurry	hurry	NOUN	NN	Number=Sing	0	root	0:root	SpaceAfter=No
3	,	,	PUNCT	,	_	2	punct	2:punct	_
4	I	I	PRON	PRP	Case=Nom|Number=Sing|Person=1|PronType=Prs	7	nsubj	7:nsubj	_
5	was	be	AUX	VBD	Mood=Ind|Number=Sing|Person=1|Tense=Past|VerbForm=Fin	7	aux	7:aux	_
6	just	just	ADV	RB	_	7	advmod	7:advmod	_
7	wondering	wonder	VERB	VBG	Tense=Pres|VerbForm=Part	2	parataxis	2:parataxis	SpaceAfter=No
8	.	.	PUNCT	.	_	2	punct	2:punct	_

# sent_id = email-enronsent43_01-0085
# newpar id = email-enronsent43_01-p0025
# text = Thanks,
1	Thanks	thanks	NOUN	NN	Number=Sing	0	root	0:root	SpaceAfter=No
2	,	,	PUNCT	,	_	1	punct	1:punct	_

# sent_id = email-enronsent43_01-0086
# text = Kim.
1	Kim	Kim	PROPN	NNP	Number=Sing	0	root	0:root	SpaceAfter=No
2	.	.	PUNCT	.	_	1	punct	1:punct	_

# sent_id = email-enronsent43_01-0087
# newpar id = email-enronsent43_01-p0026
# text = Attached is the TW Top Ten Shippers by Revenues for the year 2001 to be reported in the Browncover report.
1	Attached	attach	VERB	VBN	Tense=Past|VerbForm=Part|Voice=Pass	0	root	0:root	_
2	is	be	AUX	VBZ	Mood=Ind|Number=Sing|Person=3|Tense=Pres|VerbForm=Fin	1	aux:pass	1:aux:pass	_
3	the	the	DET	DT	Definite=Def|PronType=Art	7	det	7:det	_
4	TW	TW	PROPN	NNP	Number=Sing	7	compound	7:compound	_
5	Top	top	ADJ	JJ	Degree=Pos	6	amod	6:amod	_
6	Ten	ten	NUM	CD	NumForm=Word|NumType=Card	7	compound	7:compound	_
7	Shippers	shipper	NOUN	NNS	Number=Plur	1	nsubj:pass	1:nsubj:pass	_
8	by	by	ADP	IN	_	9	case	9:case	_
9	Revenues	revenue	NOUN	NNS	Number=Plur	7	nmod	7:nmod:by	_
10	for	for	ADP	IN	_	12	case	12:case	_
11	the	the	DET	DT	Definite=Def|PronType=Art	12	det	12:det	_
12	year	year	NOUN	NN	Number=Sing	7	nmod	7:nmod:for	_
13	2001	2001	NUM	CD	NumForm=Digit|NumType=Card	12	appos	12:appos	_
14	to	to	PART	TO	_	16	mark	16:mark	_
15	be	be	AUX	VB	VerbForm=Inf	16	aux:pass	16:aux:pass	_
16	reported	report	VERB	VBN	Tense=Past|VerbForm=Part|Voice=Pass	7	acl	7:acl:to	_
17	in	in	ADP	IN	_	20	case	20:case	_
18	the	the	DET	DT	Definite=Def|PronType=Art	20	det	20:det	_
19	Browncover	browncover	NOUN	NN	Number=Sing	20	compound	20:compound	_
20	report	report	NOUN	NN	Number=Sing	16	obl	16:obl:in	SpaceAfter=No
21	.	.	PUNCT	.	_	1	punct	1:punct	_

# sent_id = email-enronsent43_01-0088
# newpar id = email-enronsent43_01-p0027
# text = Note:
1	Note	note	NOUN	NN	Number=Sing	0	root	0:root	SpaceAfter=No
2	:	:	PUNCT	:	_	1	punct	1:punct	_

# sent_id = email-enronsent43_01-0089
# newpar id = email-enronsent43_01-p0028
# text = Total transportation invoiced for 2001 was $180.9m.
1	Total	total	ADJ	JJ	Degree=Pos	2	amod	2:amod	_
2	transportation	transportation	NOUN	NN	Number=Sing	7	nsubj	7:nsubj	_
3	invoiced	invoice	VERB	VBN	Tense=Past|VerbForm=Part	2	acl	2:acl	_
4	for	for	ADP	IN	_	5	case	5:case	_
5	2001	2001	NUM	CD	NumForm=Digit|NumType=Card	3	obl	3:obl:for	_
6	was	be	AUX	VBD	Mood=Ind|Number=Sing|Person=3|Tense=Past|VerbForm=Fin	7	cop	7:cop	_
7	$	$	SYM	$	_	0	root	0:root	SpaceAfter=No
8	180.9	180.9	NUM	CD	NumForm=Digit|NumType=Card	9	compound	9:compound	SpaceAfter=No
9	m	million	NUM	CD	Abbr=Yes|NumForm=Word|NumType=Card	7	nummod	7:nummod	SpaceAfter=No
10	.	.	PUNCT	.	_	7	punct	7:punct	_

# sent_id = email-enronsent43_01-0090
# text = The amount of transportation revenues recorded in the general ledger is $165.9m.
1	The	the	DET	DT	Definite=Def|PronType=Art	2	det	2:det	_
2	amount	amount	NOUN	NN	Number=Sing	12	nsubj	12:nsubj	_
3	of	of	ADP	IN	_	5	case	5:case	_
4	transportation	transportation	NOUN	NN	Number=Sing	5	compound	5:compound	_
5	revenues	revenue	NOUN	NNS	Number=Plur	2	nmod	2:nmod:of	_
6	recorded	record	VERB	VBN	Tense=Past|VerbForm=Part	5	acl	5:acl	_
7	in	in	ADP	IN	_	10	case	10:case	_
8	the	the	DET	DT	Definite=Def|PronType=Art	10	det	10:det	_
9	general	general	ADJ	JJ	Degree=Pos	10	amod	10:amod	_
10	ledger	ledger	NOUN	NN	Number=Sing	6	obl	6:obl:in	_
11	is	be	AUX	VBZ	Mood=Ind|Number=Sing|Person=3|Tense=Pres|VerbForm=Fin	12	cop	12:cop	_
12	$	$	SYM	$	_	0	root	0:root	SpaceAfter=No
13	165.9	165.9	NUM	CD	NumForm=Digit|NumType=Card	14	compound	14:compound	SpaceAfter=No
14	m	million	NUM	CD	Abbr=Yes|NumForm=Word|NumType=Card	12	nummod	12:nummod	SpaceAfter=No
15	.	.	PUNCT	.	_	12	punct	12:punct	_

# sent_id = email-enronsent43_01-0091
# newpar id = email-enronsent43_01-p0029
# text = This difference is mainly due to the following:
1	This	this	DET	DT	Number=Sing|PronType=Dem	2	det	2:det	_
2	difference	difference	NOUN	NN	Number=Sing	7	nsubj	7:nsubj	_
3	is	be	AUX	VBZ	Mood=Ind|Number=Sing|Person=3|Tense=Pres|VerbForm=Fin	7	cop	7:cop	_
4	mainly	mainly	ADV	RB	_	7	advmod	7:advmod	_
5	due	due	ADP	IN	_	7	case	7:case	_
6	to	to	ADP	IN	_	5	fixed	5:fixed	_
7	the	the	DET	DT	Definite=Def|PronType=Art	0	root	0:root	_
8	following	follow	VERB	VBG	VerbForm=Ger	7	amod	7:amod	SpaceAfter=No
9	:	:	PUNCT	:	_	7	punct	7:punct	_

# sent_id = email-enronsent43_01-0092
# text = $10.0m - negotiated rates reserve(Reliant,Sempra, Richardson, Astr,and BP Energy) - $collected
1	$	$	SYM	$	_	0	root	0:root	SpaceAfter=No
2	10.0	10.0	NUM	CD	NumForm=Digit|NumType=Card	3	compound	3:compound	SpaceAfter=No
3	m	million	NUM	CD	Abbr=Yes|NumForm=Word|NumType=Card	1	nummod	1:nummod	_
4	-	-	PUNCT	,	_	1	punct	1:punct	_
5	negotiated	negotiate	VERB	VBN	Tense=Past|VerbForm=Part	7	amod	7:amod	_
6	rates	rate	NOUN	NNS	Number=Plur	7	compound	7:compound	_
7	reserve	reserve	NOUN	NN	Number=Sing	1	appos	1:appos	SpaceAfter=No
8	(	(	PUNCT	-LRB-	_	9	punct	9:punct	SpaceAfter=No
9	Reliant	Reliant	PROPN	NNP	Number=Sing	7	parataxis	7:parataxis	SpaceAfter=No
10	,	,	PUNCT	,	_	11	punct	11:punct	SpaceAfter=No
11	Sempra	Sempra	PROPN	NNP	Number=Sing	9	conj	9:conj:and	SpaceAfter=No
12	,	,	PUNCT	,	_	13	punct	13:punct	_
13	Richardson	Richardson	PROPN	NNP	Number=Sing	9	conj	9:conj:and	SpaceAfter=No
14	,	,	PUNCT	,	_	15	punct	15:punct	_
15	Astr	Astr	PROPN	NNP	Number=Sing	9	conj	9:conj:and	SpaceAfter=No
16	,	,	PUNCT	,	_	19	punct	19:punct	SpaceAfter=No
17	and	and	CCONJ	CC	_	19	cc	19:cc	_
18	BP	BP	PROPN	NNP	Number=Sing	19	compound	19:compound	_
19	Energy	Energy	PROPN	NNP	Number=Sing	9	conj	9:conj:and	SpaceAfter=No
20	)	)	PUNCT	-RRB-	_	9	punct	9:punct	_
21	-	-	PUNCT	,	_	1	punct	1:punct	_
22	$	$	SYM	$	_	1	parataxis	1:parataxis	SpaceAfter=No
23	collected	collect	VERB	VBN	Tense=Past|VerbForm=Part	22	advcl	22:advcl	_

# sent_id = email-enronsent43_01-0093
# text = $ 2.7m - SoCal rate issue - $not collected
1	$	$	SYM	$	_	0	root	0:root	_
2	2.7	2.7	NUM	CD	NumForm=Digit|NumType=Card	3	compound	3:compound	SpaceAfter=No
3	m	million	NUM	CD	Abbr=Yes|NumForm=Word|NumType=Card	1	nummod	1:nummod	_
4	-	-	PUNCT	,	_	1	punct	1:punct	_
5	SoCal	SoCal	PROPN	NNP	Number=Sing	6	compound	6:compound	_
6	rate	rate	NOUN	NN	Number=Sing	7	compound	7:compound	_
7	issue	issue	NOUN	NN	Number=Sing	1	appos	1:appos	_
8	-	-	PUNCT	,	_	1	punct	1:punct	_
9	$	$	SYM	$	_	1	appos	1:appos	SpaceAfter=No
10	not	not	PART	RB	_	11	advmod	11:advmod	_
11	collected	collect	VERB	VBN	Tense=Past|VerbForm=Part	9	advcl	9:advcl	_

# sent_id = email-enronsent43_01-0094
# text = $ 1.8m - additional month of PGE revenues due to prepayment invoicing beginning in 2001 - $collected
1	$	$	SYM	$	_	0	root	0:root	_
2	1.8	1.8	NUM	CD	NumForm=Digit|NumType=Card	3	compound	3:compound	SpaceAfter=No
3	m	million	NUM	CD	Abbr=Yes|NumForm=Word|NumType=Card	1	nummod	1:nummod	_
4	-	-	PUNCT	,	_	1	punct	1:punct	_
5	additional	additional	ADJ	JJ	Degree=Pos	6	amod	6:amod	_
6	month	month	NOUN	NN	Number=Sing	1	parataxis	1:parataxis	_
7	of	of	ADP	IN	_	9	case	9:case	_
8	PGE	PGE	PROPN	NNP	Number=Sing	9	compound	9:compound	_
9	revenues	revenue	NOUN	NNS	Number=Plur	6	nmod	6:nmod:of	_
10	due	due	ADP	IN	_	13	case	13:case	_
11	to	to	ADP	IN	_	10	fixed	10:fixed	_
12	prepayment	prepayment	NOUN	NN	Number=Sing	13	compound	13:compound	_
13	invoicing	invoicing	NOUN	NN	Number=Sing	6	nmod	6:nmod:due_to	_
14	beginning	begin	VERB	VBG	VerbForm=Ger	13	acl	13:acl	_
15	in	in	ADP	IN	_	16	case	16:case	_
16	2001	2001	NUM	CD	NumForm=Digit|NumType=Card	14	obl	14:obl:in	_
17	-	-	PUNCT	,	_	1	punct	1:punct	_
18	$	$	SYM	$	_	1	parataxis	1:parataxis	SpaceAfter=No
19	collected	collect	VERB	VBN	Tense=Past|VerbForm=Part	18	advcl	18:advcl	_

# sent_id = email-enronsent43_01-0095
# text = Revenues for these customers were adjusted according.
1	Revenues	revenue	NOUN	NNS	Number=Plur	6	nsubj:pass	6:nsubj:pass	_
2	for	for	ADP	IN	_	4	case	4:case	_
3	these	this	DET	DT	Number=Plur|PronType=Dem	4	det	4:det	_
4	customers	customer	NOUN	NNS	Number=Plur	1	nmod	1:nmod:for	_
5	were	be	AUX	VBD	Mood=Ind|Number=Plur|Person=3|Tense=Past|VerbForm=Fin	6	aux:pass	6:aux:pass	_
6	adjusted	adjust	VERB	VBN	Tense=Past|VerbForm=Part|Voice=Pass	0	root	0:root	_
7	according	according	ADV	RB	_	6	advmod	6:advmod	SpaceAfter=No
8	.	.	PUNCT	.	_	6	punct	6:punct	_

# sent_id = email-enronsent43_01-0096
# text = Also, revenues for the shippers acquiring released volumes from PGE at rates above TW's tariff rates were adjusted accordingly.
1	Also	also	ADV	RB	_	20	advmod	20:advmod	SpaceAfter=No
2	,	,	PUNCT	,	_	20	punct	20:punct	_
3	revenues	revenue	NOUN	NNS	Number=Plur	20	nsubj:pass	20:nsubj:pass	_
4	for	for	ADP	IN	_	6	case	6:case	_
5	the	the	DET	DT	Definite=Def|PronType=Art	6	det	6:det	_
6	shippers	shipper	NOUN	NNS	Number=Plur	3	nmod	3:nmod:for	_
7	acquiring	acquire	VERB	VBG	VerbForm=Ger	6	acl	6:acl	_
8	released	release	VERB	VBN	Tense=Past|VerbForm=Part	9	amod	9:amod	_
9	volumes	volume	NOUN	NNS	Number=Plur	7	obj	7:obj	_
10	from	from	ADP	IN	_	11	case	11:case	_
11	PGE	PGE	PROPN	NNP	Number=Sing	7	obl	7:obl:from	_
12	at	at	ADP	IN	_	13	case	13:case	_
13	rates	rate	NOUN	NNS	Number=Plur	7	obl	7:obl:at	_
14	above	above	ADP	IN	_	18	case	18:case	_
15-16	TW's	_	_	_	_	_	_	_	_
15	TW	TW	PROPN	NNP	Number=Sing	18	nmod:poss	18:nmod:poss	_
16	's	's	PART	POS	_	15	case	15:case	_
17	tariff	tariff	NOUN	NN	Number=Sing	18	compound	18:compound	_
18	rates	rate	NOUN	NNS	Number=Plur	13	nmod	13:nmod:above	_
19	were	be	AUX	VBD	Mood=Ind|Number=Plur|Person=3|Tense=Past|VerbForm=Fin	20	aux:pass	20:aux:pass	_
20	adjusted	adjust	VERB	VBN	Tense=Past|VerbForm=Part|Voice=Pass	0	root	0:root	_
21	accordingly	accordingly	ADV	RB	_	20	advmod	20:advmod	SpaceAfter=No
22	.	.	PUNCT	.	_	20	punct	20:punct	_

# sent_id = email-enronsent43_01-0097
# newpar id = email-enronsent43_01-p0030
# text = Please call me at x36709 if there are questions
1	Please	please	INTJ	UH	_	2	discourse	2:discourse	_
2	call	call	VERB	VB	Mood=Imp|VerbForm=Fin	0	root	0:root	_
3	me	I	PRON	PRP	Case=Acc|Number=Sing|Person=1|PronType=Prs	2	obj	2:obj	_
4	at	at	ADP	IN	_	5	case	5:case	_
5	x36709	x36709	NOUN	NN	Number=Sing	2	obl	2:obl:at	_
6	if	if	SCONJ	IN	_	8	mark	8:mark	_
7	there	there	PRON	EX	_	8	expl	8:expl	_
8	are	be	VERB	VBP	Mood=Ind|Number=Plur|Person=3|Tense=Pres|VerbForm=Fin	2	advcl	2:advcl:if	_
9	questions	question	NOUN	NNS	Number=Plur	8	nsubj	8:nsubj	_

# sent_id = email-enronsent43_01-0098
# newpar id = email-enronsent43_01-p0031
# text = thanks,
1	thanks	thanks	NOUN	NN	Number=Sing	0	root	0:root	SpaceAfter=No
2	,	,	PUNCT	,	_	1	punct	1:punct	_

# sent_id = email-enronsent43_01-0099
# text = richard
1	richard	richard	PROPN	NNP	Number=Sing	0	root	0:root	_

# sent_id = email-enronsent43_01-0100
# newpar id = email-enronsent43_01-p0032
# text = Kyle,
1	Kyle	Kyle	PROPN	NNP	Number=Sing	0	root	0:root	SpaceAfter=No
2	,	,	PUNCT	,	_	1	punct	1:punct	_

# sent_id = email-enronsent43_01-0101
# text = Sorry for not sending this yesterday.
1	Sorry	sorry	ADJ	JJ	Degree=Pos	0	root	0:root	_
2	for	for	SCONJ	IN	_	4	mark	4:mark	_
3	not	not	PART	RB	_	4	advmod	4:advmod	_
4	sending	send	VERB	VBG	VerbForm=Ger	1	advcl	1:advcl:for	_
5	this	this	PRON	DT	Number=Sing|PronType=Dem	4	obj	4:obj	_
6	yesterday	yesterday	NOUN	NN	Number=Sing	4	obl:tmod	4:obl:tmod	SpaceAfter=No
7	.	.	PUNCT	.	_	1	punct	1:punct	_

# sent_id = email-enronsent43_01-0102
# text = Monday's are always tough.
1	Monday's	Monday	PROPN	NNPS	Number=Plur	4	nsubj	4:nsubj	_
2	are	be	AUX	VBP	Mood=Ind|Number=Plur|Person=3|Tense=Pres|VerbForm=Fin	4	cop	4:cop	_
3	always	always	ADV	RB	_	4	advmod	4:advmod	_
4	tough	tough	ADJ	JJ	Degree=Pos	0	root	0:root	SpaceAfter=No
5	.	.	PUNCT	.	_	4	punct	4:punct	_

# sent_id = email-enronsent43_01-0103
# text = Please review and let me know what you think.
1	Please	please	INTJ	UH	_	2	discourse	2:discourse	_
2	review	review	VERB	VB	Mood=Imp|VerbForm=Fin	0	root	0:root	_
3	and	and	CCONJ	CC	_	4	cc	4:cc	_
4	let	let	VERB	VB	Mood=Imp|VerbForm=Fin	2	conj	2:conj:and	_
5	me	I	PRON	PRP	Case=Acc|Number=Sing|Person=1|PronType=Prs	4	obj	4:obj|6:nsubj:xsubj	_
6	know	know	VERB	VB	VerbForm=Inf	4	xcomp	4:xcomp	_
7	what	what	PRON	WP	PronType=Int	9	obj	9:obj	_
8	you	you	PRON	PRP	Case=Nom|Person=2|PronType=Prs	9	nsubj	9:nsubj	_
9	think	think	VERB	VBP	Mood=Ind|Number=Sing|Person=2|Tense=Pres|VerbForm=Fin	6	ccomp	6:ccomp	SpaceAfter=No
10	.	.	PUNCT	.	_	2	punct	2:punct	_

# sent_id = email-enronsent43_01-0104
# text = Let's talk before I leave town next Wednesday.
1-2	Let's	_	_	_	_	_	_	_	_
1	Let	let	VERB	VB	Mood=Imp|VerbForm=Fin	0	root	0:root	_
2	's	we	PRON	PRP	Case=Acc|Number=Plur|Person=1|PronType=Prs	1	obj	1:obj|3:nsubj:xsubj	_
3	talk	talk	VERB	VB	VerbForm=Inf	1	xcomp	1:xcomp	_
4	before	before	SCONJ	IN	_	6	mark	6:mark	_
5	I	I	PRON	PRP	Case=Nom|Number=Sing|Person=1|PronType=Prs	6	nsubj	6:nsubj	_
6	leave	leave	VERB	VBP	Mood=Ind|Number=Sing|Person=1|Tense=Pres|VerbForm=Fin	3	advcl	3:advcl:before	_
7	town	town	ADV	RB	_	6	obj	6:obj	_
8	next	next	ADJ	JJ	Degree=Pos	9	amod	9:amod	_
9	Wednesday	Wednesday	PROPN	NNP	Number=Sing	6	obl:tmod	6:obl:tmod	SpaceAfter=No
10	.	.	PUNCT	.	_	1	punct	1:punct	_

# sent_id = email-enronsent43_01-0105
# text = Thanks,
1	Thanks	thanks	NOUN	NN	Number=Sing	0	root	0:root	SpaceAfter=No
2	,	,	PUNCT	,	_	1	punct	1:punct	_

# sent_id = email-enronsent43_01-0106
# text = Kim.
1	Kim	Kim	PROPN	NNP	Number=Sing	0	root	0:root	SpaceAfter=No
2	.	.	PUNCT	.	_	1	punct	1:punct	_

# sent_id = email-enronsent43_01-0107
# text = Kim,
1	Kim	Kim	PROPN	NNP	Number=Sing	0	root	0:root	SpaceAfter=No
2	,	,	PUNCT	,	_	1	punct	1:punct	_

# sent_id = email-enronsent43_01-0108
# text = Here is the Job Description and the Operational Accountabilities for the position I mentioned to you last Sunday.
1	Here	here	ADV	RB	PronType=Dem	0	root	0:root	_
2	is	be	AUX	VBZ	Mood=Ind|Number=Sing|Person=3|Tense=Pres|VerbForm=Fin	1	cop	1:cop	_
3	the	the	DET	DT	Definite=Def|PronType=Art	5	det	5:det	_
4	Job	job	NOUN	NN	Number=Sing	5	compound	5:compound	_
5	Description	description	NOUN	NN	Number=Sing	1	nsubj	1:nsubj	_
6	and	and	CCONJ	CC	_	9	cc	9:cc	_
7	the	the	DET	DT	Definite=Def|PronType=Art	9	det	9:det	_
8	Operational	operational	ADJ	JJ	Degree=Pos	9	amod	9:amod	_
9	Accountabilities	accountability	NOUN	NNS	Number=Plur	5	conj	1:nsubj|5:conj:and	_
10	for	for	ADP	IN	_	12	case	12:case	_
11	the	the	DET	DT	Definite=Def|PronType=Art	12	det	12:det	_
12	position	position	NOUN	NN	Number=Sing	5	nmod	5:nmod:for	_
13	I	I	PRON	PRP	Case=Nom|Number=Sing|Person=1|PronType=Prs	14	nsubj	14:nsubj	_
14	mentioned	mention	VERB	VBD	Mood=Ind|Number=Sing|Person=1|Tense=Past|VerbForm=Fin	12	acl:relcl	12:acl:relcl	_
15	to	to	ADP	IN	_	16	case	16:case	_
16	you	you	PRON	PRP	Case=Acc|Person=2|PronType=Prs	14	obl	14:obl:to	_
17	last	last	ADJ	JJ	Degree=Pos	18	amod	18:amod	_
18	Sunday	Sunday	PROPN	NNP	Number=Sing	14	obl:tmod	14:obl:tmod	SpaceAfter=No
19	.	.	PUNCT	.	_	1	punct	1:punct	_

# sent_id = email-enronsent43_01-0109
# text = As you can see it will take someone with some very good skills in organizing and interpersonal relationships.
1	As	as	SCONJ	IN	_	4	mark	4:mark	_
2	you	you	PRON	PRP	Case=Nom|Person=2|PronType=Prs	4	nsubj	4:nsubj	_
3	can	can	AUX	MD	VerbForm=Fin	4	aux	4:aux	_
4	see	see	VERB	VB	VerbForm=Inf	7	advcl	7:advcl:as	_
5	it	it	PRON	PRP	Case=Nom|Gender=Neut|Number=Sing|Person=3|PronType=Prs	7	nsubj	7:nsubj	_
6	will	will	AUX	MD	VerbForm=Fin	7	aux	7:aux	_
7	take	take	VERB	VB	VerbForm=Inf	0	root	0:root	_
8	someone	someone	PRON	NN	Number=Sing	7	obj	7:obj	_
9	with	with	ADP	IN	_	13	case	13:case	_
10	some	some	DET	DT	_	13	det	13:det	_
11	very	very	ADV	RB	_	12	advmod	12:advmod	_
12	good	good	ADJ	JJ	Degree=Pos	13	amod	13:amod	_
13	skills	skill	NOUN	NNS	Number=Plur	8	nmod	8:nmod:with	_
14	in	in	ADP	IN	_	15	case	15:case	_
15	organizing	organizing	NOUN	NN	Number=Sing	13	nmod	13:nmod:in	_
16	and	and	CCONJ	CC	_	18	cc	18:cc	_
17	interpersonal	interpersonal	ADJ	JJ	Degree=Pos	18	amod	18:amod	_
18	relationships	relationship	NOUN	NNS	Number=Plur	15	conj	13:nmod:in|15:conj:and	SpaceAfter=No
19	.	.	PUNCT	.	_	7	punct	7:punct	_

# sent_id = email-enronsent43_01-0110
# text = It will also require someone who is fairly mature in their own spiritual journey.
1	It	it	PRON	PRP	Case=Nom|Gender=Neut|Number=Sing|Person=3|PronType=Prs	4	nsubj	4:nsubj	_
2	will	will	AUX	MD	VerbForm=Fin	4	aux	4:aux	_
3	also	also	ADV	RB	_	4	advmod	4:advmod	_
4	require	require	VERB	VB	VerbForm=Inf	0	root	0:root	_
5	someone	someone	PRON	NN	Number=Sing	4	obj	4:obj|9:nsubj	_
6	who	who	PRON	WP	PronType=Rel	9	nsubj	5:ref	_
7	is	be	AUX	VBZ	Mood=Ind|Number=Sing|Person=3|Tense=Pres|VerbForm=Fin	9	cop	9:cop	_
8	fairly	fairly	ADV	RB	_	9	advmod	9:advmod	_
9	mature	mature	ADJ	JJ	Degree=Pos	5	acl:relcl	5:acl:relcl	_
10	in	in	ADP	IN	_	14	case	14:case	_
11	their	their	PRON	PRP$	Case=Gen|Number=Plur|Person=3|Poss=Yes|PronType=Prs	14	nmod:poss	14:nmod:poss	_
12	own	own	ADJ	JJ	Degree=Pos	14	amod	14:amod	_
13	spiritual	spiritual	ADJ	JJ	Degree=Pos	14	amod	14:amod	_
14	journey	journey	NOUN	NN	Number=Sing	9	obl	9:obl:in	SpaceAfter=No
15	.	.	PUNCT	.	_	4	punct	4:punct	_

# sent_id = email-enronsent43_01-0111
# text = If you know someone who might fit the bill ask them to contact me and/or send me their resume.
1	If	if	SCONJ	IN	_	3	mark	3:mark	_
2	you	you	PRON	PRP	Case=Nom|Person=2|PronType=Prs	3	nsubj	3:nsubj	_
3	know	know	VERB	VBP	Mood=Ind|Number=Sing|Person=2|Tense=Pres|VerbForm=Fin	10	advcl	10:advcl:if	_
4	someone	someone	PRON	NN	Number=Sing	3	obj	3:obj|7:nsubj	_
5	who	who	PRON	WP	PronType=Rel	7	nsubj	4:ref	_
6	might	might	AUX	MD	VerbForm=Fin	7	aux	7:aux	_
7	fit	fit	VERB	VB	VerbForm=Inf	4	acl:relcl	4:acl:relcl	_
8	the	the	DET	DT	Definite=Def|PronType=Art	9	det	9:det	_
9	bill	bill	NOUN	NN	Number=Sing	7	obj	7:obj	_
10	ask	ask	VERB	VB	Mood=Imp|VerbForm=Fin	0	root	0:root	_
11	them	they	PRON	PRP	Case=Acc|Number=Plur|Person=3|PronType=Prs	10	obj	10:obj|13:nsubj:xsubj	_
12	to	to	PART	TO	_	13	mark	13:mark	_
13	contact	contact	VERB	VB	VerbForm=Inf	10	xcomp	10:xcomp	_
14	me	I	PRON	PRP	Case=Acc|Number=Sing|Person=1|PronType=Prs	13	obj	13:obj	_
15	and	and	CCONJ	CC	_	18	cc	18:cc	SpaceAfter=No
16	/	/	SYM	,	_	17	cc	17:cc	SpaceAfter=No
17	or	or	CCONJ	CC	_	15	conj	15:conj|18:cc	_
18	send	send	VERB	VB	VerbForm=Inf	10	conj	10:conj:and_or	_
19	me	I	PRON	PRP	Case=Acc|Number=Sing|Person=1|PronType=Prs	18	iobj	18:iobj	_
20	their	their	PRON	PRP$	Case=Gen|Number=Plur|Person=3|Poss=Yes|PronType=Prs	21	nmod:poss	21:nmod:poss	_
21	resume	resume	NOUN	NN	Number=Sing	18	obj	18:obj	SpaceAfter=No
22	.	.	PUNCT	.	_	10	punct	10:punct	_

# sent_id = email-enronsent43_01-0112
# text = See you Sunday.
1	See	see	VERB	VBP	Mood=Ind|Number=Sing|Person=1|Tense=Pres|VerbForm=Fin	0	root	0:root	_
2	you	you	PRON	PRP	Case=Acc|Person=2|PronType=Prs	1	obj	1:obj	_
3	Sunday	Sunday	PROPN	NNP	Number=Sing	1	obl:tmod	1:obl:tmod	SpaceAfter=No
4	.	.	PUNCT	.	_	1	punct	1:punct	_

# sent_id = email-enronsent43_01-0113
# text = Tom
1	Tom	Tom	PROPN	NNP	Number=Sing	0	root	0:root	_

# sent_id = email-enronsent43_01-0114
# text = Thomas W. Daugherty Vice President for Spiritual Care Methodist Health Care System 6565 Fannin Street, D-200 Houston, Texas 77030-2707 Office: 713-793-1429 Page: 281-735-5919 Cell: 713-819-2784 Fax: 713-790-2605
1	Thomas	Thomas	PROPN	NNP	Number=Sing	0	root	0:root	_
2	W.	W.	PROPN	NNP	Number=Sing	1	flat	1:flat	_
3	Daugherty	Daugherty	PROPN	NNP	Number=Sing	1	flat	1:flat	_
4	Vice	vice	NOUN	NN	Number=Sing	5	compound	5:compound	_
5	President	president	NOUN	NN	Number=Sing	1	list	1:list	_
6	for	for	ADP	IN	_	8	case	8:case	_
7	Spiritual	spiritual	ADJ	JJ	Degree=Pos	8	amod	8:amod	_
8	Care	care	NOUN	NN	Number=Sing	5	nmod	5:nmod:for	_
9	Methodist	Methodist	ADJ	NNP	Degree=Pos	12	amod	12:amod	_
10	Health	Health	PROPN	NNP	Number=Sing	11	compound	11:compound	_
11	Care	Care	PROPN	NNP	Number=Sing	12	compound	12:compound	_
12	System	System	PROPN	NNP	Number=Sing	1	list	1:list	_
13	6565	6565	NUM	CD	NumForm=Digit|NumType=Card	15	nummod	15:nummod	_
14	Fannin	Fannin	PROPN	NNP	Number=Sing	15	compound	15:compound	_
15	Street	Street	PROPN	NNP	Number=Sing	1	list	1:list	SpaceAfter=No
16	,	,	PUNCT	,	_	15	punct	15:punct	_
17	D	D	NOUN	NN	Number=Sing	13	appos	13:appos	SpaceAfter=No
18	-	-	PUNCT	,	_	17	punct	17:punct	SpaceAfter=No
19	200	200	NUM	CD	NumForm=Digit|NumType=Card	17	compound	17:compound	_
20	Houston	Houston	PROPN	NNP	Number=Sing	15	appos	15:appos	SpaceAfter=No
21	,	,	PUNCT	,	_	20	punct	20:punct	_
22	Texas	Texas	PROPN	NNP	Number=Sing	20	appos	20:appos	_
23	77030-2707	77030-2707	NUM	CD	NumForm=Digit|NumType=Card	13	appos	13:appos	_
24	Office	office	NOUN	NN	Number=Sing	1	list	1:list	SpaceAfter=No
25	:	:	PUNCT	:	_	24	punct	24:punct	_
26	713-793-1429	713-793-1429	NUM	CD	NumForm=Digit|NumType=Card	24	appos	24:appos	_
27	Page	page	NOUN	NN	Number=Sing	1	list	1:list	SpaceAfter=No
28	:	:	PUNCT	:	_	27	punct	27:punct	_
29	281-735-5919	281-735-5919	NUM	CD	NumForm=Digit|NumType=Card	27	appos	27:appos	_
30	Cell	cell	NOUN	NN	Number=Sing	1	list	1:list	SpaceAfter=No
31	:	:	PUNCT	:	_	30	punct	30:punct	_
32	713-819-2784	713-819-2784	NUM	CD	NumForm=Digit|NumType=Card	30	appos	30:appos	_
33	Fax	fax	NOUN	NN	Number=Sing	1	list	1:list	SpaceAfter=No
34	:	:	PUNCT	:	_	33	punct	33:punct	_
35	713-790-2605	713-790-2605	NUM	CD	NumForm=Digit|NumType=Card	33	appos	33:appos	_

# sent_id = email-enronsent43_01-0115
# text = Mansoor,
1	Mansoor	Mansoor	PROPN	NNP	Number=Sing	0	root	0:root	SpaceAfter=No
2	,	,	PUNCT	,	_	1	punct	1:punct	_

# sent_id = email-enronsent43_01-0116
# newpar id = email-enronsent43_01-p0033
# text = Let's discuss.
1-2	Let's	_	_	_	_	_	_	_	_
1	Let	let	VERB	VB	Mood=Imp|VerbForm=Fin	0	root	0:root	_
2	's	we	PRON	PRP	Case=Acc|Number=Plur|Person=1|PronType=Prs	1	obj	1:obj|3:nsubj:xsubj	_
3	discuss	discuss	VERB	VB	VerbForm=Inf	1	xcomp	1:xcomp	SpaceAfter=No
4	.	.	PUNCT	.	_	1	punct	1:punct	_

# sent_id = email-enronsent43_01-0117
# text = Kim.
1	Kim	Kim	PROPN	NNP	Number=Sing	0	root	0:root	SpaceAfter=No
2	.	.	PUNCT	.	_	1	punct	1:punct	_

# sent_id = email-enronsent43_01-0118
# newpar id = email-enronsent43_01-p0034
# text = Kim
1	Kim	Kim	PROPN	NNP	Number=Sing	0	root	0:root	_

# sent_id = email-enronsent43_01-0119
# newpar id = email-enronsent43_01-p0035
# text = The in-service date of May 1, will be very difficult to attain.
1	The	the	DET	DT	Definite=Def|PronType=Art	5	det	5:det	_
2	in	in	ADP	IN	_	4	case	4:case	SpaceAfter=No
3	-	-	PUNCT	HYPH	_	4	punct	4:punct	SpaceAfter=No
4	service	service	NOUN	NN	Number=Sing	5	compound	5:compound	_
5	date	date	NOUN	NN	Number=Sing	13	nsubj	13:nsubj	_
6	of	of	ADP	IN	_	7	case	7:case	_
7	May	May	PROPN	NNP	Number=Sing	5	nmod	5:nmod:of	_
8	1	1	NUM	CD	NumForm=Digit|NumType=Card	7	nummod	7:nummod	SpaceAfter=No
9	,	,	PUNCT	,	_	13	punct	13:punct	_
10	will	will	AUX	MD	VerbForm=Fin	13	aux	13:aux	_
11	be	be	AUX	VB	VerbForm=Inf	13	cop	13:cop	_
12	very	very	ADV	RB	_	13	advmod	13:advmod	_
13	difficult	difficult	ADJ	JJ	Degree=Pos	0	root	0:root	_
14	to	to	PART	TO	_	15	mark	15:mark	_
15	attain	attain	VERB	VB	VerbForm=Inf	13	ccomp	13:ccomp	SpaceAfter=No
16	.	.	PUNCT	.	_	13	punct	13:punct	_

# sent_id = email-enronsent43_01-0120
# text = Since the bankruptcy filing, vendors have been very reluctant to ship material prior to it being prepaid (Daniels, Fisher, Rosemont, other).
1	Since	since	ADP	IN	_	4	case	4:case	_
2	the	the	DET	DT	Definite=Def|PronType=Art	4	det	4:det	_
3	bankruptcy	bankruptcy	NOUN	NN	Number=Sing	4	compound	4:compound	_
4	filing	filing	NOUN	NN	Number=Sing	10	obl	10:obl:since	SpaceAfter=No
5	,	,	PUNCT	,	_	10	punct	10:punct	_
6	vendors	vendor	NOUN	NNS	Number=Plur	10	nsubj	10:nsubj|12:nsubj:xsubj	_
7	have	have	AUX	VBP	Mood=Ind|Number=Plur|Person=3|Tense=Pres|VerbForm=Fin	10	aux	10:aux	_
8	been	be	AUX	VBN	Tense=Past|VerbForm=Part	10	cop	10:cop	_
9	very	very	ADV	RB	_	10	advmod	10:advmod	_
10	reluctant	reluctant	ADJ	JJ	Degree=Pos	0	root	0:root	_
11	to	to	PART	TO	_	12	mark	12:mark	_
12	ship	ship	VERB	VB	VerbForm=Inf	10	xcomp	10:xcomp	_
13	material	material	NOUN	NN	Number=Sing	12	obj	12:obj	_
14	prior	prior	ADJ	JJ	Degree=Pos|ExtPos=SCONJ	18	mark	18:mark	_
15	to	to	SCONJ	IN	_	14	fixed	14:fixed	_
16	it	it	PRON	PRP	Case=Nom|Gender=Neut|Number=Sing|Person=3|PronType=Prs	18	nsubj:pass	18:nsubj:pass	_
17	being	be	AUX	VBG	VerbForm=Ger	18	aux:pass	18:aux:pass	_
18	prepaid	prepay	VERB	VBN	Tense=Past|VerbForm=Part|Voice=Pass	12	advcl	12:advcl:prior_to	_
19	(	(	PUNCT	-LRB-	_	10	punct	10:punct	SpaceAfter=No
20	Daniels	Daniels	PROPN	NNP	Number=Sing	10	parataxis	10:parataxis	SpaceAfter=No
21	,	,	PUNCT	,	_	22	punct	22:punct	_
22	Fisher	Fisher	PROPN	NNP	Number=Sing	20	conj	20:conj	SpaceAfter=No
23	,	,	PUNCT	,	_	24	punct	24:punct	_
24	Rosemont	Rosemont	PROPN	NNP	Number=Sing	20	conj	20:conj	SpaceAfter=No
25	,	,	PUNCT	,	_	26	punct	26:punct	_
26	other	other	ADJ	JJ	Degree=Pos	20	conj	20:conj	SpaceAfter=No
27	)	)	PUNCT	-RRB-	_	10	punct	10:punct	SpaceAfter=No
28	.	.	PUNCT	.	_	10	punct	10:punct	_

# sent_id = email-enronsent43_01-0121
# text = These are the vendors of instrumentation required for the interconnect.
1	These	this	PRON	DT	Number=Plur|PronType=Dem	4	nsubj	4:nsubj	_
2	are	be	AUX	VBP	Mood=Ind|Number=Plur|Person=3|Tense=Pres|VerbForm=Fin	4	cop	4:cop	_
3	the	the	DET	DT	Definite=Def|PronType=Art	4	det	4:det	_
4	vendors	vendor	NOUN	NNS	Number=Plur	0	root	0:root	_
5	of	of	ADP	IN	_	6	case	6:case	_
6	instrumentation	instrumentation	NOUN	NN	Number=Sing	4	nmod	4:nmod:of	_
7	required	require	VERB	VBN	Tense=Past|VerbForm=Part	6	acl	6:acl	_
8	for	for	ADP	IN	_	10	case	10:case	_
9	the	the	DET	DT	Definite=Def|PronType=Art	10	det	10:det	_
10	interconnect	interconnect	NOUN	NN	Number=Sing	7	obl	7:obl:for	SpaceAfter=No
11	.	.	PUNCT	.	_	4	punct	4:punct	_

# sent_id = email-enronsent43_01-0122
# text = Questar may be able to purchase material, but some of the items can have up to a 60 day delivery.
1	Questar	Questar	PROPN	NNP	Number=Sing	4	nsubj	4:nsubj|6:nsubj:xsubj	_
2	may	may	AUX	MD	VerbForm=Fin	4	aux	4:aux	_
3	be	be	AUX	VB	VerbForm=Inf	4	cop	4:cop	_
4	able	able	ADJ	JJ	Degree=Pos	0	root	0:root	_
5	to	to	PART	TO	_	6	mark	6:mark	_
6	purchase	purchase	VERB	VB	VerbForm=Inf	4	xcomp	4:xcomp	_
7	material	material	NOUN	NN	Number=Sing	6	obj	6:obj	SpaceAfter=No
8	,	,	PUNCT	,	_	15	punct	15:punct	_
9	but	but	CCONJ	CC	_	15	cc	15:cc	_
10	some	some	DET	DT	_	15	nsubj	15:nsubj	_
11	of	of	ADP	IN	_	13	case	13:case	_
12	the	the	DET	DT	Definite=Def|PronType=Art	13	det	13:det	_
13	items	item	NOUN	NNS	Number=Plur	10	nmod	10:nmod:of	_
14	can	can	AUX	MD	VerbForm=Fin	15	aux	15:aux	_
15	have	have	VERB	VB	VerbForm=Inf	4	conj	4:conj:but	_
16	up	up	ADP	IN	_	19	advmod	19:advmod	_
17	to	to	ADP	IN	_	16	fixed	16:fixed	_
18	a	a	DET	DT	Definite=Ind|PronType=Art	21	det	21:det	_
19	60	60	NUM	CD	NumForm=Digit|NumType=Card	20	nummod	20:nummod	_
20	day	day	NOUN	NN	Number=Sing	21	compound	21:compound	_
21	delivery	delivery	NOUN	NN	Number=Sing	15	obj	15:obj	SpaceAfter=No
22	.	.	PUNCT	.	_	4	punct	4:punct	_

# sent_id = email-enronsent43_01-0123
# text = (From time PA approved and funded to in-service will be 75 days at most.
1	(	(	PUNCT	-LRB-	_	15	punct	15:punct	SpaceAfter=No
2	From	from	ADP	IN	_	3	case	3:case	_
3	time	time	NOUN	NN	Number=Sing	15	obl	15:obl:from	_
4	PA	PA	PROPN	NNP	Number=Sing	5	obl:npmod	5:obl:npmod	_
5	approved	approve	VERB	VBN	Tense=Past|VerbForm=Part	3	acl:relcl	3:acl:relcl	_
6	and	and	CCONJ	CC	_	7	cc	7:cc	_
7	funded	fund	VERB	VBN	Tense=Past|VerbForm=Part	5	conj	3:acl:relcl|5:conj:and	_
8	to	to	ADP	IN	_	11	case	11:case	_
9	in	in	ADP	IN	_	11	case	11:case	SpaceAfter=No
10	-	-	PUNCT	HYPH	_	11	punct	11:punct	SpaceAfter=No
11	service	service	NOUN	NN	Number=Sing	3	nmod	3:nmod:in	_
12	will	will	AUX	MD	VerbForm=Fin	15	aux	15:aux	_
13	be	be	AUX	VB	VerbForm=Inf	15	cop	15:cop	_
14	75	75	NUM	CD	NumForm=Digit|NumType=Card	15	nummod	15:nummod	_
15	days	day	NOUN	NNS	Number=Plur	0	root	0:root	_
16	at	at	ADP	IN	_	17	case	17:case	_
17	most	most	ADJ	JJS	Degree=Sup	15	nmod	15:nmod:at	SpaceAfter=No
18	.	.	PUNCT	.	_	15	punct	15:punct	_

# sent_id = email-enronsent43_01-0124
# text = We have worked with Daniels on a chromatograph on another project and prepayment has taken 45 days alone.
1	We	we	PRON	PRP	Case=Nom|Number=Plur|Person=1|PronType=Prs	3	nsubj	3:nsubj	_
2	have	have	AUX	VBP	Mood=Ind|Number=Plur|Person=1|Tense=Pres|VerbForm=Fin	3	aux	3:aux	_
3	worked	work	VERB	VBN	Tense=Past|VerbForm=Part	0	root	0:root	_
4	with	with	ADP	IN	_	5	case	5:case	_
5	Daniels	Daniels	PROPN	NNP	Number=Sing	3	obl	3:obl:with	_
6	on	on	ADP	IN	_	8	case	8:case	_
7	a	a	DET	DT	Definite=Ind|PronType=Art	8	det	8:det	_
8	chromatograph	chromatograph	NOUN	NN	Number=Sing	3	obl	3:obl:on	_
9	on	on	ADP	IN	_	11	case	11:case	_
10	another	another	DET	DT	_	11	det	11:det	_
11	project	project	NOUN	NN	Number=Sing	8	nmod	8:nmod:on	_
12	and	and	CCONJ	CC	_	15	cc	15:cc	_
13	prepayment	prepayment	NOUN	NN	Number=Sing	15	nsubj	15:nsubj	_
14	has	have	AUX	VBZ	Mood=Ind|Number=Sing|Person=3|Tense=Pres|VerbForm=Fin	15	aux	15:aux	_
15	taken	take	VERB	VBN	Tense=Past|VerbForm=Part	3	conj	3:conj:and	_
16	45	45	NUM	CD	NumForm=Digit|NumType=Card	17	nummod	17:nummod	_
17	days	day	NOUN	NNS	Number=Plur	15	obj	15:obj	_
18	alone	alone	ADV	RB	_	15	advmod	15:advmod	SpaceAfter=No
19	.	.	PUNCT	.	_	3	punct	3:punct	_

# sent_id = email-enronsent43_01-0125
# text = Daniels is not set up for prepayments as they bill off an invoice and the main office and accounting had to create an invoice for a chromatograph that had not been delivered.
1	Daniels	Daniels	PROPN	NNP	Number=Sing	4	nsubj:pass	4:nsubj:pass	_
2	is	be	AUX	VBZ	Mood=Ind|Number=Sing|Person=3|Tense=Pres|VerbForm=Fin	4	aux:pass	4:aux:pass	_
3	not	not	PART	RB	_	4	advmod	4:advmod	_
4	set	set	VERB	VBN	Tense=Past|VerbForm=Part|Voice=Pass	0	root	0:root	_
5	up	up	ADP	RP	_	4	compound:prt	4:compound:prt	_
6	for	for	ADP	IN	_	7	case	7:case	_
7	prepayments	prepayment	NOUN	NNS	Number=Plur	4	obl	4:obl:for	_
8	as	as	SCONJ	IN	_	10	mark	10:mark	_
9	they	they	PRON	PRP	Case=Nom|Number=Plur|Person=3|PronType=Prs	10	nsubj	10:nsubj	_
10	bill	bill	VERB	VBP	Mood=Ind|Number=Plur|Person=3|Tense=Pres|VerbForm=Fin	4	advcl	4:advcl:as	_
11	off	off	ADP	IN	_	13	case	13:case	_
12	an	a	DET	DT	Definite=Ind|PronType=Art	13	det	13:det	_
13	invoice	invoice	NOUN	NN	Number=Sing	10	obl	10:obl:off	_
14	and	and	CCONJ	CC	_	20	cc	20:cc	_
15	the	the	DET	DT	Definite=Def|PronType=Art	17	det	17:det	_
16	main	main	ADJ	JJ	Degree=Pos	17	amod	17:amod	_
17	office	office	NOUN	NN	Number=Sing	20	nsubj	20:nsubj|22:nsubj:xsubj	_
18	and	and	CCONJ	CC	_	19	cc	19:cc	_
19	accounting	accounting	NOUN	NN	Number=Sing	17	conj	17:conj:and|20:nsubj|22:nsubj:xsubj	_
20	had	have	VERB	VBD	Mood=Ind|Number=Sing|Person=3|Tense=Past|VerbForm=Fin	4	conj	4:conj:and	_
21	to	to	PART	TO	_	22	mark	22:mark	_
22	create	create	VERB	VB	VerbForm=Inf	20	xcomp	20:xcomp	_
23	an	a	DET	DT	Definite=Ind|PronType=Art	24	det	24:det	_
24	invoice	invoice	NOUN	NN	Number=Sing	22	obj	22:obj	_
25	for	for	ADP	IN	_	27	case	27:case	_
26	a	a	DET	DT	Definite=Ind|PronType=Art	27	det	27:det	_
27	chromatograph	chromatograph	NOUN	NN	Number=Sing	24	nmod	24:nmod:for|32:nsubj:pass	_
28	that	that	PRON	WDT	PronType=Rel	32	nsubj:pass	27:ref	_
29	had	have	AUX	VBD	Mood=Ind|Number=Sing|Person=3|Tense=Past|VerbForm=Fin	32	aux	32:aux	_
30	not	not	PART	RB	_	32	advmod	32:advmod	_
31	been	be	AUX	VBN	Tense=Past|VerbForm=Part	32	aux:pass	32:aux:pass	_
32	delivered	deliver	VERB	VBN	Tense=Past|VerbForm=Part|Voice=Pass	27	acl:relcl	27:acl:relcl	SpaceAfter=No
33	.	.	PUNCT	.	_	4	punct	4:punct	_

# sent_id = email-enronsent43_01-0126
# text = Not the usual mode of operations.
1	Not	not	PART	RB	_	4	advmod	4:advmod	_
2	the	the	DET	DT	Definite=Def|PronType=Art	4	det	4:det	_
3	usual	usual	ADJ	JJ	Degree=Pos	4	amod	4:amod	_
4	mode	mode	NOUN	NN	Number=Sing	0	root	0:root	_
5	of	of	ADP	IN	_	6	case	6:case	_
6	operations	operation	NOUN	NNS	Number=Plur	4	nmod	4:nmod:of	SpaceAfter=No
7	.	.	PUNCT	.	_	4	punct	4:punct	_

# sent_id = email-enronsent43_01-0127
# text = The I/C design is for a UltraSonic meter and this is dependent on their testing schedule ( Canada or Kansas are the only two places to test to 100% of design).
1	The	the	DET	DT	Definite=Def|PronType=Art	3	det	3:det	_
2	I/C	i/c	NOUN	NN	Number=Sing	3	compound	3:compound	_
3	design	design	NOUN	NN	Number=Sing	8	nsubj	8:nsubj	_
4	is	be	AUX	VBZ	Mood=Ind|Number=Sing|Person=3|Tense=Pres|VerbForm=Fin	8	cop	8:cop	_
5	for	for	ADP	IN	_	8	case	8:case	_
6	a	a	DET	DT	Definite=Ind|PronType=Art	8	det	8:det	_
7	UltraSonic	UltraSonic	PROPN	NNP	Number=Sing	8	compound	8:compound	_
8	meter	meter	NOUN	NN	Number=Sing	0	root	0:root	_
9	and	and	CCONJ	CC	_	12	cc	12:cc	_
10	this	this	PRON	DT	Number=Sing|PronType=Dem	12	nsubj	12:nsubj	_
11	is	be	AUX	VBZ	Mood=Ind|Number=Sing|Person=3|Tense=Pres|VerbForm=Fin	12	cop	12:cop	_
12	dependent	dependent	ADJ	JJ	Degree=Pos	8	conj	8:conj:and	_
13	on	on	ADP	IN	_	16	case	16:case	_
14	their	their	PRON	PRP$	Case=Gen|Number=Plur|Person=3|Poss=Yes|PronType=Prs	16	nmod:poss	16:nmod:poss	_
15	testing	testing	NOUN	NN	Number=Sing	16	compound	16:compound	_
16	schedule	schedule	NOUN	NN	Number=Sing	12	obl	12:obl:on	_
17	(	(	PUNCT	-LRB-	_	25	punct	25:punct	_
18	Canada	Canada	PROPN	NNP	Number=Sing	25	nsubj	25:nsubj	_
19	or	or	CCONJ	CC	_	20	cc	20:cc	_
20	Kansas	Kansas	PROPN	NNP	Number=Sing	18	conj	18:conj:or|25:nsubj	_
21	are	be	AUX	VBP	Mood=Ind|Number=Plur|Person=3|Tense=Pres|VerbForm=Fin	25	cop	25:cop	_
22	the	the	DET	DT	Definite=Def|PronType=Art	25	det	25:det	_
23	only	only	ADJ	JJ	Degree=Pos	25	amod	25:amod	_
24	two	two	NUM	CD	NumForm=Word|NumType=Card	25	nummod	25:nummod	_
25	places	place	NOUN	NNS	Number=Plur	8	parataxis	8:parataxis	_
26	to	to	PART	TO	_	27	mark	27:mark	_
27	test	test	VERB	VB	VerbForm=Inf	25	acl	25:acl:to	_
28	to	to	ADP	IN	_	30	case	30:case	_
29	100	100	NUM	CD	NumForm=Digit|NumType=Card	30	nummod	30:nummod	SpaceAfter=No
30	%	%	SYM	NN	Number=Sing	27	obl	27:obl:to	_
31	of	of	ADP	IN	_	32	case	32:case	_
32	design	design	NOUN	NN	Number=Sing	30	nmod	30:nmod:of	SpaceAfter=No
33	)	)	PUNCT	-RRB-	_	25	punct	25:punct	SpaceAfter=No
34	.	.	PUNCT	.	_	8	punct	8:punct	_

# sent_id = email-enronsent43_01-0128
# text = Will confirm testing schedule and delivery dates with UltraSonic ASAP.
1	Will	will	AUX	MD	VerbForm=Fin	2	aux	2:aux	_
2	confirm	confirm	VERB	VB	VerbForm=Inf	0	root	0:root	_
3	testing	testing	NOUN	NN	Number=Sing	4	compound	4:compound	_
4	schedule	schedule	NOUN	NN	Number=Sing	2	obj	2:obj	_
5	and	and	CCONJ	CC	_	7	cc	7:cc	_
6	delivery	delivery	NOUN	NN	Number=Sing	7	compound	7:compound	_
7	dates	date	NOUN	NNS	Number=Plur	4	conj	2:obj|4:conj:and	_
8	with	with	ADP	IN	_	9	case	9:case	_
9	UltraSonic	UltraSonic	PROPN	NNP	Number=Sing	2	obl	2:obl:with	_
10	ASAP	ASAP	ADV	RB	_	2	advmod	2:advmod	SpaceAfter=No
11	.	.	PUNCT	.	_	2	punct	2:punct	_

# sent_id = email-enronsent43_01-0129
# text = We will try to complete the I/C with the earliest in-service date possible, but with conditions as they are, a realistic date would be June 15, 2002.
1	We	we	PRON	PRP	Case=Nom|Number=Plur|Person=1|PronType=Prs	3	nsubj	3:nsubj|5:nsubj:xsubj	_
2	will	will	AUX	MD	VerbForm=Fin	3	aux	3:aux	_
3	try	try	VERB	VB	VerbForm=Inf	0	root	0:root	_
4	to	to	PART	TO	_	5	mark	5:mark	_
5	complete	complete	VERB	VB	VerbForm=Inf	3	xcomp	3:xcomp	_
6	the	the	DET	DT	Definite=Def|PronType=Art	7	det	7:det	_
7	I/C	i/c	NOUN	NN	Number=Sing	5	obj	5:obj	_
8	with	with	ADP	IN	_	14	case	14:case	_
9	the	the	DET	DT	Definite=Def|PronType=Art	14	det	14:det	_
10	earliest	early	ADJ	JJS	Degree=Sup	14	amod	14:amod	_
11	in	in	ADP	IN	_	13	case	13:case	SpaceAfter=No
12	-	-	PUNCT	HYPH	_	13	punct	13:punct	SpaceAfter=No
13	service	service	NOUN	NN	Number=Sing	14	compound	14:compound	_
14	date	date	NOUN	NN	Number=Sing	5	obl	5:obl:with	_
15	possible	possible	ADJ	JJ	Degree=Pos	10	advmod	10:advmod	SpaceAfter=No
16	,	,	PUNCT	,	_	29	punct	29:punct	_
17	but	but	CCONJ	CC	_	29	cc	29:cc	_
18	with	with	SCONJ	IN	_	22	mark	22:mark	_
19	conditions	condition	NOUN	NNS	Number=Plur	22	nsubj:outer	22:nsubj:outer	_
20	as	as	SCONJ	IN	_	22	mark	22:mark	_
21	they	they	PRON	PRP	Case=Nom|Number=Plur|Person=3|PronType=Prs	22	nsubj	22:nsubj	_
22	are	be	VERB	VBP	Mood=Ind|Number=Plur|Person=3|Tense=Pres|VerbForm=Fin	29	advcl	29:advcl:as	SpaceAfter=No
23	,	,	PUNCT	,	_	29	punct	29:punct	_
24	a	a	DET	DT	Definite=Ind|PronType=Art	26	det	26:det	_
25	realistic	realistic	ADJ	JJ	Degree=Pos	26	amod	26:amod	_
26	date	date	NOUN	NN	Number=Sing	29	nsubj	29:nsubj	_
27	would	would	AUX	MD	VerbForm=Fin	29	aux	29:aux	_
28	be	be	AUX	VB	VerbForm=Inf	29	cop	29:cop	_
29	June	June	PROPN	NNP	Number=Sing	3	conj	3:conj:but	_
30	15	15	NUM	CD	NumForm=Digit|NumType=Card	29	nummod	29:nummod	SpaceAfter=No
31	,	,	PUNCT	,	_	29	punct	29:punct	_
32	2002	2002	NUM	CD	NumForm=Digit|NumType=Card	29	nummod	29:nummod	SpaceAfter=No
33	.	.	PUNCT	.	_	3	punct	3:punct	_

# sent_id = email-enronsent43_01-0130
# text = If you have questions or issues, please let me know.
1	If	if	SCONJ	IN	_	3	mark	3:mark	_
2	you	you	PRON	PRP	Case=Nom|Person=2|PronType=Prs	3	nsubj	3:nsubj	_
3	have	have	VERB	VBP	Mood=Ind|Number=Sing|Person=2|Tense=Pres|VerbForm=Fin	9	advcl	9:advcl:if	_
4	questions	question	NOUN	NNS	Number=Plur	3	obj	3:obj	_
5	or	or	CCONJ	CC	_	6	cc	6:cc	_
6	issues	issue	NOUN	NNS	Number=Plur	4	conj	3:obj|4:conj:or	SpaceAfter=No
7	,	,	PUNCT	,	_	9	punct	9:punct	_
8	please	please	INTJ	UH	_	9	discourse	9:discourse	_
9	let	let	VERB	VB	Mood=Imp|VerbForm=Fin	0	root	0:root	_
10	me	I	PRON	PRP	Case=Acc|Number=Sing|Person=1|PronType=Prs	9	obj	9:obj|11:nsubj:xsubj	_
11	know	know	VERB	VB	VerbForm=Inf	9	xcomp	9:xcomp	SpaceAfter=No
12	.	.	PUNCT	.	_	9	punct	9:punct	_

# sent_id = email-enronsent43_01-0131
# newpar id = email-enronsent43_01-p0036
# text = Thanks
1	Thanks	thanks	NOUN	NN	Number=Sing	0	root	0:root	_

# sent_id = email-enronsent43_01-0132
# text = Earl Chanley 505-625-8031
1	Earl	Earl	PROPN	NNP	Number=Sing	0	root	0:root	_
2	Chanley	Chanley	PROPN	NNP	Number=Sing	1	flat	1:flat	_
3	505-625-8031	505-625-8031	NUM	CD	NumForm=Digit|NumType=Card	1	list	1:list	_

# sent_id = email-enronsent43_01-0133
# text = Earl,
1	Earl	Earl	PROPN	NNP	Number=Sing	0	root	0:root	SpaceAfter=No
2	,	,	PUNCT	,	_	1	punct	1:punct	_

# sent_id = email-enronsent43_01-0134
# newpar id = email-enronsent43_01-p0037
# text = We are looking at putting the metering facilities on their ROW (also, I think we will have to purchase about 50ft of ROW from ElPaso to get to Questar's property).
1	We	we	PRON	PRP	Case=Nom|Number=Plur|Person=1|PronType=Prs	3	nsubj	3:nsubj	_
2	are	be	AUX	VBP	Mood=Ind|Number=Plur|Person=1|Tense=Pres|VerbForm=Fin	3	aux	3:aux	_
3	looking	look	VERB	VBG	Tense=Pres|VerbForm=Part	0	root	0:root	_
4	at	at	SCONJ	IN	_	5	mark	5:mark	_
5	putting	put	VERB	VBG	VerbForm=Ger	3	advcl	3:advcl:at	_
6	the	the	DET	DT	Definite=Def|PronType=Art	8	det	8:det	_
7	metering	metering	NOUN	NN	Number=Sing	8	compound	8:compound	_
8	facilities	facility	NOUN	NNS	Number=Plur	5	obj	5:obj	_
9	on	on	ADP	IN	_	11	case	11:case	_
10	their	their	PRON	PRP$	Case=Gen|Number=Plur|Person=3|Poss=Yes|PronType=Prs	11	nmod:poss	11:nmod:poss	_
11	ROW	row	NOUN	NN	Number=Sing	5	obl	5:obl:on	_
12	(	(	PUNCT	-LRB-	_	16	punct	16:punct	SpaceAfter=No
13	also	also	ADV	RB	_	16	advmod	16:advmod	SpaceAfter=No
14	,	,	PUNCT	,	_	16	punct	16:punct	_
15	I	I	PRON	PRP	Case=Nom|Number=Sing|Person=1|PronType=Prs	16	nsubj	16:nsubj	_
16	think	think	VERB	VBP	Mood=Ind|Number=Sing|Person=1|Tense=Pres|VerbForm=Fin	3	parataxis	3:parataxis	_
17	we	we	PRON	PRP	Case=Nom|Number=Plur|Person=1|PronType=Prs	19	nsubj	19:nsubj|21:nsubj:xsubj	_
18	will	will	AUX	MD	VerbForm=Fin	19	aux	19:aux	_
19	have	have	VERB	VB	VerbForm=Inf	16	ccomp	16:ccomp	_
20	to	to	PART	TO	_	21	mark	21:mark	_
21	purchase	purchase	VERB	VB	VerbForm=Inf	19	xcomp	19:xcomp	_
22	about	about	ADV	RB	_	23	advmod	23:advmod	_
23	50	50	NUM	CD	NumForm=Digit|NumType=Card	24	nummod	24:nummod	SpaceAfter=No
24	ft	ft	NOUN	NNS	Number=Plur	21	obj	21:obj	_
25	of	of	ADP	IN	_	26	case	26:case	_
26	ROW	row	NOUN	NN	Number=Sing	24	nmod	24:nmod:of	_
27	from	from	ADP	IN	_	28	case	28:case	_
28	ElPaso	ElPaso	PROPN	NNP	Number=Sing	21	obl	21:obl:from	_
29	to	to	PART	TO	_	30	mark	30:mark	_
30	get	get	VERB	VB	VerbForm=Inf	21	advcl	21:advcl:to	_
31	to	to	ADP	IN	_	34	case	34:case	_
32-33	Questar's	_	_	_	_	_	_	_	_
32	Questar	Questar	PROPN	NNP	Number=Sing	34	nmod:poss	34:nmod:poss	_
33	's	's	PART	POS	_	32	case	32:case	_
34	property	property	NOUN	NN	Number=Sing	30	obl	30:obl:to	SpaceAfter=No
35	)	)	PUNCT	-RRB-	_	16	punct	16:punct	SpaceAfter=No
36	.	.	PUNCT	.	_	3	punct	3:punct	_

# sent_id = email-enronsent43_01-0135
# text = As you look at this, if for some reason we cannot obtain ElPaso ROW, we will have to look at Plan B which would be to put the metering on our ROW.
1	As	as	SCONJ	IN	_	3	mark	3:mark	_
2	you	you	PRON	PRP	Case=Nom|Person=2|PronType=Prs	3	nsubj	3:nsubj	_
3	look	look	VERB	VBP	Mood=Ind|Number=Sing|Person=2|Tense=Pres|VerbForm=Fin	20	advcl	20:advcl:as	_
4	at	at	ADP	IN	_	5	case	5:case	_
5	this	this	PRON	DT	Number=Sing|PronType=Dem	3	obl	3:obl:at	SpaceAfter=No
6	,	,	PUNCT	,	_	20	punct	20:punct	_
7	if	if	SCONJ	IN	_	14	mark	14:mark	_
8	for	for	ADP	IN	_	10	case	10:case	_
9	some	some	DET	DT	_	10	det	10:det	_
10	reason	reason	NOUN	NN	Number=Sing	14	obl	14:obl:for	_
11	we	we	PRON	PRP	Case=Nom|Number=Plur|Person=1|PronType=Prs	14	nsubj	14:nsubj	_
12-13	cannot	_	_	_	_	_	_	_	_
12	can	can	AUX	MD	VerbForm=Fin	14	aux	14:aux	_
13	not	not	PART	RB	_	14	advmod	14:advmod	_
14	obtain	obtain	VERB	VB	VerbForm=Inf	20	advcl	20:advcl:if	_
15	ElPaso	ElPaso	PROPN	NNP	Number=Sing	16	compound	16:compound	_
16	ROW	row	NOUN	NN	Number=Sing	14	obj	14:obj	SpaceAfter=No
17	,	,	PUNCT	,	_	20	punct	20:punct	_
18	we	we	PRON	PRP	Case=Nom|Number=Plur|Person=1|PronType=Prs	20	nsubj	20:nsubj|22:nsubj:xsubj	_
19	will	will	AUX	MD	VerbForm=Fin	20	aux	20:aux	_
20	have	have	VERB	VB	VerbForm=Inf	0	root	0:root	_
21	to	to	PART	TO	_	22	mark	22:mark	_
22	look	look	VERB	VB	VerbForm=Inf	20	xcomp	20:xcomp	_
23	at	at	ADP	IN	_	25	case	25:case	_
24	Plan	plan	NOUN	NN	Number=Sing	25	compound	25:compound	_
25	B	B	NOUN	NN	Number=Sing	22	obl	22:obl:at|30:nsubj:outer	_
26	which	which	PRON	WDT	PronType=Rel	30	nsubj:outer	25:ref	_
27	would	would	AUX	MD	VerbForm=Fin	30	aux	30:aux	_
28	be	be	AUX	VB	VerbForm=Inf	30	cop	30:cop	_
29	to	to	PART	TO	_	30	mark	30:mark	_
30	put	put	VERB	VB	VerbForm=Inf	25	acl:relcl	25:acl:relcl	_
31	the	the	DET	DT	Definite=Def|PronType=Art	32	det	32:det	_
32	metering	metering	NOUN	NN	Number=Sing	30	obj	30:obj	_
33	on	on	ADP	IN	_	35	case	35:case	_
34	our	our	PRON	PRP$	Case=Gen|Number=Plur|Person=1|Poss=Yes|PronType=Prs	35	nmod:poss	35:nmod:poss	_
35	ROW	row	NOUN	NN	Number=Sing	30	obl	30:obl:on	SpaceAfter=No
36	.	.	PUNCT	.	_	20	punct	20:punct	_

# sent_id = email-enronsent43_01-0136
# text = Our in-service date is May 1.
1	Our	our	PRON	PRP$	Case=Gen|Number=Plur|Person=1|Poss=Yes|PronType=Prs	5	nmod:poss	5:nmod:poss	_
2	in	in	ADP	IN	_	4	compound	4:compound	SpaceAfter=No
3	-	-	PUNCT	HYPH	_	2	punct	2:punct	SpaceAfter=No
4	service	service	NOUN	NN	Number=Sing	5	compound	5:compound	_
5	date	date	NOUN	NN	Number=Sing	7	nsubj	7:nsubj	_
6	is	be	AUX	VBZ	Mood=Ind|Number=Sing|Person=3|Tense=Pres|VerbForm=Fin	7	cop	7:cop	_
7	May	May	PROPN	NNP	Number=Sing	0	root	0:root	_
8	1	1	NUM	CD	NumForm=Digit|NumType=Card	7	nummod	7:nummod	SpaceAfter=No
9	.	.	PUNCT	.	_	7	punct	7:punct	_

# sent_id = email-enronsent43_01-0137
# text = If you think that May 1 may be difficult due to receiving the parts/materials on a timely basis because of the issues that vendors may have with us because of recent Enron events, please let me know.
1	If	if	SCONJ	IN	_	3	mark	3:mark	_
2	you	you	PRON	PRP	Case=Nom|Person=2|PronType=Prs	3	nsubj	3:nsubj	_
3	think	think	VERB	VBP	Mood=Ind|Number=Sing|Person=2|Tense=Pres|VerbForm=Fin	38	advcl	38:advcl:if	_
4	that	that	SCONJ	IN	_	9	mark	9:mark	_
5	May	May	PROPN	NNP	Number=Sing	9	nsubj	9:nsubj	_
6	1	1	NUM	CD	NumForm=Digit|NumType=Card	5	nummod	5:nummod	_
7	may	may	AUX	MD	VerbForm=Fin	9	aux	9:aux	_
8	be	be	AUX	VB	VerbForm=Inf	9	cop	9:cop	_
9	difficult	difficult	ADJ	JJ	Degree=Pos	3	ccomp	3:ccomp	_
10	due	due	ADP	IN	_	12	mark	12:mark	_
11	to	to	SCONJ	IN	_	10	fixed	10:fixed	_
12	receiving	receive	VERB	VBG	VerbForm=Ger	9	advcl	9:advcl:due_to	_
13	the	the	DET	DT	Definite=Def|PronType=Art	14	det	14:det	_
14	parts	part	NOUN	NNS	Number=Plur	12	obj	12:obj	SpaceAfter=No
15	/	/	SYM	,	_	16	cc	16:cc	SpaceAfter=No
16	materials	material	NOUN	NNS	Number=Plur	14	conj	12:obj|14:conj	_
17	on	on	ADP	IN	_	20	case	20:case	_
18	a	a	DET	DT	Definite=Ind|PronType=Art	20	det	20:det	_
19	timely	timely	ADJ	JJ	Degree=Pos	20	amod	20:amod	_
20	basis	basis	NOUN	NN	Number=Sing	12	obl	12:obl:on	_
21	because	because	ADP	IN	_	24	case	24:case	_
22	of	of	ADP	IN	_	21	fixed	21:fixed	_
23	the	the	DET	DT	Definite=Def|PronType=Art	24	det	24:det	_
24	issues	issue	NOUN	NNS	Number=Plur	9	obl	9:obl:because_of|28:obj	_
25	that	that	PRON	WDT	PronType=Rel	28	obj	24:ref	_
26	vendors	vendor	NOUN	NNS	Number=Plur	28	nsubj	28:nsubj	_
27	may	may	AUX	MD	VerbForm=Fin	28	aux	28:aux	_
28	have	have	VERB	VB	VerbForm=Inf	24	acl:relcl	24:acl:relcl	_
29	with	with	ADP	IN	_	30	case	30:case	_
30	us	we	PRON	PRP	Case=Acc|Number=Plur|Person=1|PronType=Prs	28	obl	28:obl:with	_
31	because	because	ADP	IN	_	35	case	35:case	_
32	of	of	ADP	IN	_	31	fixed	31:fixed	_
33	recent	recent	ADJ	JJ	Degree=Pos	35	amod	35:amod	_
34	Enron	Enron	PROPN	NNP	Number=Sing	35	compound	35:compound	_
35	events	event	NOUN	NNS	Number=Plur	28	obl	28:obl:because_of	SpaceAfter=No
36	,	,	PUNCT	,	_	38	punct	38:punct	_
37	please	please	INTJ	UH	_	38	discourse	38:discourse	_
38	let	let	VERB	VB	Mood=Imp|VerbForm=Fin	0	root	0:root	_
39	me	I	PRON	PRP	Case=Acc|Number=Sing|Person=1|PronType=Prs	38	obj	38:obj|40:nsubj:xsubj	_
40	know	know	VERB	VB	VerbForm=Inf	38	xcomp	38:xcomp	SpaceAfter=No
41	.	.	PUNCT	.	_	38	punct	38:punct	_

# sent_id = email-enronsent43_01-0138
# text = Questar has already informed us that they would help obtain parts/materials to our specifications if it helps achieve an in-service date of May 1.
1	Questar	Questar	PROPN	NNP	Number=Sing	4	nsubj	4:nsubj	_
2	has	have	AUX	VBZ	Mood=Ind|Number=Sing|Person=3|Tense=Pres|VerbForm=Fin	4	aux	4:aux	_
3	already	already	ADV	RB	_	4	advmod	4:advmod	_
4	informed	inform	VERB	VBN	Tense=Past|VerbForm=Part	0	root	0:root	_
5	us	we	PRON	PRP	Case=Acc|Number=Plur|Person=1|PronType=Prs	4	iobj	4:iobj	_
6	that	that	SCONJ	IN	_	9	mark	9:mark	_
7	they	they	PRON	PRP	Case=Nom|Number=Plur|Person=3|PronType=Prs	9	nsubj	9:nsubj	_
8	would	would	AUX	MD	VerbForm=Fin	9	aux	9:aux	_
9	help	help	VERB	VB	VerbForm=Inf	4	ccomp	4:ccomp	_
10	obtain	obtain	VERB	VB	VerbForm=Inf	9	ccomp	9:ccomp	_
11	parts	part	NOUN	NNS	Number=Plur	10	obj	10:obj	SpaceAfter=No
12	/	/	SYM	,	_	13	cc	13:cc	SpaceAfter=No
13	materials	material	NOUN	NNS	Number=Plur	11	conj	10:obj|11:conj	_
14	to	to	ADP	IN	_	16	case	16:case	_
15	our	our	PRON	PRP$	Case=Gen|Number=Plur|Person=1|Poss=Yes|PronType=Prs	16	nmod:poss	16:nmod:poss	_
16	specifications	specification	NOUN	NNS	Number=Plur	11	nmod	11:nmod:to	_
17	if	if	SCONJ	IN	_	19	mark	19:mark	_
18	it	it	PRON	PRP	Case=Nom|Gender=Neut|Number=Sing|Person=3|PronType=Prs	19	nsubj	19:nsubj|20:nsubj:xsubj	_
19	helps	help	VERB	VBZ	Mood=Ind|Number=Sing|Person=3|Tense=Pres|VerbForm=Fin	10	advcl	10:advcl:if	_
20	achieve	achieve	VERB	VB	VerbForm=Inf	19	xcomp	19:xcomp	_
21	an	a	DET	DT	Definite=Ind|PronType=Art	25	det	25:det	_
22	in	in	ADP	IN	_	24	case	24:case	SpaceAfter=No
23	-	-	PUNCT	HYPH	_	24	punct	24:punct	SpaceAfter=No
24	service	service	NOUN	NN	Number=Sing	25	compound	25:compound	_
25	date	date	NOUN	NN	Number=Sing	20	obj	20:obj	_
26	of	of	ADP	IN	_	27	case	27:case	_
27	May	May	PROPN	NNP	Number=Sing	25	nmod	25:nmod:of	_
28	1	1	NUM	CD	NumForm=Digit|NumType=Card	27	nummod	27:nummod	SpaceAfter=No
29	.	.	PUNCT	.	_	4	punct	4:punct	_

# sent_id = email-enronsent43_01-0139
# newpar id = email-enronsent43_01-p0038
# text = Thanks,
1	Thanks	thanks	NOUN	NN	Number=Sing	0	root	0:root	SpaceAfter=No
2	,	,	PUNCT	,	_	1	punct	1:punct	_

# sent_id = email-enronsent43_01-0140
# text = Kim.
1	Kim	Kim	PROPN	NNP	Number=Sing	0	root	0:root	SpaceAfter=No
2	.	.	PUNCT	.	_	1	punct	1:punct	_
<|MERGE_RESOLUTION|>--- conflicted
+++ resolved
@@ -454,11 +454,7 @@
 2	a	a	DET	DT	Definite=Ind|PronType=Art	3	det	3:det	_
 3	location	location	NOUN	NN	Number=Sing	13	nsubj:pass	13:nsubj:pass	SpaceAfter=No
 4	,	,	PUNCT	,	_	3	punct	3:punct	_
-<<<<<<< HEAD
-5	Theirs	theirs	PRON	PRP$	Number=Plur|Person=3|Poss=Yes|PronType=Prs	3	appos	3:appos	_
-=======
 5	Theirs	their	PRON	PRP	Number=Plur|Person=3|Poss=Yes|PronType=Prs	3	appos	3:appos	_
->>>>>>> 56fc3f26
 6	or	or	CCONJ	CC	_	10	cc	10:cc	_
 7	TW	TW	PROPN	NNP	Number=Sing	10	compound	10:compound	_
 8	land	land	NOUN	NN	Number=Sing	10	compound	10:compound	SpaceAfter=No
