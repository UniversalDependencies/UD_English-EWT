# newdoc id = email-enronsent31_01
# sent_id = email-enronsent31_01-0001
# newpar id = email-enronsent31_01-p0001
# text = Dr. Harris:
1	Dr.	Dr.	PROPN	NNP	Number=Sing	0	root	0:root	_
2	Harris	Harris	PROPN	NNP	Number=Sing	1	flat	1:flat	SpaceAfter=No
3	:	:	PUNCT	:	_	1	punct	1:punct	_

# sent_id = email-enronsent31_01-0002
# text = I would like to thank you for personally taking the time to closely review my application.
1	I	I	PRON	PRP	Case=Nom|Number=Sing|Person=1|PronType=Prs	3	nsubj	3:nsubj|5:nsubj:xsubj	_
2	would	would	AUX	MD	VerbForm=Fin	3	aux	3:aux	_
3	like	like	VERB	VB	VerbForm=Inf	0	root	0:root	_
4	to	to	PART	TO	_	5	mark	5:mark	_
5	thank	thank	VERB	VB	VerbForm=Inf	3	xcomp	3:xcomp	_
6	you	you	PRON	PRP	Case=Nom|Person=2|PronType=Prs	5	obj	5:obj	_
7	for	for	SCONJ	IN	_	9	mark	9:mark	_
8	personally	personally	ADV	RB	_	9	advmod	9:advmod	_
9	taking	take	VERB	VBG	Tense=Pres|VerbForm=Part	5	advcl	5:advcl:for	_
10	the	the	DET	DT	Definite=Def|PronType=Art	11	det	11:det	_
11	time	time	NOUN	NN	Number=Sing	9	obj	9:obj	_
12	to	to	PART	TO	_	14	mark	14:mark	_
13	closely	closely	ADV	RB	_	14	advmod	14:advmod	_
14	review	review	VERB	VB	VerbForm=Inf	11	acl	11:acl:to	_
15	my	my	PRON	PRP$	Case=Gen|Number=Sing|Person=1|Poss=Yes|PronType=Prs	16	nmod:poss	16:nmod:poss	_
16	application	application	NOUN	NN	Number=Sing	14	obj	14:obj	SpaceAfter=No
17	.	.	PUNCT	.	_	3	punct	3:punct	_

# sent_id = email-enronsent31_01-0003
# text = Though I am disappointed with the results I am still determined to attend The TEXAS Graduate School of Business next year.
1	Though	though	SCONJ	IN	_	4	mark	4:mark	_
2	I	I	PRON	PRP	Case=Nom|Number=Sing|Person=1|PronType=Prs	4	nsubj	4:nsubj	_
3	am	be	AUX	VBP	Mood=Ind|Number=Sing|Person=1|Tense=Pres|VerbForm=Fin	4	cop	4:cop	_
4	disappointed	disappointed	ADJ	JJ	Degree=Pos	11	advcl	11:advcl:though	_
5	with	with	ADP	IN	_	7	case	7:case	_
6	the	the	DET	DT	Definite=Def|PronType=Art	7	det	7:det	_
7	results	result	NOUN	NNS	Number=Plur	4	obl	4:obl:with	_
8	I	I	PRON	PRP	Case=Nom|Number=Sing|Person=1|PronType=Prs	11	nsubj	11:nsubj|13:nsubj:xsubj	_
9	am	be	AUX	VBP	Mood=Ind|Number=Sing|Person=1|Tense=Pres|VerbForm=Fin	11	cop	11:cop	_
10	still	still	ADV	RB	_	11	advmod	11:advmod	_
11	determined	determined	ADJ	JJ	Degree=Pos	0	root	0:root	_
12	to	to	PART	TO	_	13	mark	13:mark	_
13	attend	attend	VERB	VB	VerbForm=Inf	11	xcomp	11:xcomp	_
14	The	the	DET	DT	Definite=Def|PronType=Art	17	det	17:det	_
15	TEXAS	TEXAS	PROPN	NNP	Number=Sing	17	compound	17:compound	_
16	Graduate	Graduate	PROPN	NNP	Number=Sing	17	compound	17:compound	_
17	School	School	PROPN	NNP	Number=Sing	13	obj	13:obj	_
18	of	of	ADP	IN	_	19	case	19:case	_
19	Business	Business	PROPN	NNP	Number=Sing	17	nmod	17:nmod:of	_
20	next	next	ADJ	JJ	Degree=Pos	21	amod	21:amod	_
21	year	year	NOUN	NN	Number=Sing	13	obl:tmod	13:obl:tmod	SpaceAfter=No
22	.	.	PUNCT	.	_	11	punct	11:punct	_

# sent_id = email-enronsent31_01-0004
# text = I understand how competitive the process has become, but I felt that with my work experiences, recommendations, personality, extracurricular activities, etc. that this would compensate for my disability.
1	I	I	PRON	PRP	Case=Nom|Number=Sing|Person=1|PronType=Prs	2	nsubj	2:nsubj	_
2	understand	understand	VERB	VBP	Mood=Ind|Number=Sing|Person=1|Tense=Pres|VerbForm=Fin	0	root	0:root	_
3	how	how	ADV	WRB	PronType=Int	8	advmod	8:advmod	_
4	competitive	competitive	ADJ	JJ	Degree=Pos	8	xcomp	8:xcomp	_
5	the	the	DET	DT	Definite=Def|PronType=Art	6	det	6:det	_
6	process	process	NOUN	NN	Number=Sing	8	nsubj	4:nsubj:xsubj|8:nsubj	_
7	has	have	AUX	VBZ	Mood=Ind|Number=Sing|Person=3|Tense=Pres|VerbForm=Fin	8	aux	8:aux	_
8	become	become	VERB	VBN	Tense=Past|VerbForm=Part	2	ccomp	2:ccomp	SpaceAfter=No
9	,	,	PUNCT	,	_	12	punct	12:punct	_
10	but	but	CCONJ	CC	_	12	cc	12:cc	_
11	I	I	PRON	PRP	Case=Nom|Number=Sing|Person=1|PronType=Prs	12	nsubj	12:nsubj	_
12	felt	feel	VERB	VBD	Mood=Ind|Number=Sing|Person=1|Tense=Past|VerbForm=Fin	2	conj	2:conj:but	_
13	that	that	SCONJ	IN	_	30	mark	30:mark	_
14	with	with	ADP	IN	_	17	case	17:case	_
15	my	my	PRON	PRP$	Case=Gen|Number=Sing|Person=1|Poss=Yes|PronType=Prs	17	nmod:poss	17:nmod:poss	_
16	work	work	NOUN	NN	Number=Sing	17	compound	17:compound	_
17	experiences	experience	NOUN	NNS	Number=Plur	30	obl	30:obl	SpaceAfter=No
18	,	,	PUNCT	,	_	19	punct	19:punct	_
19	recommendations	recommendation	NOUN	NNS	Number=Plur	17	conj	17:conj|30:obl:with	SpaceAfter=No
20	,	,	PUNCT	,	_	21	punct	21:punct	_
21	personality	personality	NOUN	NN	Number=Sing	17	conj	17:conj|30:obl:with	SpaceAfter=No
22	,	,	PUNCT	,	_	24	punct	24:punct	_
23	extracurricular	extracurricular	ADJ	JJ	Degree=Pos	24	amod	24:amod	_
24	activities	activity	NOUN	NNS	Number=Plur	17	conj	17:conj|30:obl:with	SpaceAfter=No
25	,	,	PUNCT	,	_	26	punct	26:punct	_
26	etc.	etc.	NOUN	FW	Abbr=Yes|Number=Plur	17	conj	17:conj|30:obl:with	_
27	that	that	SCONJ	IN	_	30	mark	30:mark	_
28	this	this	PRON	DT	Number=Sing|PronType=Dem	30	nsubj	30:nsubj	_
29	would	would	AUX	MD	VerbForm=Fin	30	aux	30:aux	_
30	compensate	compensate	VERB	VB	VerbForm=Inf	12	ccomp	12:ccomp	_
31	for	for	ADP	IN	_	33	case	33:case	_
32	my	my	PRON	PRP$	Case=Gen|Number=Sing|Person=1|Poss=Yes|PronType=Prs	33	nmod:poss	33:nmod:poss	_
33	disability	disability	NOUN	NN	Number=Sing	30	obl	30:obl:for	SpaceAfter=No
34	.	.	PUNCT	.	_	2	punct	2:punct	_

# sent_id = email-enronsent31_01-0005
# text = After talking with Professors Titman, Ronn, Brown and Jemison, I was sure that the School was the right place to get the education I was looking for.
1	After	after	SCONJ	IN	_	2	mark	2:mark	_
2	talking	talk	VERB	VBG	Tense=Pres|VerbForm=Part	15	advcl	15:advcl:after	_
3	with	with	ADP	IN	_	4	case	4:case	_
4	Professors	Professor	PROPN	NNPS	Number=Plur	2	obl	2:obl:with	_
5	Titman	Titman	PROPN	NNP	Number=Sing	4	flat	4:flat	SpaceAfter=No
6	,	,	PUNCT	,	_	7	punct	7:punct	_
7	Ronn	Ronn	PROPN	NNP	Number=Sing	4	conj	2:obl:with|4:conj:and	SpaceAfter=No
8	,	,	PUNCT	,	_	9	punct	9:punct	_
9	Brown	Brown	PROPN	NNP	Number=Sing	4	conj	2:obl:with|4:conj:and	_
10	and	and	CCONJ	CC	_	11	cc	11:cc	_
11	Jemison	Jemison	PROPN	NNP	Number=Sing	4	conj	2:obl:with|4:conj:and	SpaceAfter=No
12	,	,	PUNCT	,	_	2	punct	2:punct	_
13	I	I	PRON	PRP	Case=Nom|Number=Sing|Person=1|PronType=Prs	15	nsubj	15:nsubj	_
14	was	be	AUX	VBD	Mood=Ind|Number=Sing|Person=3|Tense=Past|VerbForm=Fin	15	cop	15:cop	_
15	sure	sure	ADJ	JJ	Degree=Pos	0	root	0:root	_
16	that	that	SCONJ	IN	_	22	mark	22:mark	_
17	the	the	DET	DT	Definite=Def|PronType=Art	18	det	18:det	_
18	School	school	NOUN	NN	Number=Sing	22	nsubj	22:nsubj	_
19	was	be	AUX	VBD	Mood=Ind|Number=Sing|Person=3|Tense=Past|VerbForm=Fin	22	cop	22:cop	_
20	the	the	DET	DT	Definite=Def|PronType=Art	22	det	22:det	_
21	right	right	ADJ	JJ	Degree=Pos	22	amod	22:amod	_
22	place	place	NOUN	NN	Number=Sing	15	ccomp	15:ccomp	_
23	to	to	PART	TO	_	24	mark	24:mark	_
24	get	get	VERB	VB	VerbForm=Inf	22	acl	22:acl:to	_
25	the	the	DET	DT	Definite=Def|PronType=Art	26	det	26:det	_
26	education	education	NOUN	NN	Number=Sing	24	obj	24:obj|29:obl	_
27	I	I	PRON	PRP	Case=Nom|Number=Sing|Person=1|PronType=Prs	29	nsubj	29:nsubj	_
28	was	be	AUX	VBD	Mood=Ind|Number=Sing|Person=1|Tense=Past|VerbForm=Fin	29	aux	29:aux	_
29	looking	look	VERB	VBG	Tense=Pres|VerbForm=Part	26	acl:relcl	26:acl:relcl	Cxn=rc-red-obl-pstrand
30	for	for	ADP	IN	_	29	obl	29:obl	Promoted=Yes|SpaceAfter=No
31	.	.	PUNCT	.	_	15	punct	15:punct	_

# sent_id = email-enronsent31_01-0006
# text = I am still certain that the School is the best place for getting a great graduate-level education, so I want you to know that I am going to do whatever it takes to get in next year.
1	I	I	PRON	PRP	Case=Nom|Number=Sing|Person=1|PronType=Prs	4	nsubj	4:nsubj	_
2	am	be	AUX	VBP	Mood=Ind|Number=Sing|Person=1|Tense=Pres|VerbForm=Fin	4	cop	4:cop	_
3	still	still	ADV	RB	_	4	advmod	4:advmod	_
4	certain	certain	ADJ	JJ	Degree=Pos	0	root	0:root	_
5	that	that	SCONJ	IN	_	11	mark	11:mark	_
6	the	the	DET	DT	Definite=Def|PronType=Art	7	det	7:det	_
7	School	school	NOUN	NN	Number=Sing	11	nsubj	11:nsubj	_
8	is	be	AUX	VBZ	Mood=Ind|Number=Sing|Person=3|Tense=Pres|VerbForm=Fin	11	cop	11:cop	_
9	the	the	DET	DT	Definite=Def|PronType=Art	11	det	11:det	_
10	best	good	ADJ	JJS	Degree=Sup	11	amod	11:amod	_
11	place	place	NOUN	NN	Number=Sing	4	ccomp	4:ccomp	_
12	for	for	SCONJ	IN	_	13	mark	13:mark	_
13	getting	get	VERB	VBG	Tense=Pres|VerbForm=Part	11	advcl	11:advcl:for	_
14	a	a	DET	DT	Definite=Ind|PronType=Art	19	det	19:det	_
15	great	great	ADJ	JJ	Degree=Pos	19	amod	19:amod	_
16	graduate	graduate	NOUN	NN	Number=Sing	18	compound	18:compound	SpaceAfter=No
17	-	-	PUNCT	HYPH	_	16	punct	16:punct	SpaceAfter=No
18	level	level	NOUN	NN	Number=Sing	19	compound	19:compound	_
19	education	education	NOUN	NN	Number=Sing	13	obj	13:obj	SpaceAfter=No
20	,	,	PUNCT	,	_	23	punct	23:punct	_
21	so	so	ADV	RB	_	23	advmod	23:advmod	_
22	I	I	PRON	PRP	Case=Nom|Number=Sing|Person=1|PronType=Prs	23	nsubj	23:nsubj	_
23	want	want	VERB	VBP	Mood=Ind|Number=Sing|Person=1|Tense=Pres|VerbForm=Fin	4	parataxis	4:parataxis	_
24	you	you	PRON	PRP	Case=Acc|Person=2|PronType=Prs	23	obj	23:obj|26:nsubj:xsubj	_
25	to	to	PART	TO	_	26	mark	26:mark	_
26	know	know	VERB	VB	VerbForm=Inf	23	xcomp	23:xcomp	_
27	that	that	SCONJ	IN	_	30	mark	30:mark	_
28	I	I	PRON	PRP	Case=Nom|Number=Sing|Person=1|PronType=Prs	30	nsubj	30:nsubj|32:nsubj:xsubj	_
29	am	be	AUX	VBP	Mood=Ind|Number=Sing|Person=1|Tense=Pres|VerbForm=Fin	30	aux	30:aux	_
30	going	go	VERB	VBG	Tense=Pres|VerbForm=Part	26	ccomp	26:ccomp	_
31	to	to	PART	TO	_	32	mark	32:mark	_
32	do	do	VERB	VB	VerbForm=Inf	30	xcomp	30:xcomp	_
33	whatever	whatever	PRON	WP	PronType=Int	35	obj	35:obj	_
34	it	it	PRON	PRP	Case=Nom|Gender=Neut|Number=Sing|Person=3|PronType=Prs	35	expl	35:expl	_
35	takes	take	VERB	VBZ	Mood=Ind|Number=Sing|Person=3|Tense=Pres|VerbForm=Fin	32	ccomp	32:ccomp	_
36	to	to	PART	TO	_	37	mark	37:mark	_
37	get	get	VERB	VB	VerbForm=Inf	35	csubj	35:csubj	_
38	in	in	ADV	RB	_	37	advmod	37:advmod	_
39	next	next	ADJ	JJ	Degree=Pos	40	amod	40:amod	_
40	year	year	NOUN	NN	Number=Sing	37	obl:tmod	37:obl:tmod	SpaceAfter=No
41	.	.	PUNCT	.	_	4	punct	4:punct	_

# sent_id = email-enronsent31_01-0007
# text = I plan on taking two or three graduate level finance courses at the University of Houston this Summer and Fall to demonstrate to the Admissions committee that I can compete at the graduate level.
1	I	I	PRON	PRP	Case=Nom|Number=Sing|Person=1|PronType=Prs	2	nsubj	2:nsubj	_
2	plan	plan	VERB	VBP	Mood=Ind|Number=Sing|Person=1|Tense=Pres|VerbForm=Fin	0	root	0:root	_
3	on	on	SCONJ	IN	_	4	mark	4:mark	_
4	taking	take	VERB	VBG	Tense=Pres|VerbForm=Part	2	advcl	2:advcl:on	_
5	two	two	NUM	CD	NumForm=Word|NumType=Card	11	nummod	11:nummod	_
6	or	or	CCONJ	CC	_	7	cc	7:cc	_
7	three	three	NUM	CD	NumForm=Word|NumType=Card	5	conj	5:conj:or|11:nummod	_
8	graduate	graduate	NOUN	NN	Number=Sing	9	compound	9:compound	_
9	level	level	NOUN	NN	Number=Sing	11	compound	11:compound	_
10	finance	finance	NOUN	NN	Number=Sing	11	compound	11:compound	_
11	courses	course	NOUN	NNS	Number=Plur	4	obj	4:obj	_
12	at	at	ADP	IN	_	14	case	14:case	_
13	the	the	DET	DT	Definite=Def|PronType=Art	14	det	14:det	_
14	University	University	PROPN	NNP	Number=Sing	4	obl	4:obl:at	_
15	of	of	ADP	IN	_	16	case	16:case	_
16	Houston	Houston	PROPN	NNP	Number=Sing	14	nmod	14:nmod:of	_
17	this	this	DET	DT	Number=Sing|PronType=Dem	18	det	18:det	_
18	Summer	summer	NOUN	NN	Number=Sing	4	obl:tmod	4:obl:tmod	_
19	and	and	CCONJ	CC	_	20	cc	20:cc	_
20	Fall	fall	NOUN	NN	Number=Sing	18	conj	4:obl:tmod|18:conj:and	_
21	to	to	PART	TO	_	22	mark	22:mark	_
22	demonstrate	demonstrate	VERB	VB	VerbForm=Inf	4	advcl	4:advcl:to	_
23	to	to	ADP	IN	_	26	case	26:case	_
24	the	the	DET	DT	Definite=Def|PronType=Art	26	det	26:det	_
25	Admissions	admission	NOUN	NNS	Number=Plur	26	compound	26:compound	_
26	committee	committee	NOUN	NN	Number=Sing	22	obl	22:obl:to	_
27	that	that	SCONJ	IN	_	30	mark	30:mark	_
28	I	I	PRON	PRP	Case=Nom|Number=Sing|Person=1|PronType=Prs	30	nsubj	30:nsubj	_
29	can	can	AUX	MD	VerbForm=Fin	30	aux	30:aux	_
30	compete	compete	VERB	VB	VerbForm=Inf	22	ccomp	22:ccomp	_
31	at	at	ADP	IN	_	34	case	34:case	_
32	the	the	DET	DT	Definite=Def|PronType=Art	34	det	34:det	_
33	graduate	graduate	NOUN	NN	Number=Sing	34	compound	34:compound	_
34	level	level	NOUN	NN	Number=Sing	30	obl	30:obl:at	SpaceAfter=No
35	.	.	PUNCT	.	_	2	punct	2:punct	_

# sent_id = email-enronsent31_01-0008
# text = I also plan on retaking the GMAT test.
1	I	I	PRON	PRP	Case=Nom|Number=Sing|Person=1|PronType=Prs	3	nsubj	3:nsubj	_
2	also	also	ADV	RB	_	3	advmod	3:advmod	_
3	plan	plan	VERB	VBP	Mood=Ind|Number=Sing|Person=1|Tense=Pres|VerbForm=Fin	0	root	0:root	_
4	on	on	SCONJ	IN	_	5	mark	5:mark	_
5	retaking	retake	VERB	VBG	Tense=Pres|VerbForm=Part	3	advcl	3:advcl:on	_
6	the	the	DET	DT	Definite=Def|PronType=Art	8	det	8:det	_
7	GMAT	GMAT	PROPN	NNP	Number=Sing	8	compound	8:compound	_
8	test	test	NOUN	NN	Number=Sing	5	obj	5:obj	SpaceAfter=No
9	.	.	PUNCT	.	_	3	punct	3:punct	_

# sent_id = email-enronsent31_01-0009
# text = Due to my disability, this will be a monumental task; but I am determined to prove to the Committee that I can be successful at The TEXAS Graduate School of Business.
1	Due	due	ADP	IN	_	4	case	4:case	_
2	to	to	ADP	IN	_	1	fixed	1:fixed	_
3	my	my	PRON	PRP$	Case=Gen|Number=Sing|Person=1|Poss=Yes|PronType=Prs	4	nmod:poss	4:nmod:poss	_
4	disability	disability	NOUN	NN	Number=Sing	11	obl	11:obl:due_to	SpaceAfter=No
5	,	,	PUNCT	,	_	4	punct	4:punct	_
6	this	this	PRON	DT	Number=Sing|PronType=Dem	11	nsubj	11:nsubj	_
7	will	will	AUX	MD	VerbForm=Fin	11	aux	11:aux	_
8	be	be	AUX	VB	VerbForm=Inf	11	cop	11:cop	_
9	a	a	DET	DT	Definite=Ind|PronType=Art	11	det	11:det	_
10	monumental	monumental	ADJ	JJ	Degree=Pos	11	amod	11:amod	_
11	task	task	NOUN	NN	Number=Sing	0	root	0:root	SpaceAfter=No
12	;	;	PUNCT	,	_	16	punct	16:punct	_
13	but	but	CCONJ	CC	_	16	cc	16:cc	_
14	I	I	PRON	PRP	Case=Nom|Number=Sing|Person=1|PronType=Prs	16	nsubj	16:nsubj|18:nsubj:xsubj	_
15	am	be	AUX	VBP	Mood=Ind|Number=Sing|Person=1|Tense=Pres|VerbForm=Fin	16	cop	16:cop	_
16	determined	determined	ADJ	JJ	Degree=Pos	11	conj	11:conj:but	_
17	to	to	PART	TO	_	18	mark	18:mark	_
18	prove	prove	VERB	VB	VerbForm=Inf	16	xcomp	16:xcomp	_
19	to	to	ADP	IN	_	21	case	21:case	_
20	the	the	DET	DT	Definite=Def|PronType=Art	21	det	21:det	_
21	Committee	committee	NOUN	NN	Number=Sing	18	obl	18:obl:to	_
22	that	that	SCONJ	IN	_	26	mark	26:mark	_
23	I	I	PRON	PRP	Case=Nom|Number=Sing|Person=1|PronType=Prs	26	nsubj	26:nsubj	_
24	can	can	AUX	MD	VerbForm=Fin	26	aux	26:aux	_
25	be	be	AUX	VB	VerbForm=Inf	26	cop	26:cop	_
26	successful	successful	ADJ	JJ	Degree=Pos	18	ccomp	18:ccomp	_
27	at	at	ADP	IN	_	31	case	31:case	_
28	The	the	DET	DT	Definite=Def|PronType=Art	31	det	31:det	_
29	TEXAS	TEXAS	PROPN	NNP	Number=Sing	31	compound	31:compound	_
30	Graduate	Graduate	PROPN	NNP	Number=Sing	31	compound	31:compound	_
31	School	School	PROPN	NNP	Number=Sing	26	obl	26:obl:at	_
32	of	of	ADP	IN	_	33	case	33:case	_
33	Business	Business	PROPN	NNP	Number=Sing	31	nmod	31:nmod:of	SpaceAfter=No
34	.	.	PUNCT	.	_	11	punct	11:punct	_

# sent_id = email-enronsent31_01-0010
# text = I would like to come down to Austin this spring to meet with you to further discuss my application file and to personally meet you.
1	I	I	PRON	PRP	Case=Nom|Number=Sing|Person=1|PronType=Prs	3	nsubj	3:nsubj|5:nsubj:xsubj	_
2	would	would	AUX	MD	VerbForm=Fin	3	aux	3:aux	_
3	like	like	VERB	VB	VerbForm=Inf	0	root	0:root	_
4	to	to	PART	TO	_	5	mark	5:mark	_
5	come	come	VERB	VB	VerbForm=Inf	3	xcomp	3:xcomp	_
6	down	down	ADV	RB	_	5	advmod	5:advmod	_
7	to	to	ADP	IN	_	8	case	8:case	_
8	Austin	Austin	PROPN	NNP	Number=Sing	6	obl	6:obl:to	_
9	this	this	DET	DT	Number=Sing|PronType=Dem	10	det	10:det	_
10	spring	spring	NOUN	NN	Number=Sing	5	obl:tmod	5:obl:tmod	_
11	to	to	PART	TO	_	12	mark	12:mark	_
12	meet	meet	VERB	VB	VerbForm=Inf	5	advcl	5:advcl:to	_
13	with	with	ADP	IN	_	14	case	14:case	_
14	you	you	PRON	PRP	Case=Acc|Person=2|PronType=Prs	12	obl	12:obl:with	_
15	to	to	PART	TO	_	17	mark	17:mark	_
16	further	further	ADV	RB	_	17	advmod	17:advmod	_
17	discuss	discuss	VERB	VB	VerbForm=Inf	12	advcl	12:advcl:to	_
18	my	my	PRON	PRP$	Case=Gen|Number=Sing|Person=1|Poss=Yes|PronType=Prs	20	nmod:poss	20:nmod:poss	_
19	application	application	NOUN	NN	Number=Sing	20	compound	20:compound	_
20	file	file	NOUN	NN	Number=Sing	17	obj	17:obj	_
21	and	and	CCONJ	CC	_	24	cc	24:cc	_
22	to	to	PART	TO	_	24	mark	24:mark	_
23	personally	personally	ADV	RB	_	24	advmod	24:advmod	_
24	meet	meet	VERB	VB	VerbForm=Inf	12	conj	5:advcl:to|12:conj:and	_
25	you	you	PRON	PRP	Case=Acc|Person=2|PronType=Prs	24	obj	24:obj	SpaceAfter=No
26	.	.	PUNCT	.	_	3	punct	3:punct	_

# sent_id = email-enronsent31_01-0011
# text = If you think of anything else I can do to strengthen my overall application file for next year, please let me know.
1	If	if	SCONJ	IN	_	3	mark	3:mark	_
2	you	you	PRON	PRP	Case=Nom|Person=2|PronType=Prs	3	nsubj	3:nsubj	_
3	think	think	VERB	VBP	Mood=Ind|Number=Sing|Person=2|Tense=Pres|VerbForm=Fin	21	advcl	21:advcl:if	_
4	of	of	ADP	IN	_	5	case	5:case	_
5	anything	anything	PRON	NN	Number=Sing|PronType=Ind	3	obl	3:obl:of|9:obj	_
6	else	else	ADJ	JJ	Degree=Pos	5	amod	5:amod	_
7	I	I	PRON	PRP	Case=Nom|Number=Sing|Person=1|PronType=Prs	9	nsubj	9:nsubj	_
8	can	can	AUX	MD	VerbForm=Fin	9	aux	9:aux	_
9	do	do	VERB	VB	VerbForm=Inf	5	acl:relcl	5:acl:relcl	Cxn=rc-red-obj
10	to	to	PART	TO	_	11	mark	11:mark	_
11	strengthen	strengthen	VERB	VB	VerbForm=Inf	9	advcl	9:advcl:to	_
12	my	my	PRON	PRP$	Case=Gen|Number=Sing|Person=1|Poss=Yes|PronType=Prs	15	nmod:poss	15:nmod:poss	_
13	overall	overall	ADJ	JJ	Degree=Pos	15	amod	15:amod	_
14	application	application	NOUN	NN	Number=Sing	15	compound	15:compound	_
15	file	file	NOUN	NN	Number=Sing	11	obj	11:obj	_
16	for	for	ADP	IN	_	18	case	18:case	_
17	next	next	ADJ	JJ	Degree=Pos	18	amod	18:amod	_
18	year	year	NOUN	NN	Number=Sing	15	nmod	15:nmod:for	SpaceAfter=No
19	,	,	PUNCT	,	_	3	punct	3:punct	_
20	please	please	INTJ	UH	_	21	discourse	21:discourse	_
21	let	let	VERB	VB	VerbForm=Inf	0	root	0:root	_
22	me	I	PRON	PRP	Case=Acc|Number=Sing|Person=1|PronType=Prs	21	obj	21:obj|23:nsubj:xsubj	_
23	know	know	VERB	VB	VerbForm=Inf	21	xcomp	21:xcomp	SpaceAfter=No
24	.	.	PUNCT	.	_	21	punct	21:punct	_

# sent_id = email-enronsent31_01-0012
# text = Take care and hope to hear from you soon.
1	Take	take	VERB	VB	Mood=Imp|VerbForm=Fin	0	root	0:root	_
2	care	care	NOUN	NN	Number=Sing	1	obj	1:obj	_
3	and	and	CCONJ	CC	_	4	cc	4:cc	_
4	hope	hope	VERB	VBP	Mood=Ind|Number=Sing|Person=1|Tense=Pres|VerbForm=Fin	1	conj	1:conj:and	_
5	to	to	PART	TO	_	6	mark	6:mark	_
6	hear	hear	VERB	VB	VerbForm=Inf	4	xcomp	4:xcomp	_
7	from	from	ADP	IN	_	8	case	8:case	_
8	you	you	PRON	PRP	Case=Acc|Person=2|PronType=Prs	6	obl	6:obl:from	_
9	soon	soon	ADV	RB	Degree=Pos	6	advmod	6:advmod	SpaceAfter=No
10	.	.	PUNCT	.	_	1	punct	1:punct	_

# sent_id = email-enronsent31_01-0013
# newpar id = email-enronsent31_01-p0002
# text = Sincerely,
1	Sincerely	sincerely	ADV	RB	_	0	root	0:root	SpaceAfter=No
2	,	,	PUNCT	,	_	1	punct	1:punct	_

# sent_id = email-enronsent31_01-0014
# newpar id = email-enronsent31_01-p0003
# text = Ben Rogers
1	Ben	Ben	PROPN	NNP	Number=Sing	0	root	0:root	_
2	Rogers	Rogers	PROPN	NNP	Number=Sing	1	flat	1:flat	_

# sent_id = email-enronsent31_01-0015
# text = Professor Ronn:
1	Professor	Professor	PROPN	NNP	Number=Sing	0	root	0:root	_
2	Ronn	Ronn	PROPN	NNP	Number=Sing	1	flat	1:flat	SpaceAfter=No
3	:	:	PUNCT	:	_	1	punct	1:punct	_

# sent_id = email-enronsent31_01-0016
# text = I would like to thank you for taking the time to recommend me to the MBA Program.
1	I	I	PRON	PRP	Case=Nom|Number=Sing|Person=1|PronType=Prs	3	nsubj	3:nsubj|5:nsubj:xsubj	_
2	would	would	AUX	MD	VerbForm=Fin	3	aux	3:aux	_
3	like	like	VERB	VB	VerbForm=Inf	0	root	0:root	_
4	to	to	PART	TO	_	5	mark	5:mark	_
5	thank	thank	VERB	VB	VerbForm=Inf	3	xcomp	3:xcomp	_
6	you	you	PRON	PRP	Case=Acc|Person=2|PronType=Prs	5	obj	5:obj	_
7	for	for	SCONJ	IN	_	8	mark	8:mark	_
8	taking	take	VERB	VBG	Tense=Pres|VerbForm=Part	5	advcl	5:advcl:for	_
9	the	the	DET	DT	Definite=Def|PronType=Art	10	det	10:det	_
10	time	time	NOUN	NN	Number=Sing	8	obj	8:obj	_
11	to	to	PART	TO	_	12	mark	12:mark	_
12	recommend	recommend	VERB	VB	VerbForm=Inf	10	acl	10:acl:to	_
13	me	I	PRON	PRP	Case=Acc|Number=Sing|Person=1|PronType=Prs	12	obj	12:obj	_
14	to	to	ADP	IN	_	17	case	17:case	_
15	the	the	DET	DT	Definite=Def|PronType=Art	17	det	17:det	_
16	MBA	mba	NOUN	NN	Number=Sing	17	compound	17:compound	_
17	Program	program	NOUN	NN	Number=Sing	12	obl	12:obl:to	SpaceAfter=No
18	.	.	PUNCT	.	_	3	punct	3:punct	_

# sent_id = email-enronsent31_01-0017
# text = In the end, the results were not favorable.
1	In	in	ADP	IN	_	3	case	3:case	_
2	the	the	DET	DT	Definite=Def|PronType=Art	3	det	3:det	_
3	end	end	NOUN	NN	Number=Sing	9	obl	9:obl:in	SpaceAfter=No
4	,	,	PUNCT	,	_	3	punct	3:punct	_
5	the	the	DET	DT	Definite=Def|PronType=Art	6	det	6:det	_
6	results	result	NOUN	NNS	Number=Plur	9	nsubj	9:nsubj	_
7	were	be	AUX	VBD	Mood=Ind|Number=Plur|Person=3|Tense=Past|VerbForm=Fin	9	cop	9:cop	_
8	not	not	PART	RB	_	9	advmod	9:advmod	_
9	favorable	favorable	ADJ	JJ	Degree=Pos	0	root	0:root	SpaceAfter=No
10	.	.	PUNCT	.	_	9	punct	9:punct	_

# sent_id = email-enronsent31_01-0018
# text = I understand that it is a competitive process, but I felt that with my work experiences, recommendations, extracurricular activities, etc., that this would help my chances and possibly compensate for my disability.
1	I	I	PRON	PRP	Case=Nom|Number=Sing|Person=1|PronType=Prs	2	nsubj	2:nsubj	_
2	understand	understand	VERB	VBP	Mood=Ind|Number=Sing|Person=1|Tense=Pres|VerbForm=Fin	0	root	0:root	_
3	that	that	SCONJ	IN	_	8	mark	8:mark	_
4	it	it	PRON	PRP	Case=Nom|Gender=Neut|Number=Sing|Person=3|PronType=Prs	8	nsubj	8:nsubj	_
5	is	be	AUX	VBZ	Mood=Ind|Number=Sing|Person=3|Tense=Pres|VerbForm=Fin	8	cop	8:cop	_
6	a	a	DET	DT	Definite=Ind|PronType=Art	8	det	8:det	_
7	competitive	competitive	ADJ	JJ	Degree=Pos	8	amod	8:amod	_
8	process	process	NOUN	NN	Number=Sing	2	ccomp	2:ccomp	SpaceAfter=No
9	,	,	PUNCT	,	_	12	punct	12:punct	_
10	but	but	CCONJ	CC	_	12	cc	12:cc	_
11	I	I	PRON	PRP	Case=Nom|Number=Sing|Person=1|PronType=Prs	12	nsubj	12:nsubj	_
12	felt	feel	VERB	VBD	Mood=Ind|Number=Sing|Person=1|Tense=Past|VerbForm=Fin	2	conj	2:conj:but	_
13	that	that	SCONJ	IN	_	29	mark	29:mark	_
14	with	with	ADP	IN	_	17	case	17:case	_
15	my	my	PRON	PRP$	Case=Gen|Number=Sing|Person=1|Poss=Yes|PronType=Prs	17	nmod:poss	17:nmod:poss	_
16	work	work	NOUN	NN	Number=Sing	17	compound	17:compound	_
17	experiences	experience	NOUN	NNS	Number=Plur	12	ccomp	12:ccomp	SpaceAfter=No
18	,	,	PUNCT	,	_	19	punct	19:punct	_
19	recommendations	recommendation	NOUN	NNS	Number=Plur	17	conj	12:ccomp|17:conj	SpaceAfter=No
20	,	,	PUNCT	,	_	22	punct	22:punct	_
21	extracurricular	extracurricular	ADJ	JJ	Degree=Pos	22	amod	22:amod	_
22	activities	activity	NOUN	NNS	Number=Plur	17	conj	12:ccomp|17:conj	SpaceAfter=No
23	,	,	PUNCT	,	_	24	punct	24:punct	_
24	etc.	etc.	NOUN	FW	Abbr=Yes|Number=Plur	17	conj	12:ccomp|17:conj	SpaceAfter=No
25	,	,	PUNCT	,	_	29	punct	29:punct	_
26	that	that	SCONJ	IN	_	29	mark	29:mark	_
27	this	this	PRON	DT	Number=Sing|PronType=Dem	29	nsubj	29:nsubj|34:nsubj	_
28	would	would	AUX	MD	VerbForm=Fin	29	aux	29:aux	_
29	help	help	VERB	VB	VerbForm=Inf	17	conj	12:ccomp|17:conj	_
30	my	my	PRON	PRP$	Case=Gen|Number=Sing|Person=1|Poss=Yes|PronType=Prs	31	nmod:poss	31:nmod:poss	_
31	chances	chance	NOUN	NNS	Number=Plur	29	obj	29:obj	_
32	and	and	CCONJ	CC	_	34	cc	34:cc	_
33	possibly	possibly	ADV	RB	_	34	advmod	34:advmod	_
34	compensate	compensate	VERB	VB	VerbForm=Inf	29	conj	29:conj:and	_
35	for	for	ADP	IN	_	37	case	37:case	_
36	my	my	PRON	PRP$	Case=Gen|Number=Sing|Person=1|Poss=Yes|PronType=Prs	37	nmod:poss	37:nmod:poss	_
37	disability	disability	NOUN	NN	Number=Sing	34	obl	34:obl:for	SpaceAfter=No
38	.	.	PUNCT	.	_	2	punct	2:punct	_

# sent_id = email-enronsent31_01-0019
# text = After talking with you and Professors Titman, Brown and Jemison, I was sure that UT was the right place to continue learning about energy-finance.
1	After	after	SCONJ	IN	_	2	mark	2:mark	_
2	talking	talk	VERB	VBG	Tense=Pres|VerbForm=Part	15	advcl	15:advcl:after	_
3	with	with	ADP	IN	_	4	case	4:case	_
4	you	you	PRON	PRP	Case=Acc|Person=2|PronType=Prs	2	obl	2:obl:with	_
5	and	and	CCONJ	CC	_	6	cc	6:cc	_
6	Professors	Professor	PROPN	NNPS	Number=Plur	4	conj	2:obl:with|4:conj:and	_
7	Titman	Titman	PROPN	NNP	Number=Sing	6	flat	6:flat	SpaceAfter=No
8	,	,	PUNCT	,	_	9	punct	9:punct	_
9	Brown	Brown	PROPN	NNP	Number=Sing	6	conj	6:conj:and	_
10	and	and	CCONJ	CC	_	11	cc	11:cc	_
11	Jemison	Jemison	PROPN	NNP	Number=Sing	6	conj	6:conj:and	SpaceAfter=No
12	,	,	PUNCT	,	_	2	punct	2:punct	_
13	I	I	PRON	PRP	Case=Nom|Number=Sing|Person=1|PronType=Prs	15	nsubj	15:nsubj	_
14	was	be	AUX	VBD	Mood=Ind|Number=Sing|Person=3|Tense=Past|VerbForm=Fin	15	cop	15:cop	_
15	sure	sure	ADJ	JJ	Degree=Pos	0	root	0:root	_
16	that	that	SCONJ	IN	_	21	mark	21:mark	_
17	UT	UT	PROPN	NNP	Number=Sing	21	nsubj	21:nsubj	_
18	was	be	AUX	VBD	Mood=Ind|Number=Sing|Person=3|Tense=Past|VerbForm=Fin	21	cop	21:cop	_
19	the	the	DET	DT	Definite=Def|PronType=Art	21	det	21:det	_
20	right	right	ADJ	JJ	Degree=Pos	21	amod	21:amod	_
21	place	place	NOUN	NN	Number=Sing	15	ccomp	15:ccomp	_
22	to	to	PART	TO	_	23	mark	23:mark	_
23	continue	continue	VERB	VB	VerbForm=Inf	21	acl	21:acl:to	_
24	learning	learn	VERB	VBG	VerbForm=Ger	23	xcomp	23:xcomp	_
25	about	about	ADP	IN	_	28	case	28:case	_
26	energy	energy	NOUN	NN	Number=Sing	28	compound	28:compound	SpaceAfter=No
27	-	-	PUNCT	HYPH	_	26	punct	26:punct	SpaceAfter=No
28	finance	finance	NOUN	NN	Number=Sing	24	obl	24:obl:about	SpaceAfter=No
29	.	.	PUNCT	.	_	15	punct	15:punct	_

# sent_id = email-enronsent31_01-0020
# text = I am still sure that UT is the place for getting an excellent graduate-level education, so I want you to know that I am going to do whatever it takes to get in next year.
1	I	I	PRON	PRP	Case=Nom|Number=Sing|Person=1|PronType=Prs	4	nsubj	4:nsubj	_
2	am	be	AUX	VBP	Mood=Ind|Number=Sing|Person=1|Tense=Pres|VerbForm=Fin	4	cop	4:cop	_
3	still	still	ADV	RB	_	4	advmod	4:advmod	_
4	sure	sure	ADJ	JJ	Degree=Pos	0	root	0:root	_
5	that	that	SCONJ	IN	_	9	mark	9:mark	_
6	UT	UT	PROPN	NNP	Number=Sing	9	nsubj	9:nsubj	_
7	is	be	AUX	VBZ	Mood=Ind|Number=Sing|Person=3|Tense=Pres|VerbForm=Fin	9	cop	9:cop	_
8	the	the	DET	DT	Definite=Def|PronType=Art	9	det	9:det	_
9	place	place	NOUN	NN	Number=Sing	4	ccomp	4:ccomp	_
10	for	for	SCONJ	IN	_	11	mark	11:mark	_
11	getting	get	VERB	VBG	Tense=Pres|VerbForm=Part	9	advcl	9:advcl:for	_
12	an	a	DET	DT	Definite=Ind|PronType=Art	17	det	17:det	_
13	excellent	excellent	ADJ	JJ	Degree=Pos	17	amod	17:amod	_
14	graduate	graduate	NOUN	NN	Number=Sing	16	compound	16:compound	SpaceAfter=No
15	-	-	PUNCT	HYPH	_	14	punct	14:punct	SpaceAfter=No
16	level	level	NOUN	NN	Number=Sing	17	compound	17:compound	_
17	education	education	NOUN	NN	Number=Sing	11	obj	11:obj	SpaceAfter=No
18	,	,	PUNCT	,	_	21	punct	21:punct	_
19	so	so	ADV	RB	_	21	advmod	21:advmod	_
20	I	I	PRON	PRP	Case=Nom|Number=Sing|Person=1|PronType=Prs	21	nsubj	21:nsubj	_
21	want	want	VERB	VBP	Mood=Ind|Number=Sing|Person=1|Tense=Pres|VerbForm=Fin	4	parataxis	4:parataxis	_
22	you	you	PRON	PRP	Case=Acc|Person=2|PronType=Prs	21	obj	21:obj|24:nsubj:xsubj	_
23	to	to	PART	TO	_	24	mark	24:mark	_
24	know	know	VERB	VB	VerbForm=Inf	21	xcomp	21:xcomp	_
25	that	that	SCONJ	IN	_	28	mark	28:mark	_
26	I	I	PRON	PRP	Case=Nom|Number=Sing|Person=1|PronType=Prs	28	nsubj	28:nsubj|30:nsubj:xsubj	_
27	am	be	AUX	VBP	Mood=Ind|Number=Sing|Person=1|Tense=Pres|VerbForm=Fin	28	aux	28:aux	_
28	going	go	VERB	VBG	Tense=Pres|VerbForm=Part	24	ccomp	24:ccomp	_
29	to	to	PART	TO	_	30	mark	30:mark	_
30	do	do	VERB	VB	VerbForm=Inf	28	xcomp	28:xcomp	_
31	whatever	whatever	PRON	WP	PronType=Int	33	obj	33:obj	_
32	it	it	PRON	PRP	Case=Nom|Gender=Neut|Number=Sing|Person=3|PronType=Prs	33	nsubj	33:nsubj	_
33	takes	take	VERB	VBZ	Mood=Ind|Number=Sing|Person=3|Tense=Pres|VerbForm=Fin	30	ccomp	30:ccomp	_
34	to	to	PART	TO	_	35	mark	35:mark	_
35	get	get	VERB	VB	VerbForm=Inf	33	advcl	33:advcl:to	_
36	in	in	ADV	RB	_	35	advmod	35:advmod	_
37	next	next	ADJ	JJ	Degree=Pos	38	amod	38:amod	_
38	year	year	NOUN	NN	Number=Sing	35	obl:tmod	35:obl:tmod	SpaceAfter=No
39	.	.	PUNCT	.	_	4	punct	4:punct	_

# sent_id = email-enronsent31_01-0021
# text = I plan on taking two or three graduate level finance courses at the University of Houston this Summer and Fall to demonstrate to the Admissions office that I can compete at this level.
1	I	I	PRON	PRP	Case=Nom|Number=Sing|Person=1|PronType=Prs	2	nsubj	2:nsubj	_
2	plan	plan	VERB	VBP	Mood=Ind|Number=Sing|Person=1|Tense=Pres|VerbForm=Fin	0	root	0:root	_
3	on	on	SCONJ	IN	_	4	mark	4:mark	_
4	taking	take	VERB	VBG	Tense=Pres|VerbForm=Part	2	advcl	2:advcl:on	_
5	two	two	NUM	CD	NumForm=Word|NumType=Card	11	nummod	11:nummod	_
6	or	or	CCONJ	CC	_	7	cc	7:cc	_
7	three	three	NUM	CD	NumForm=Word|NumType=Card	5	conj	5:conj:or|11:nummod	_
8	graduate	graduate	NOUN	NN	Number=Sing	9	compound	9:compound	_
9	level	level	NOUN	NN	Number=Sing	11	compound	11:compound	_
10	finance	finance	NOUN	NN	Number=Sing	11	compound	11:compound	_
11	courses	course	NOUN	NNS	Number=Plur	4	obj	4:obj	_
12	at	at	ADP	IN	_	14	case	14:case	_
13	the	the	DET	DT	Definite=Def|PronType=Art	14	det	14:det	_
14	University	University	PROPN	NNP	Number=Sing	4	obl	4:obl:at	_
15	of	of	ADP	IN	_	16	case	16:case	_
16	Houston	Houston	PROPN	NNP	Number=Sing	14	nmod	14:nmod:of	_
17	this	this	DET	DT	Number=Sing|PronType=Dem	18	det	18:det	_
18	Summer	summer	NOUN	NN	Number=Sing	4	obl:tmod	4:obl:tmod	_
19	and	and	CCONJ	CC	_	20	cc	20:cc	_
20	Fall	fall	NOUN	NN	Number=Sing	18	conj	4:obl:tmod|18:conj:and	_
21	to	to	PART	TO	_	22	mark	22:mark	_
22	demonstrate	demonstrate	VERB	VB	VerbForm=Inf	2	advcl	2:advcl:to	_
23	to	to	ADP	IN	_	26	case	26:case	_
24	the	the	DET	DT	Definite=Def|PronType=Art	26	det	26:det	_
25	Admissions	admission	NOUN	NNS	Number=Plur	26	compound	26:compound	_
26	office	office	NOUN	NN	Number=Sing	22	obl	22:obl:to	_
27	that	that	SCONJ	IN	_	30	mark	30:mark	_
28	I	I	PRON	PRP	Case=Nom|Number=Sing|Person=1|PronType=Prs	30	nsubj	30:nsubj	_
29	can	can	AUX	MD	VerbForm=Fin	30	aux	30:aux	_
30	compete	compete	VERB	VB	VerbForm=Inf	22	ccomp	22:ccomp	_
31	at	at	ADP	IN	_	33	case	33:case	_
32	this	this	DET	DT	Number=Sing|PronType=Dem	33	det	33:det	_
33	level	level	NOUN	NN	Number=Sing	30	obl	30:obl:at	SpaceAfter=No
34	.	.	PUNCT	.	_	2	punct	2:punct	_

# sent_id = email-enronsent31_01-0022
# text = I also plan on trying to retake the GMAT test.
1	I	I	PRON	PRP	Case=Nom|Number=Sing|Person=1|PronType=Prs	3	nsubj	3:nsubj	_
2	also	also	ADV	RB	_	3	advmod	3:advmod	_
3	plan	plan	VERB	VBP	Mood=Ind|Number=Sing|Person=1|Tense=Pres|VerbForm=Fin	0	root	0:root	_
4	on	on	SCONJ	IN	_	5	mark	5:mark	_
5	trying	try	VERB	VBG	Tense=Pres|VerbForm=Part	3	advcl	3:advcl:on	_
6	to	to	PART	TO	_	7	mark	7:mark	_
7	retake	retake	VERB	VB	VerbForm=Inf	5	xcomp	5:xcomp	_
8	the	the	DET	DT	Definite=Def|PronType=Art	10	det	10:det	_
9	GMAT	GMAT	PROPN	NNP	Number=Sing	10	compound	10:compound	_
10	test	test	NOUN	NN	Number=Sing	7	obj	7:obj	SpaceAfter=No
11	.	.	PUNCT	.	_	3	punct	3:punct	_

# sent_id = email-enronsent31_01-0023
# text = Due to my disability, this will be a monumental task, but I am determined to prove to the Admissions commitee that I can excel with the work at The Texas University Graduate School of Business.
1	Due	due	ADP	IN	_	4	case	4:case	_
2	to	to	ADP	IN	_	1	fixed	1:fixed	_
3	my	my	PRON	PRP$	Case=Gen|Number=Sing|Person=1|Poss=Yes|PronType=Prs	4	nmod:poss	4:nmod:poss	_
4	disability	disability	NOUN	NN	Number=Sing	11	obl	11:obl:due_to	SpaceAfter=No
5	,	,	PUNCT	,	_	4	punct	4:punct	_
6	this	this	PRON	DT	Number=Sing|PronType=Dem	11	nsubj	11:nsubj	_
7	will	will	AUX	MD	VerbForm=Fin	11	aux	11:aux	_
8	be	be	AUX	VB	VerbForm=Inf	11	cop	11:cop	_
9	a	a	DET	DT	Definite=Ind|PronType=Art	11	det	11:det	_
10	monumental	monumental	ADJ	JJ	Degree=Pos	11	amod	11:amod	_
11	task	task	NOUN	NN	Number=Sing	0	root	0:root	SpaceAfter=No
12	,	,	PUNCT	,	_	16	punct	16:punct	_
13	but	but	CCONJ	CC	_	16	cc	16:cc	_
14	I	I	PRON	PRP	Case=Nom|Number=Sing|Person=1|PronType=Prs	16	nsubj	16:nsubj|18:nsubj:xsubj	_
15	am	be	AUX	VBP	Mood=Ind|Number=Sing|Person=1|Tense=Pres|VerbForm=Fin	16	cop	16:cop	_
16	determined	determined	ADJ	JJ	Degree=Pos	11	conj	11:conj:but	_
17	to	to	PART	TO	_	18	mark	18:mark	_
18	prove	prove	VERB	VB	VerbForm=Inf	16	xcomp	16:xcomp	_
19	to	to	ADP	IN	_	22	case	22:case	_
20	the	the	DET	DT	Definite=Def|PronType=Art	22	det	22:det	_
21	Admissions	admission	NOUN	NNS	Number=Plur	22	compound	22:compound	_
22	commitee	commitee	NOUN	NN	Number=Sing	18	obl	18:obl:to	_
23	that	that	SCONJ	IN	_	26	mark	26:mark	_
24	I	I	PRON	PRP	Case=Nom|Number=Sing|Person=1|PronType=Prs	26	nsubj	26:nsubj	_
25	can	can	AUX	MD	VerbForm=Fin	26	aux	26:aux	_
26	excel	excel	VERB	VB	VerbForm=Inf	18	ccomp	18:ccomp	_
27	with	with	ADP	IN	_	29	case	29:case	_
28	the	the	DET	DT	Definite=Def|PronType=Art	29	det	29:det	_
29	work	work	NOUN	NN	Number=Sing	26	obl	26:obl:with	_
30	at	at	ADP	IN	_	35	case	35:case	_
31	The	the	DET	DT	Definite=Def|PronType=Art	35	det	35:det	_
32	Texas	Texas	PROPN	NNP	Number=Sing	33	compound	33:compound	_
33	University	University	PROPN	NNP	Number=Sing	35	compound	35:compound	_
34	Graduate	Graduate	PROPN	NNP	Number=Sing	35	compound	35:compound	_
35	School	School	PROPN	NNP	Number=Sing	26	obl	26:obl:at	_
36	of	of	ADP	IN	_	37	case	37:case	_
37	Business	Business	PROPN	NNP	Number=Sing	35	nmod	35:nmod:of	SpaceAfter=No
38	.	.	PUNCT	.	_	11	punct	11:punct	_

# sent_id = email-enronsent31_01-0024
# text = Thanks again for taking the time to listen and talk with me.
1	Thanks	thanks	NOUN	NN	Number=Sing	0	root	0:root	_
2	again	again	ADV	RB	_	1	advmod	1:advmod	_
3	for	for	SCONJ	IN	_	4	mark	4:mark	_
4	taking	take	VERB	VBG	VerbForm=Ger	1	acl	1:acl:for	_
5	the	the	DET	DT	Definite=Def|PronType=Art	6	det	6:det	_
6	time	time	NOUN	NN	Number=Sing	4	obj	4:obj	_
7	to	to	PART	TO	_	8	mark	8:mark	_
8	listen	listen	VERB	VB	VerbForm=Inf	6	acl	6:acl:to	_
9	and	and	CCONJ	CC	_	10	cc	10:cc	_
10	talk	talk	VERB	VB	VerbForm=Inf	8	conj	6:acl:to|8:conj:and	_
11	with	with	ADP	IN	_	12	case	12:case	_
12	me	I	PRON	PRP	Case=Acc|Number=Sing|Person=1|PronType=Prs	10	obl	10:obl:with	SpaceAfter=No
13	.	.	PUNCT	.	_	1	punct	1:punct	_

# sent_id = email-enronsent31_01-0025
# text = It has been a pleasure meeting you and I hope we can continue to talk about energy and finance in the future.
1	It	it	PRON	PRP	Case=Nom|Gender=Neut|Number=Sing|Person=3|PronType=Prs	5	expl	5:expl	_
2	has	have	AUX	VBZ	Mood=Ind|Number=Sing|Person=3|Tense=Pres|VerbForm=Fin	5	aux	5:aux	_
3	been	be	AUX	VBN	Tense=Past|VerbForm=Part	5	cop	5:cop	_
4	a	a	DET	DT	Definite=Ind|PronType=Art	5	det	5:det	_
5	pleasure	pleasure	NOUN	NN	Number=Sing	0	root	0:root	_
6	meeting	meet	VERB	VBG	VerbForm=Ger	5	csubj	5:csubj	_
7	you	you	PRON	PRP	Case=Acc|Person=2|PronType=Prs	6	obj	6:obj	_
8	and	and	CCONJ	CC	_	10	cc	10:cc	_
9	I	I	PRON	PRP	Case=Nom|Number=Sing|Person=1|PronType=Prs	10	nsubj	10:nsubj	_
10	hope	hope	VERB	VBP	Mood=Ind|Number=Sing|Person=1|Tense=Pres|VerbForm=Fin	5	conj	5:conj:and	_
11	we	we	PRON	PRP	Case=Nom|Number=Plur|Person=1|PronType=Prs	13	nsubj	13:nsubj|15:nsubj:xsubj	_
12	can	can	AUX	MD	VerbForm=Fin	13	aux	13:aux	_
13	continue	continue	VERB	VB	VerbForm=Inf	10	ccomp	10:ccomp	_
14	to	to	PART	TO	_	15	mark	15:mark	_
15	talk	talk	VERB	VB	VerbForm=Inf	13	xcomp	13:xcomp	_
16	about	about	ADP	IN	_	17	case	17:case	_
17	energy	energy	NOUN	NN	Number=Sing	15	obl	15:obl:about	_
18	and	and	CCONJ	CC	_	19	cc	19:cc	_
19	finance	finance	NOUN	NN	Number=Sing	17	conj	15:obl:about|17:conj:and	_
20	in	in	ADP	IN	_	22	case	22:case	_
21	the	the	DET	DT	Definite=Def|PronType=Art	22	det	22:det	_
22	future	future	NOUN	NN	Number=Sing	15	obl	15:obl:in	SpaceAfter=No
23	.	.	PUNCT	.	_	5	punct	5:punct	_

# sent_id = email-enronsent31_01-0026
# text = Also, if you can think of anything else I can do to strengthen my overall application file for next year, please let me know.
1	Also	also	ADV	RB	_	24	advmod	24:advmod	SpaceAfter=No
2	,	,	PUNCT	,	_	1	punct	1:punct	_
3	if	if	SCONJ	IN	_	6	mark	6:mark	_
4	you	you	PRON	PRP	Case=Nom|Person=2|PronType=Prs	6	nsubj	6:nsubj	_
5	can	can	AUX	MD	VerbForm=Fin	6	aux	6:aux	_
6	think	think	VERB	VB	VerbForm=Inf	24	advcl	24:advcl:if	_
7	of	of	ADP	IN	_	8	case	8:case	_
8	anything	anything	PRON	NN	Number=Sing|PronType=Ind	6	obl	6:obl:of|12:obj	_
9	else	else	ADJ	JJ	Degree=Pos	8	amod	8:amod	_
10	I	I	PRON	PRP	Case=Nom|Number=Sing|Person=1|PronType=Prs	12	nsubj	12:nsubj	_
11	can	can	AUX	MD	VerbForm=Fin	12	aux	12:aux	_
12	do	do	VERB	VB	VerbForm=Inf	8	acl:relcl	8:acl:relcl	Cxn=rc-red-obj
13	to	to	PART	TO	_	14	mark	14:mark	_
14	strengthen	strengthen	VERB	VB	VerbForm=Inf	12	advcl	12:advcl:to	_
15	my	my	PRON	PRP$	Case=Gen|Number=Sing|Person=1|Poss=Yes|PronType=Prs	18	nmod:poss	18:nmod:poss	_
16	overall	overall	ADJ	JJ	Degree=Pos	18	amod	18:amod	_
17	application	application	NOUN	NN	Number=Sing	18	compound	18:compound	_
18	file	file	NOUN	NN	Number=Sing	14	obj	14:obj	_
19	for	for	ADP	IN	_	21	case	21:case	_
20	next	next	ADJ	JJ	Degree=Pos	21	amod	21:amod	_
21	year	year	NOUN	NN	Number=Sing	18	nmod	18:nmod:for	SpaceAfter=No
22	,	,	PUNCT	,	_	6	punct	6:punct	_
23	please	please	INTJ	UH	_	24	discourse	24:discourse	_
24	let	let	VERB	VB	Mood=Imp|VerbForm=Fin	0	root	0:root	_
25	me	I	PRON	PRP	Case=Acc|Number=Sing|Person=1|PronType=Prs	24	obj	24:obj|26:nsubj:xsubj	_
26	know	know	VERB	VB	VerbForm=Inf	24	xcomp	24:xcomp	SpaceAfter=No
27	.	.	PUNCT	.	_	24	punct	24:punct	_

# sent_id = email-enronsent31_01-0027
# text = Take care and hope to hear from you soon.
1	Take	take	VERB	VB	Mood=Imp|VerbForm=Fin	0	root	0:root	_
2	care	care	NOUN	NN	Number=Sing	1	obj	1:obj	_
3	and	and	CCONJ	CC	_	4	cc	4:cc	_
4	hope	hope	VERB	VBP	Mood=Ind|Number=Sing|Person=1|Tense=Pres|VerbForm=Fin	1	conj	1:conj:and	_
5	to	to	PART	TO	_	6	mark	6:mark	_
6	hear	hear	VERB	VB	VerbForm=Inf	4	xcomp	4:xcomp	_
7	from	from	ADP	IN	_	8	case	8:case	_
8	you	you	PRON	PRP	Case=Acc|Person=2|PronType=Prs	6	obl	6:obl:from	_
9	soon	soon	ADV	RB	Degree=Pos	6	advmod	6:advmod	SpaceAfter=No
10	.	.	PUNCT	.	_	1	punct	1:punct	_

# sent_id = email-enronsent31_01-0028
# newpar id = email-enronsent31_01-p0004
# text = Sincerely,
1	Sincerely	sincerely	ADV	RB	_	0	root	0:root	SpaceAfter=No
2	,	,	PUNCT	,	_	1	punct	1:punct	_

# sent_id = email-enronsent31_01-0029
# newpar id = email-enronsent31_01-p0005
# text = Ben Rogers
1	Ben	Ben	PROPN	NNP	Number=Sing	0	root	0:root	_
2	Rogers	Rogers	PROPN	NNP	Number=Sing	1	flat	1:flat	_

# sent_id = email-enronsent31_01-0030
# text = Professor Titman:
1	Professor	Professor	PROPN	NNP	Number=Sing	0	root	0:root	_
2	Titman	Titman	PROPN	NNP	Number=Sing	1	flat	1:flat	SpaceAfter=No
3	:	:	PUNCT	:	_	1	punct	1:punct	_

# sent_id = email-enronsent31_01-0031
# text = I would like to thank you for taking the time to recommend me to the MBA Program.
1	I	I	PRON	PRP	Case=Nom|Number=Sing|Person=1|PronType=Prs	3	nsubj	3:nsubj|5:nsubj:xsubj	_
2	would	would	AUX	MD	VerbForm=Fin	3	aux	3:aux	_
3	like	like	VERB	VB	VerbForm=Inf	0	root	0:root	_
4	to	to	PART	TO	_	5	mark	5:mark	_
5	thank	thank	VERB	VB	VerbForm=Inf	3	xcomp	3:xcomp	_
6	you	you	PRON	PRP	Case=Acc|Person=2|PronType=Prs	5	obj	5:obj	_
7	for	for	SCONJ	IN	_	8	mark	8:mark	_
8	taking	take	VERB	VBG	Tense=Pres|VerbForm=Part	5	advcl	5:advcl:for	_
9	the	the	DET	DT	Definite=Def|PronType=Art	10	det	10:det	_
10	time	time	NOUN	NN	Number=Sing	8	obj	8:obj	_
11	to	to	PART	TO	_	12	mark	12:mark	_
12	recommend	recommend	VERB	VB	VerbForm=Inf	10	acl	10:acl:to	_
13	me	I	PRON	PRP	Case=Acc|Number=Sing|Person=1|PronType=Prs	12	obj	12:obj	_
14	to	to	ADP	IN	_	17	case	17:case	_
15	the	the	DET	DT	Definite=Def|PronType=Art	17	det	17:det	_
16	MBA	mba	NOUN	NN	Number=Sing	17	compound	17:compound	_
17	Program	program	NOUN	NN	Number=Sing	12	obl	12:obl:to	SpaceAfter=No
18	.	.	PUNCT	.	_	3	punct	3:punct	_

# sent_id = email-enronsent31_01-0032
# text = In the end, the results were not favorable.
1	In	in	ADP	IN	_	3	case	3:case	_
2	the	the	DET	DT	Definite=Def|PronType=Art	3	det	3:det	_
3	end	end	NOUN	NN	Number=Sing	9	obl	9:obl:in	SpaceAfter=No
4	,	,	PUNCT	,	_	3	punct	3:punct	_
5	the	the	DET	DT	Definite=Def|PronType=Art	6	det	6:det	_
6	results	result	NOUN	NNS	Number=Plur	9	nsubj	9:nsubj	_
7	were	be	AUX	VBD	Mood=Ind|Number=Plur|Person=3|Tense=Past|VerbForm=Fin	9	cop	9:cop	_
8	not	not	PART	RB	_	9	advmod	9:advmod	_
9	favorable	favorable	ADJ	JJ	Degree=Pos	0	root	0:root	SpaceAfter=No
10	.	.	PUNCT	.	_	9	punct	9:punct	_

# sent_id = email-enronsent31_01-0033
# text = I understand that it is a competitive process, but I felt that with my work experiences, recommendations, extrcurricular activities, etc., that this would help my chances and possibly compensate my disability.
1	I	I	PRON	PRP	Case=Nom|Number=Sing|Person=1|PronType=Prs	2	nsubj	2:nsubj	_
2	understand	understand	VERB	VBP	Mood=Ind|Number=Sing|Person=1|Tense=Pres|VerbForm=Fin	0	root	0:root	_
3	that	that	SCONJ	IN	_	8	mark	8:mark	_
4	it	it	PRON	PRP	Case=Nom|Gender=Neut|Number=Sing|Person=3|PronType=Prs	8	nsubj	8:nsubj	_
5	is	be	AUX	VBZ	Mood=Ind|Number=Sing|Person=3|Tense=Pres|VerbForm=Fin	8	cop	8:cop	_
6	a	a	DET	DT	Definite=Ind|PronType=Art	8	det	8:det	_
7	competitive	competitive	ADJ	JJ	Degree=Pos	8	amod	8:amod	_
8	process	process	NOUN	NN	Number=Sing	2	ccomp	2:ccomp	SpaceAfter=No
9	,	,	PUNCT	,	_	12	punct	12:punct	_
10	but	but	CCONJ	CC	_	12	cc	12:cc	_
11	I	I	PRON	PRP	Case=Nom|Number=Sing|Person=1|PronType=Prs	12	nsubj	12:nsubj	_
12	felt	feel	VERB	VBD	Mood=Ind|Number=Sing|Person=1|Tense=Past|VerbForm=Fin	2	conj	2:conj:but	_
13	that	that	SCONJ	IN	_	29	mark	29:mark	_
14	with	with	ADP	IN	_	17	case	17:case	_
15	my	my	PRON	PRP$	Case=Gen|Number=Sing|Person=1|Poss=Yes|PronType=Prs	17	nmod:poss	17:nmod:poss	_
16	work	work	NOUN	NN	Number=Sing	17	compound	17:compound	_
17	experiences	experience	NOUN	NNS	Number=Plur	12	ccomp	12:ccomp	SpaceAfter=No
18	,	,	PUNCT	,	_	19	punct	19:punct	_
19	recommendations	recommendation	NOUN	NNS	Number=Plur	17	conj	12:ccomp|17:conj	SpaceAfter=No
20	,	,	PUNCT	,	_	19	punct	19:punct	_
21	extrcurricular	extracurricular	ADJ	JJ	Degree=Pos|Typo=Yes	22	amod	22:amod	CorrectForm=extracurricular
22	activities	activity	NOUN	NNS	Number=Plur	17	conj	12:ccomp|17:conj	SpaceAfter=No
23	,	,	PUNCT	,	_	24	punct	24:punct	_
24	etc.	etc.	NOUN	FW	Abbr=Yes|Number=Plur	17	conj	12:ccomp|17:conj	SpaceAfter=No
25	,	,	PUNCT	,	_	29	punct	29:punct	_
26	that	that	SCONJ	IN	_	29	mark	29:mark	_
27	this	this	PRON	DT	Number=Sing|PronType=Dem	29	nsubj	29:nsubj|34:nsubj	_
28	would	would	AUX	MD	VerbForm=Fin	29	aux	29:aux	_
29	help	help	VERB	VB	VerbForm=Inf	17	conj	12:ccomp|17:conj	_
30	my	my	PRON	PRP$	Case=Gen|Number=Sing|Person=1|Poss=Yes|PronType=Prs	31	nmod:poss	31:nmod:poss	_
31	chances	chance	NOUN	NNS	Number=Plur	29	obj	29:obj	_
32	and	and	CCONJ	CC	_	34	cc	34:cc	_
33	possibly	possibly	ADV	RB	_	34	advmod	34:advmod	_
34	compensate	compensate	VERB	VB	VerbForm=Inf	29	conj	29:conj:and	_
35	my	my	PRON	PRP$	Case=Gen|Number=Sing|Person=1|Poss=Yes|PronType=Prs	36	nmod:poss	36:nmod:poss	_
36	disability	disability	NOUN	NN	Number=Sing	34	obj	34:obj	SpaceAfter=No
37	.	.	PUNCT	.	_	2	punct	2:punct	_

# sent_id = email-enronsent31_01-0034
# text = After talking with you and Professors Ronn, Brown and Jemison, I was sure that UT was the right place to continue learning about energy-finance.
1	After	after	SCONJ	IN	_	2	mark	2:mark	_
2	talking	talk	VERB	VBG	Tense=Pres|VerbForm=Part	15	advcl	15:advcl:after	_
3	with	with	ADP	IN	_	4	case	4:case	_
4	you	you	PRON	PRP	Case=Acc|Person=2|PronType=Prs	2	obl	2:obl:with	_
5	and	and	CCONJ	CC	_	6	cc	6:cc	_
6	Professors	Professor	PROPN	NNPS	Number=Plur	4	conj	2:obl:with|4:conj:and	_
7	Ronn	Ronn	PROPN	NNP	Number=Sing	6	flat	6:flat	SpaceAfter=No
8	,	,	PUNCT	,	_	9	punct	9:punct	_
9	Brown	Brown	PROPN	NNP	Number=Sing	6	conj	6:conj:and	_
10	and	and	CCONJ	CC	_	11	cc	11:cc	_
11	Jemison	Jemison	PROPN	NNP	Number=Sing	6	conj	6:conj:and	SpaceAfter=No
12	,	,	PUNCT	,	_	2	punct	2:punct	_
13	I	I	PRON	PRP	Case=Nom|Number=Sing|Person=1|PronType=Prs	15	nsubj	15:nsubj	_
14	was	be	AUX	VBD	Mood=Ind|Number=Sing|Person=3|Tense=Past|VerbForm=Fin	15	cop	15:cop	_
15	sure	sure	ADJ	JJ	Degree=Pos	0	root	0:root	_
16	that	that	SCONJ	IN	_	21	mark	21:mark	_
17	UT	UT	PROPN	NNP	Number=Sing	21	nsubj	21:nsubj	_
18	was	be	AUX	VBD	Mood=Ind|Number=Sing|Person=3|Tense=Past|VerbForm=Fin	21	cop	21:cop	_
19	the	the	DET	DT	Definite=Def|PronType=Art	21	det	21:det	_
20	right	right	ADJ	JJ	Degree=Pos	21	amod	21:amod	_
21	place	place	NOUN	NN	Number=Sing	15	ccomp	15:ccomp	_
22	to	to	PART	TO	_	23	mark	23:mark	_
23	continue	continue	VERB	VB	VerbForm=Inf	21	acl	21:acl:to	_
24	learning	learn	VERB	VBG	VerbForm=Ger	23	xcomp	23:xcomp	_
25	about	about	ADP	IN	_	28	case	28:case	_
26	energy	energy	NOUN	NN	Number=Sing	28	compound	28:compound	SpaceAfter=No
27	-	-	PUNCT	HYPH	_	26	punct	26:punct	SpaceAfter=No
28	finance	finance	NOUN	NN	Number=Sing	24	obl	24:obl:about	SpaceAfter=No
29	.	.	PUNCT	.	_	15	punct	15:punct	_

# sent_id = email-enronsent31_01-0035
# text = I am still sure that UT is the place for getting an excellent graduate-level education, so I want you to know that I am going to do what ever it takes to get in next year.
1	I	I	PRON	PRP	Case=Nom|Number=Sing|Person=1|PronType=Prs	4	nsubj	4:nsubj	_
2	am	be	AUX	VBP	Mood=Ind|Number=Sing|Person=1|Tense=Pres|VerbForm=Fin	4	cop	4:cop	_
3	still	still	ADV	RB	_	4	advmod	4:advmod	_
4	sure	sure	ADJ	JJ	Degree=Pos	0	root	0:root	_
5	that	that	SCONJ	IN	_	9	mark	9:mark	_
6	UT	UT	PROPN	NNP	Number=Sing	9	nsubj	9:nsubj	_
7	is	be	AUX	VBZ	Mood=Ind|Number=Sing|Person=3|Tense=Pres|VerbForm=Fin	9	cop	9:cop	_
8	the	the	DET	DT	Definite=Def|PronType=Art	9	det	9:det	_
9	place	place	NOUN	NN	Number=Sing	4	ccomp	4:ccomp	_
10	for	for	SCONJ	IN	_	11	mark	11:mark	_
11	getting	get	VERB	VBG	VerbForm=Ger	9	acl	9:acl:for	_
12	an	a	DET	DT	Definite=Ind|PronType=Art	17	det	17:det	_
13	excellent	excellent	ADJ	JJ	Degree=Pos	17	amod	17:amod	_
14	graduate	graduate	NOUN	NN	Number=Sing	16	compound	16:compound	SpaceAfter=No
15	-	-	PUNCT	HYPH	_	14	punct	14:punct	SpaceAfter=No
16	level	level	NOUN	NN	Number=Sing	17	compound	17:compound	_
17	education	education	NOUN	NN	Number=Sing	11	obj	11:obj	SpaceAfter=No
18	,	,	PUNCT	,	_	21	punct	21:punct	_
19	so	so	ADV	RB	_	21	advmod	21:advmod	_
20	I	I	PRON	PRP	Case=Nom|Number=Sing|Person=1|PronType=Prs	21	nsubj	21:nsubj	_
21	want	want	VERB	VBP	Mood=Ind|Number=Sing|Person=1|Tense=Pres|VerbForm=Fin	4	parataxis	4:parataxis	_
22	you	you	PRON	PRP	Case=Acc|Person=2|PronType=Prs	21	obj	21:obj|24:nsubj:xsubj	_
23	to	to	PART	TO	_	24	mark	24:mark	_
24	know	know	VERB	VB	VerbForm=Inf	21	xcomp	21:xcomp	_
25	that	that	SCONJ	IN	_	28	mark	28:mark	_
26	I	I	PRON	PRP	Case=Nom|Number=Sing|Person=1|PronType=Prs	28	nsubj	28:nsubj|30:nsubj:xsubj	_
27	am	be	AUX	VBP	Mood=Ind|Number=Sing|Person=1|Tense=Pres|VerbForm=Fin	28	aux	28:aux	_
28	going	go	VERB	VBG	Tense=Pres|VerbForm=Part	24	ccomp	24:ccomp	_
29	to	to	PART	TO	_	30	mark	30:mark	_
30	do	do	VERB	VB	VerbForm=Inf	28	xcomp	28:xcomp	_
31	what	whatever	PRON	GW	PronType=Rel|Typo=Yes	30	obj	30:obj|34:obj	_
32	ever	_	X	WP	_	31	goeswith	31:goeswith	_
33	it	it	PRON	PRP	Case=Nom|Gender=Neut|Number=Sing|Person=3|PronType=Prs	34	nsubj	34:nsubj	_
34	takes	take	VERB	VBZ	Mood=Ind|Number=Sing|Person=3|Tense=Pres|VerbForm=Fin	31	acl:relcl	31:acl:relcl	Cxn=rc-free-obj
35	to	to	PART	TO	_	36	mark	36:mark	_
36	get	get	VERB	VB	VerbForm=Inf	34	advcl	34:advcl:to	_
37	in	in	ADV	RB	_	36	advmod	36:advmod	_
38	next	next	ADJ	JJ	Degree=Pos	39	amod	39:amod	_
39	year	year	NOUN	NN	Number=Sing	36	obl:tmod	36:obl:tmod	SpaceAfter=No
40	.	.	PUNCT	.	_	4	punct	4:punct	_

# sent_id = email-enronsent31_01-0036
# text = I plan on taking a couple of graduate level finance courses at the University of Houston this Summer and Fall to demonstrate to the Admissions office that I can compete at this level.
1	I	I	PRON	PRP	Case=Nom|Number=Sing|Person=1|PronType=Prs	2	nsubj	2:nsubj	_
2	plan	plan	VERB	VBP	Mood=Ind|Number=Sing|Person=1|Tense=Pres|VerbForm=Fin	0	root	0:root	_
3	on	on	SCONJ	IN	_	4	mark	4:mark	_
4	taking	take	VERB	VBG	Tense=Pres|VerbForm=Part	2	advcl	2:advcl:on	_
5	a	a	DET	DT	Definite=Ind|PronType=Art	6	det	6:det	_
6	couple	couple	NOUN	NN	Number=Sing	4	obj	4:obj	_
7	of	of	ADP	IN	_	11	case	11:case	_
8	graduate	graduate	NOUN	NN	Number=Sing	9	compound	9:compound	_
9	level	level	NOUN	NN	Number=Sing	11	compound	11:compound	_
10	finance	finance	NOUN	NN	Number=Sing	11	compound	11:compound	_
11	courses	course	NOUN	NNS	Number=Plur	6	nmod	6:nmod:of	_
12	at	at	ADP	IN	_	14	case	14:case	_
13	the	the	DET	DT	Definite=Def|PronType=Art	14	det	14:det	_
14	University	University	PROPN	NNP	Number=Sing	4	obl	4:obl:at	_
15	of	of	ADP	IN	_	16	case	16:case	_
16	Houston	Houston	PROPN	NNP	Number=Sing	14	nmod	14:nmod:of	_
17	this	this	DET	DT	Number=Sing|PronType=Dem	18	det	18:det	_
18	Summer	summer	NOUN	NN	Number=Sing	4	obl:tmod	4:obl:tmod	_
19	and	and	CCONJ	CC	_	20	cc	20:cc	_
20	Fall	fall	NOUN	NN	Number=Sing	18	conj	4:obl:tmod|18:conj:and	_
21	to	to	PART	TO	_	22	mark	22:mark	_
22	demonstrate	demonstrate	VERB	VB	VerbForm=Inf	4	advcl	4:advcl:to	_
23	to	to	ADP	IN	_	26	case	26:case	_
24	the	the	DET	DT	Definite=Def|PronType=Art	26	det	26:det	_
25	Admissions	admission	NOUN	NNS	Number=Plur	26	compound	26:compound	_
26	office	office	NOUN	NN	Number=Sing	22	obl	22:obl:to	_
27	that	that	SCONJ	IN	_	30	mark	30:mark	_
28	I	I	PRON	PRP	Case=Nom|Number=Sing|Person=1|PronType=Prs	30	nsubj	30:nsubj	_
29	can	can	AUX	MD	VerbForm=Fin	30	aux	30:aux	_
30	compete	compete	VERB	VB	VerbForm=Inf	22	ccomp	22:ccomp	_
31	at	at	ADP	IN	_	33	case	33:case	_
32	this	this	DET	DT	Number=Sing|PronType=Dem	33	det	33:det	_
33	level	level	NOUN	NN	Number=Sing	30	obl	30:obl:at	SpaceAfter=No
34	.	.	PUNCT	.	_	2	punct	2:punct	_

# sent_id = email-enronsent31_01-0037
# text = I also plan on trying to retake the GMAT test.
1	I	I	PRON	PRP	Case=Nom|Number=Sing|Person=1|PronType=Prs	3	nsubj	3:nsubj	_
2	also	also	ADV	RB	_	3	advmod	3:advmod	_
3	plan	plan	VERB	VBP	Mood=Ind|Number=Sing|Person=1|Tense=Pres|VerbForm=Fin	0	root	0:root	_
4	on	on	SCONJ	IN	_	5	mark	5:mark	_
5	trying	try	VERB	VBG	Tense=Pres|VerbForm=Part	3	advcl	3:advcl:on	_
6	to	to	PART	TO	_	7	mark	7:mark	_
7	retake	retake	VERB	VB	VerbForm=Inf	5	xcomp	5:xcomp	_
8	the	the	DET	DT	Definite=Def|PronType=Art	10	det	10:det	_
9	GMAT	gmat	NOUN	NN	Number=Sing	10	compound	10:compound	_
10	test	test	NOUN	NN	Number=Sing	7	obj	7:obj	SpaceAfter=No
11	.	.	PUNCT	.	_	3	punct	3:punct	_

# sent_id = email-enronsent31_01-0038
# text = Due to my disability, this will be a monumental task, but I am determined to prove to the Admissions committment that I can do the work at The Texas University Graduate School of Business.
1	Due	due	ADP	IN	_	4	case	4:case	_
2	to	to	ADP	IN	_	1	fixed	1:fixed	_
3	my	my	PRON	PRP$	Case=Gen|Number=Sing|Person=1|Poss=Yes|PronType=Prs	4	nmod:poss	4:nmod:poss	_
4	disability	disability	NOUN	NN	Number=Sing	11	obl	11:obl:due_to	SpaceAfter=No
5	,	,	PUNCT	,	_	4	punct	4:punct	_
6	this	this	PRON	DT	Number=Sing|PronType=Dem	11	nsubj	11:nsubj	_
7	will	will	AUX	MD	VerbForm=Fin	11	aux	11:aux	_
8	be	be	AUX	VB	VerbForm=Inf	11	cop	11:cop	_
9	a	a	DET	DT	Definite=Ind|PronType=Art	11	det	11:det	_
10	monumental	monumental	ADJ	JJ	Degree=Pos	11	amod	11:amod	_
11	task	task	NOUN	NN	Number=Sing	0	root	0:root	SpaceAfter=No
12	,	,	PUNCT	,	_	16	punct	16:punct	_
13	but	but	CCONJ	CC	_	16	cc	16:cc	_
14	I	I	PRON	PRP	Case=Nom|Number=Sing|Person=1|PronType=Prs	16	nsubj	16:nsubj|18:nsubj:xsubj	_
15	am	be	AUX	VBP	Mood=Ind|Number=Sing|Person=1|Tense=Pres|VerbForm=Fin	16	cop	16:cop	_
16	determined	determined	ADJ	JJ	Degree=Pos	11	conj	11:conj:but	_
17	to	to	PART	TO	_	18	mark	18:mark	_
18	prove	prove	VERB	VB	VerbForm=Inf	16	xcomp	16:xcomp	_
19	to	to	ADP	IN	_	22	case	22:case	_
20	the	the	DET	DT	Definite=Def|PronType=Art	22	det	22:det	_
21	Admissions	admission	NOUN	NNS	Number=Plur	22	compound	22:compound	_
22	committment	committment	NOUN	NN	Number=Sing	18	obl	18:obl:to	_
23	that	that	SCONJ	IN	_	26	mark	26:mark	_
24	I	I	PRON	PRP	Case=Nom|Number=Sing|Person=1|PronType=Prs	26	nsubj	26:nsubj	_
25	can	can	AUX	MD	VerbForm=Fin	26	aux	26:aux	_
26	do	do	VERB	VB	VerbForm=Inf	18	ccomp	18:ccomp	_
27	the	the	DET	DT	Definite=Def|PronType=Art	28	det	28:det	_
28	work	work	NOUN	NN	Number=Sing	26	obj	26:obj	_
29	at	at	ADP	IN	_	34	case	34:case	_
30	The	the	DET	DT	Definite=Def|PronType=Art	34	det	34:det	_
31	Texas	Texas	PROPN	NNP	Number=Sing	32	compound	32:compound	_
32	University	University	PROPN	NNP	Number=Sing	34	compound	34:compound	_
33	Graduate	Graduate	PROPN	NNP	Number=Sing	34	compound	34:compound	_
34	School	School	PROPN	NNP	Number=Sing	26	obl	26:obl:at	_
35	of	of	ADP	IN	_	36	case	36:case	_
36	Business	Business	PROPN	NNP	Number=Sing	34	nmod	34:nmod:of	SpaceAfter=No
37	.	.	PUNCT	.	_	11	punct	11:punct	_

# sent_id = email-enronsent31_01-0039
# text = Also, I would like to continue our dialague regarding creating an Energy-Finance Private Equity Fund at UT.
1	Also	also	ADV	RB	_	5	advmod	5:advmod	SpaceAfter=No
2	,	,	PUNCT	,	_	1	punct	1:punct	_
3	I	I	PRON	PRP	Case=Nom|Number=Sing|Person=1|PronType=Prs	5	nsubj	5:nsubj|7:nsubj:xsubj	_
4	would	would	AUX	MD	VerbForm=Fin	5	aux	5:aux	_
5	like	like	VERB	VB	VerbForm=Inf	0	root	0:root	_
6	to	to	PART	TO	_	7	mark	7:mark	_
7	continue	continue	VERB	VB	VerbForm=Inf	5	xcomp	5:xcomp	_
8	our	our	PRON	PRP$	Case=Gen|Number=Plur|Person=1|Poss=Yes|PronType=Prs	9	nmod:poss	9:nmod:poss	_
9	dialague	dialague	NOUN	NN	Number=Sing	7	obj	7:obj	_
10	regarding	regard	VERB	VBG	Tense=Pres|VerbForm=Part	11	mark	11:mark	_
11	creating	create	VERB	VBG	VerbForm=Ger	9	acl	9:acl:regarding	_
12	an	a	DET	DT	Definite=Ind|PronType=Art	18	det	18:det	_
13	Energy	energy	NOUN	NN	Number=Sing	15	compound	15:compound	SpaceAfter=No
14	-	-	PUNCT	HYPH	_	13	punct	13:punct	SpaceAfter=No
15	Finance	finance	NOUN	NN	Number=Sing	18	compound	18:compound	_
16	Private	private	ADJ	JJ	Degree=Pos	17	amod	17:amod	_
17	Equity	equity	NOUN	NN	Number=Sing	18	compound	18:compound	_
18	Fund	fund	NOUN	NN	Number=Sing	11	obj	11:obj	_
19	at	at	ADP	IN	_	20	case	20:case	_
20	UT	UT	PROPN	NNP	Number=Sing	11	obl	11:obl:at	SpaceAfter=No
21	.	.	PUNCT	.	_	5	punct	5:punct	_

# sent_id = email-enronsent31_01-0040
# text = I know that with my industry-wide and investment banking contacts that I can help raise capital for the fund.
1	I	I	PRON	PRP	Case=Nom|Number=Sing|Person=1|PronType=Prs	2	nsubj	2:nsubj	_
2	know	know	VERB	VBP	Mood=Ind|Number=Sing|Person=1|Tense=Pres|VerbForm=Fin	0	root	0:root	_
3	that	that	SCONJ	IN	_	16	mark	16:mark	_
4	with	with	ADP	IN	_	12	case	12:case	_
5	my	my	PRON	PRP$	Case=Gen|Number=Sing|Person=1|Poss=Yes|PronType=Prs	12	nmod:poss	12:nmod:poss	_
6	industry	industry	NOUN	NN	Number=Sing	8	obl:npmod	8:obl:npmod	SpaceAfter=No
7	-	-	PUNCT	HYPH	_	6	punct	6:punct	SpaceAfter=No
8	wide	wide	ADJ	JJ	Degree=Pos	12	amod	12:amod	_
9	and	and	CCONJ	CC	_	11	cc	11:cc	_
10	investment	investment	NOUN	NN	Number=Sing	11	compound	11:compound	_
11	banking	banking	NOUN	NN	Number=Sing	8	conj	8:conj:and|12:amod	_
12	contacts	contact	NOUN	NNS	Number=Plur	16	obl	16:obl:with	_
13	that	that	SCONJ	IN	_	16	mark	16:mark	_
14	I	I	PRON	PRP	Case=Nom|Number=Sing|Person=1|PronType=Prs	16	nsubj	16:nsubj|17:nsubj:xsubj	_
15	can	can	AUX	MD	VerbForm=Fin	16	aux	16:aux	_
16	help	help	VERB	VB	VerbForm=Inf	2	ccomp	2:ccomp	_
17	raise	raise	VERB	VB	VerbForm=Inf	16	xcomp	16:xcomp	_
18	capital	capital	NOUN	NN	Number=Sing	17	obj	17:obj	_
19	for	for	ADP	IN	_	21	case	21:case	_
20	the	the	DET	DT	Definite=Def|PronType=Art	21	det	21:det	_
21	fund	fund	NOUN	NN	Number=Sing	18	nmod	18:nmod:for	SpaceAfter=No
22	.	.	PUNCT	.	_	2	punct	2:punct	_

# sent_id = email-enronsent31_01-0041
# text = I am very interested in energy-finance and think that your idea is a very good.
1	I	I	PRON	PRP	Case=Nom|Number=Sing|Person=1|PronType=Prs	4	nsubj	4:nsubj|10:nsubj	_
2	am	be	AUX	VBP	Mood=Ind|Number=Sing|Person=1|Tense=Pres|VerbForm=Fin	4	cop	4:cop	_
3	very	very	ADV	RB	_	4	advmod	4:advmod	_
4	interested	interested	ADJ	JJ	Degree=Pos	0	root	0:root	_
5	in	in	ADP	IN	_	8	case	8:case	_
6	energy	energy	NOUN	NN	Number=Sing	8	compound	8:compound	SpaceAfter=No
7	-	-	PUNCT	HYPH	_	6	punct	6:punct	SpaceAfter=No
8	finance	finance	NOUN	NN	Number=Sing	4	obl	4:obl:in	_
9	and	and	CCONJ	CC	_	10	cc	10:cc	_
10	think	think	VERB	VBP	Mood=Ind|Number=Sing|Person=1|Tense=Pres|VerbForm=Fin	4	conj	4:conj:and	_
11	that	that	SCONJ	IN	_	17	mark	17:mark	_
12	your	your	PRON	PRP$	Case=Gen|Person=2|Poss=Yes|PronType=Prs	13	nmod:poss	13:nmod:poss	_
13	idea	idea	NOUN	NN	Number=Sing	17	nsubj	17:nsubj	_
14	is	be	AUX	VBZ	Mood=Ind|Number=Sing|Person=3|Tense=Pres|VerbForm=Fin	17	cop	17:cop	_
15	a	a	DET	DT	Definite=Ind|PronType=Art	17	det	17:det	_
16	very	very	ADV	RB	_	17	advmod	17:advmod	_
17	good	good	ADJ	JJ	Degree=Pos	10	ccomp	10:ccomp	SpaceAfter=No
18	.	.	PUNCT	.	_	4	punct	4:punct	_

# sent_id = email-enronsent31_01-0042
# text = Thanks again for taking the time to listen and talk with me.
1	Thanks	thanks	NOUN	NN	Number=Sing	0	root	0:root	_
2	again	again	ADV	RB	_	1	advmod	1:advmod	_
3	for	for	SCONJ	IN	_	4	mark	4:mark	_
4	taking	take	VERB	VBG	VerbForm=Ger	1	acl	1:acl:for	_
5	the	the	DET	DT	Definite=Def|PronType=Art	6	det	6:det	_
6	time	time	NOUN	NN	Number=Sing	4	obj	4:obj	_
7	to	to	PART	TO	_	8	mark	8:mark	_
8	listen	listen	VERB	VB	VerbForm=Inf	6	acl	6:acl:to	_
9	and	and	CCONJ	CC	_	10	cc	10:cc	_
10	talk	talk	VERB	VB	VerbForm=Inf	8	conj	6:acl:to|8:conj:and	_
11	with	with	ADP	IN	_	12	case	12:case	_
12	me	I	PRON	PRP	Case=Acc|Number=Sing|Person=1|PronType=Prs	10	obl	10:obl:with	SpaceAfter=No
13	.	.	PUNCT	.	_	1	punct	1:punct	_

# sent_id = email-enronsent31_01-0043
# text = It has been a pleasure to meet with you and I hope we can continue to talk about energy and finance in the future.
1	It	it	PRON	PRP	Case=Nom|Gender=Neut|Number=Sing|Person=3|PronType=Prs	5	expl	5:expl	_
2	has	have	AUX	VBZ	Mood=Ind|Number=Sing|Person=3|Tense=Pres|VerbForm=Fin	5	aux	5:aux	_
3	been	be	AUX	VBN	Tense=Past|VerbForm=Part	5	cop	5:cop	_
4	a	a	DET	DT	Definite=Ind|PronType=Art	5	det	5:det	_
5	pleasure	pleasure	NOUN	NN	Number=Sing	0	root	0:root	_
6	to	to	PART	TO	_	7	mark	7:mark	_
7	meet	meet	VERB	VB	VerbForm=Inf	5	csubj	5:csubj	_
8	with	with	ADP	IN	_	9	case	9:case	_
9	you	you	PRON	PRP	Case=Acc|Person=2|PronType=Prs	7	obl	7:obl:with	_
10	and	and	CCONJ	CC	_	12	cc	12:cc	_
11	I	I	PRON	PRP	Case=Nom|Number=Sing|Person=1|PronType=Prs	12	nsubj	12:nsubj	_
12	hope	hope	VERB	VBP	Mood=Ind|Number=Sing|Person=1|Tense=Pres|VerbForm=Fin	5	conj	5:conj:and	_
13	we	we	PRON	PRP	Case=Nom|Number=Plur|Person=1|PronType=Prs	15	nsubj	15:nsubj|17:nsubj:xsubj	_
14	can	can	AUX	MD	VerbForm=Fin	15	aux	15:aux	_
15	continue	continue	VERB	VB	VerbForm=Inf	12	ccomp	12:ccomp	_
16	to	to	PART	TO	_	17	mark	17:mark	_
17	talk	talk	VERB	VB	VerbForm=Inf	15	xcomp	15:xcomp	_
18	about	about	ADP	IN	_	19	case	19:case	_
19	energy	energy	NOUN	NN	Number=Sing	17	obl	17:obl:about	_
20	and	and	CCONJ	CC	_	21	cc	21:cc	_
21	finance	finance	NOUN	NN	Number=Sing	19	conj	17:obl:about|19:conj:and	_
22	in	in	ADP	IN	_	24	case	24:case	_
23	the	the	DET	DT	Definite=Def|PronType=Art	24	det	24:det	_
24	future	future	NOUN	NN	Number=Sing	17	obl	17:obl:in	SpaceAfter=No
25	.	.	PUNCT	.	_	5	punct	5:punct	_

# sent_id = email-enronsent31_01-0044
# text = Also, if you think of anything else I can do to strengthen my overall application file for next year, please let me know.
1	Also	also	ADV	RB	_	23	advmod	23:advmod	SpaceAfter=No
2	,	,	PUNCT	,	_	1	punct	1:punct	_
3	if	if	SCONJ	IN	_	5	mark	5:mark	_
4	you	you	PRON	PRP	Case=Nom|Person=2|PronType=Prs	5	nsubj	5:nsubj	_
5	think	think	VERB	VBP	Mood=Ind|Number=Sing|Person=2|Tense=Pres|VerbForm=Fin	23	advcl	23:advcl:if	_
6	of	of	ADP	IN	_	7	case	7:case	_
7	anything	anything	PRON	NN	Number=Sing|PronType=Ind	5	obl	5:obl:of|11:obj	_
8	else	else	ADJ	JJ	Degree=Pos	7	amod	7:amod	_
9	I	I	PRON	PRP	Case=Nom|Number=Sing|Person=1|PronType=Prs	11	nsubj	11:nsubj	_
10	can	can	AUX	MD	VerbForm=Fin	11	aux	11:aux	_
11	do	do	VERB	VB	VerbForm=Inf	7	acl:relcl	7:acl:relcl	Cxn=rc-red-obj
12	to	to	PART	TO	_	13	mark	13:mark	_
13	strengthen	strengthen	VERB	VB	VerbForm=Inf	11	advcl	11:advcl:to	_
14	my	my	PRON	PRP$	Case=Gen|Number=Sing|Person=1|Poss=Yes|PronType=Prs	17	nmod:poss	17:nmod:poss	_
15	overall	overall	ADJ	JJ	Degree=Pos	17	amod	17:amod	_
16	application	application	NOUN	NN	Number=Sing	17	compound	17:compound	_
17	file	file	NOUN	NN	Number=Sing	13	obj	13:obj	_
18	for	for	ADP	IN	_	20	case	20:case	_
19	next	next	ADJ	JJ	Degree=Pos	20	amod	20:amod	_
20	year	year	NOUN	NN	Number=Sing	17	nmod	17:nmod:for	SpaceAfter=No
21	,	,	PUNCT	,	_	5	punct	5:punct	_
22	please	please	INTJ	UH	_	23	discourse	23:discourse	_
23	let	let	VERB	VB	Mood=Imp|VerbForm=Fin	0	root	0:root	_
24	me	I	PRON	PRP	Case=Acc|Number=Sing|Person=1|PronType=Prs	23	obj	23:obj|25:nsubj:xsubj	_
25	know	know	VERB	VB	VerbForm=Inf	23	xcomp	23:xcomp	SpaceAfter=No
26	.	.	PUNCT	.	_	23	punct	23:punct	_

# sent_id = email-enronsent31_01-0045
# text = Take care and hope to hear from you soon.
1	Take	take	VERB	VB	Mood=Imp|VerbForm=Fin	0	root	0:root	_
2	care	care	NOUN	NN	Number=Sing	1	obj	1:obj	_
3	and	and	CCONJ	CC	_	4	cc	4:cc	_
4	hope	hope	VERB	VBP	Mood=Ind|Number=Sing|Person=1|Tense=Pres|VerbForm=Fin	1	conj	1:conj:and	_
5	to	to	PART	TO	_	6	mark	6:mark	_
6	hear	hear	VERB	VB	VerbForm=Inf	4	xcomp	4:xcomp	_
7	from	from	ADP	IN	_	8	case	8:case	_
8	you	you	PRON	PRP	Case=Acc|Person=2|PronType=Prs	6	obl	6:obl:from	_
9	soon	soon	ADV	RB	Degree=Pos	6	advmod	6:advmod	SpaceAfter=No
10	.	.	PUNCT	.	_	1	punct	1:punct	_

# sent_id = email-enronsent31_01-0046
# text = Sincerely,
1	Sincerely	sincerely	ADV	RB	_	0	root	0:root	SpaceAfter=No
2	,	,	PUNCT	,	_	1	punct	1:punct	_

# sent_id = email-enronsent31_01-0047
# text = Ben Rogers
1	Ben	Ben	PROPN	NNP	Number=Sing	0	root	0:root	_
2	Rogers	Rogers	PROPN	NNP	Number=Sing	1	flat	1:flat	_

# sent_id = email-enronsent31_01-0048
# text = Let me know if you have any questions.
1	Let	let	VERB	VB	Mood=Imp|VerbForm=Fin	0	root	0:root	_
2	me	I	PRON	PRP	Case=Acc|Number=Sing|Person=1|PronType=Prs	1	obj	1:obj|3:nsubj:xsubj	_
3	know	know	VERB	VB	VerbForm=Inf	1	xcomp	1:xcomp	_
4	if	if	SCONJ	IN	_	6	mark	6:mark	_
5	you	you	PRON	PRP	Case=Nom|Person=2|PronType=Prs	6	nsubj	6:nsubj	_
6	have	have	VERB	VBP	Mood=Ind|Number=Sing|Person=2|Tense=Pres|VerbForm=Fin	3	ccomp	3:ccomp	_
7	any	any	DET	DT	PronType=Ind	8	det	8:det	_
8	questions	question	NOUN	NNS	Number=Plur	6	obj	6:obj	SpaceAfter=No
9	.	.	PUNCT	.	_	1	punct	1:punct	_

# sent_id = email-enronsent31_01-0049
# text = Thanks
1	Thanks	thanks	NOUN	NN	Number=Sing	0	root	0:root	_

# sent_id = email-enronsent31_01-0050
# text = Ben
1	Ben	Ben	PROPN	NNP	Number=Sing	0	root	0:root	_

# sent_id = email-enronsent31_01-0051
# text = Sorry about that, I was working on the Teco O&M costs.
1	Sorry	sorry	ADJ	JJ	Degree=Pos	0	root	0:root	_
2	about	about	ADP	IN	_	3	case	3:case	_
3	that	that	PRON	DT	Number=Sing|PronType=Dem	1	obl	1:obl:about	SpaceAfter=No
4	,	,	PUNCT	,	_	7	punct	7:punct	_
5	I	I	PRON	PRP	Case=Nom|Number=Sing|Person=1|PronType=Prs	7	nsubj	7:nsubj	_
6	was	be	AUX	VBD	Mood=Ind|Number=Sing|Person=1|Tense=Past|VerbForm=Fin	7	aux	7:aux	_
7	working	work	VERB	VBG	Tense=Pres|VerbForm=Part	1	parataxis	1:parataxis	_
8	on	on	ADP	IN	_	12	case	12:case	_
9	the	the	DET	DT	Definite=Def|PronType=Art	12	det	12:det	_
10	Teco	Teco	PROPN	NNP	Number=Sing	11	compound	11:compound	_
11	O&M	O&M	PROPN	NNP	Number=Sing	12	compound	12:compound	_
12	costs	cost	NOUN	NNS	Number=Plur	7	obl	7:obl:on	SpaceAfter=No
13	.	.	PUNCT	.	_	1	punct	1:punct	_

# sent_id = email-enronsent31_01-0052
# text = Thanks
1	Thanks	thanks	NOUN	NN	Number=Sing	0	root	0:root	_

# sent_id = email-enronsent31_01-0053
# text = Ben
1	Ben	Ben	PROPN	NNP	Number=Sing	0	root	0:root	_

# sent_id = email-enronsent31_01-0054
# text = Please send me an excel spreadsheet which depicts the value that you see associated with the heat rate spread option.
1	Please	please	INTJ	UH	_	2	discourse	2:discourse	_
2	send	send	VERB	VB	Mood=Imp|VerbForm=Fin	0	root	0:root	_
3	me	I	PRON	PRP	Case=Acc|Number=Sing|Person=1|PronType=Prs	2	iobj	2:iobj	_
4	an	a	DET	DT	Definite=Ind|PronType=Art	6	det	6:det	_
5	excel	excel	PROPN	NNP	Number=Sing	6	compound	6:compound	_
6	spreadsheet	spreadsheet	NOUN	NN	Number=Sing	2	obj	2:obj|8:nsubj	_
7	which	which	PRON	WDT	PronType=Rel	8	nsubj	6:ref	_
8	depicts	depict	VERB	VBZ	Mood=Ind|Number=Sing|Person=3|Tense=Pres|VerbForm=Fin	6	acl:relcl	6:acl:relcl	Cxn=rc-wh-nsubj
9	the	the	DET	DT	Definite=Def|PronType=Art	10	det	10:det	_
10	value	value	NOUN	NN	Number=Sing	8	obj	8:obj|13:obj	_
11	that	that	PRON	WDT	PronType=Rel	13	obj	10:ref	_
12	you	you	PRON	PRP	Case=Nom|Person=2|PronType=Prs	13	nsubj	13:nsubj	_
13	see	see	VERB	VBP	Mood=Ind|Number=Sing|Person=2|Tense=Pres|VerbForm=Fin	10	acl:relcl	10:acl:relcl	Cxn=rc-that-obj
14	associated	associate	VERB	VBN	Tense=Past|VerbForm=Part|Voice=Pass	10	acl	10:acl	_
15	with	with	ADP	IN	_	20	case	20:case	_
16	the	the	DET	DT	Definite=Def|PronType=Art	20	det	20:det	_
17	heat	heat	NOUN	NN	Number=Sing	18	compound	18:compound	_
18	rate	rate	NOUN	NN	Number=Sing	19	compound	19:compound	_
19	spread	spread	NOUN	NN	Number=Sing	20	compound	20:compound	_
20	option	option	NOUN	NN	Number=Sing	14	obl	14:obl:with	SpaceAfter=No
21	.	.	PUNCT	.	_	2	punct	2:punct	_

# sent_id = email-enronsent31_01-0055
# text = I want to make sure that I understand exactly how you propose valuing the transaction and how this value would be booked.
1	I	I	PRON	PRP	Case=Nom|Number=Sing|Person=1|PronType=Prs	2	nsubj	2:nsubj|4:nsubj:xsubj|5:nsubj:xsubj	_
2	want	want	VERB	VBP	Mood=Ind|Number=Sing|Person=1|Tense=Pres|VerbForm=Fin	0	root	0:root	_
3	to	to	PART	TO	_	4	mark	4:mark	_
4	make	make	VERB	VB	VerbForm=Inf	2	xcomp	2:xcomp	_
5	sure	sure	ADJ	JJ	Degree=Pos	4	xcomp	4:xcomp	_
6	that	that	SCONJ	IN	_	8	mark	8:mark	_
7	I	I	PRON	PRP	Case=Nom|Number=Sing|Person=1|PronType=Prs	8	nsubj	8:nsubj	_
8	understand	understand	VERB	VBP	Mood=Ind|Number=Sing|Person=1|Tense=Pres|VerbForm=Fin	5	ccomp	5:ccomp	_
9	exactly	exactly	ADV	RB	_	10	advmod	10:advmod	_
10	how	how	ADV	WRB	PronType=Int	12	advmod	12:advmod	_
11	you	you	PRON	PRP	Case=Nom|Person=2|PronType=Prs	12	nsubj	12:nsubj|13:nsubj:xsubj	_
12	propose	propose	VERB	VBP	Mood=Ind|Number=Sing|Person=2|Tense=Pres|VerbForm=Fin	8	ccomp	8:ccomp	_
13	valuing	value	VERB	VBG	VerbForm=Ger	12	xcomp	12:xcomp	_
14	the	the	DET	DT	Definite=Def|PronType=Art	15	det	15:det	_
15	transaction	transaction	NOUN	NN	Number=Sing	13	obj	13:obj	_
16	and	and	CCONJ	CC	_	22	cc	22:cc	_
17	how	how	ADV	WRB	PronType=Int	22	advmod	22:advmod	_
18	this	this	DET	DT	Number=Sing|PronType=Dem	19	det	19:det	_
19	value	value	NOUN	NN	Number=Sing	22	nsubj:pass	22:nsubj:pass	_
20	would	would	AUX	MD	VerbForm=Fin	22	aux	22:aux	_
21	be	be	AUX	VB	VerbForm=Inf	22	aux:pass	22:aux:pass	_
22	booked	book	VERB	VBN	Tense=Past|VerbForm=Part|Voice=Pass	12	conj	8:ccomp|12:conj:and	SpaceAfter=No
23	.	.	PUNCT	.	_	2	punct	2:punct	_

# sent_id = email-enronsent31_01-0056
# text = As such, please provide the following detail:
1	As	as	ADP	IN	_	2	case	2:case	_
2	such	such	ADJ	JJ	Degree=Pos	5	obl	5:obl:as	SpaceAfter=No
3	,	,	PUNCT	,	_	2	punct	2:punct	_
4	please	please	INTJ	UH	_	5	discourse	5:discourse	_
5	provide	provide	VERB	VB	Mood=Imp|VerbForm=Fin	0	root	0:root	_
6	the	the	DET	DT	Definite=Def|PronType=Art	8	det	8:det	_
7	following	follow	VERB	VBG	VerbForm=Ger	8	amod	8:amod	_
8	detail	detail	NOUN	NN	Number=Sing	5	obj	5:obj	SpaceAfter=No
9	:	:	PUNCT	:	_	5	punct	5:punct	_

# sent_id = email-enronsent31_01-0057
# newpar id = email-enronsent31_01-p0006
# text = Will we be valuing/booking a series of monthly call options or a series of daily call options?
1	Will	will	AUX	MD	VerbForm=Fin	4	aux	4:aux	_
2	we	we	PRON	PRP	Case=Nom|Number=Plur|Person=1|PronType=Prs	4	nsubj	4:nsubj|6:nsubj	_
3	be	be	AUX	VB	VerbForm=Inf	4	aux	4:aux	_
4	valuing	value	VERB	VBG	Tense=Pres|VerbForm=Part	0	root	0:root	SpaceAfter=No
5	/	/	SYM	,	_	6	cc	6:cc	SpaceAfter=No
6	booking	book	VERB	VBG	Tense=Pres|VerbForm=Part	4	conj	4:conj	_
7	a	a	DET	DT	Definite=Ind|PronType=Art	8	det	8:det	_
8	series	series	NOUN	NN	Number=Sing	4	obj	4:obj|6:obj	_
9	of	of	ADP	IN	_	12	case	12:case	_
10	monthly	monthly	ADJ	JJ	Degree=Pos	12	amod	12:amod	_
11	call	call	NOUN	NN	Number=Sing	12	compound	12:compound	_
12	options	option	NOUN	NNS	Number=Plur	8	nmod	8:nmod:of	_
13	or	or	CCONJ	CC	_	15	cc	15:cc	_
14	a	a	DET	DT	Definite=Ind|PronType=Art	15	det	15:det	_
15	series	series	NOUN	NN	Number=Sing	8	conj	4:obj|8:conj:or	_
16	of	of	ADP	IN	_	19	case	19:case	_
17	daily	daily	ADJ	JJ	Degree=Pos	18	amod	18:amod	_
18	call	call	NOUN	NN	Number=Sing	19	compound	19:compound	_
19	options	option	NOUN	NNS	Number=Plur	15	nmod	15:nmod:of	SpaceAfter=No
20	?	?	PUNCT	.	_	4	punct	4:punct	_

# sent_id = email-enronsent31_01-0058
# text = What power curve are we valuing the deal against - PJM East or West Hub?
1	What	what	DET	WDT	PronType=Int	3	det	3:det	_
2	power	power	NOUN	NN	Number=Sing	3	compound	3:compound	_
3	curve	curve	NOUN	NN	Number=Sing	6	obl	6:obl:against	_
4	are	be	AUX	VBP	Mood=Ind|Number=Plur|Person=1|Tense=Pres|VerbForm=Fin	6	aux	6:aux	_
5	we	we	PRON	PRP	Case=Nom|Number=Plur|Person=1|PronType=Prs	6	nsubj	6:nsubj	_
6	valuing	value	VERB	VBG	Tense=Pres|VerbForm=Part	0	root	0:root	_
7	the	the	DET	DT	Definite=Def|PronType=Art	8	det	8:det	_
8	deal	deal	NOUN	NN	Number=Sing	6	obj	6:obj	_
9	against	against	ADP	IN	_	3	case	3:case	_
10	-	-	PUNCT	,	_	15	punct	15:punct	_
11	PJM	PJM	PROPN	NNP	Number=Sing	15	compound	15:compound	_
12	East	East	PROPN	NNP	Number=Sing	15	compound	15:compound	_
13	or	or	CCONJ	CC	_	14	cc	14:cc	_
14	West	West	PROPN	NNP	Number=Sing	12	conj	12:conj:or|15:compound	_
15	Hub	Hub	PROPN	NNP	Number=Sing	6	parataxis	6:parataxis	SpaceAfter=No
16	?	?	PUNCT	.	_	6	punct	6:punct	_

# sent_id = email-enronsent31_01-0059
# text = Please send me the current fuel curve that you are converting to $/MWh to value the deal?
1	Please	please	INTJ	UH	_	2	discourse	2:discourse	_
2	send	send	VERB	VB	Mood=Imp|VerbForm=Fin	0	root	0:root	_
3	me	I	PRON	PRP	Case=Acc|Number=Sing|Person=1|PronType=Prs	2	iobj	2:iobj	_
4	the	the	DET	DT	Definite=Def|PronType=Art	7	det	7:det	_
5	current	current	ADJ	JJ	Degree=Pos	7	amod	7:amod	_
6	fuel	fuel	NOUN	NN	Number=Sing	7	compound	7:compound	_
7	curve	curve	NOUN	NN	Number=Sing	2	obj	2:obj|11:obj	_
8	that	that	PRON	WDT	PronType=Rel	11	obj	7:ref	_
9	you	you	PRON	PRP	Case=Nom|Person=2|PronType=Prs	11	nsubj	11:nsubj	_
10	are	be	AUX	VBP	Mood=Ind|Number=Sing|Person=2|Tense=Pres|VerbForm=Fin	11	aux	11:aux	_
11	converting	convert	VERB	VBG	Tense=Pres|VerbForm=Part	7	acl:relcl	7:acl:relcl	Cxn=rc-that-obj
12	to	to	ADP	IN	_	13	case	13:case	_
13	$	$	SYM	$	_	11	obl	11:obl:to	SpaceAfter=No
14	/	/	SYM	SYM	_	15	case	15:case	SpaceAfter=No
15	MWh	mwh	NOUN	NN	Number=Sing	13	nmod	13:nmod	_
16	to	to	PART	TO	_	17	mark	17:mark	_
17	value	value	VERB	VB	VerbForm=Inf	11	advcl	11:advcl:to	_
18	the	the	DET	DT	Definite=Def|PronType=Art	19	det	19:det	_
19	deal	deal	NOUN	NN	Number=Sing	17	obj	17:obj	SpaceAfter=No
20	?	?	PUNCT	.	_	2	punct	2:punct	_

# sent_id = email-enronsent31_01-0060
# text = What volatilities are you using to value the options - monthly volatilities or intra-day volatilities or a blend of the two (if blending please show me what formula you using to blend the two vols)?
1	What	what	DET	WDT	PronType=Int	2	det	2:det	_
2	volatilities	volatility	NOUN	NNS	Number=Plur	5	obj	5:obj	_
3	are	be	AUX	VBP	Mood=Ind|Number=Sing|Person=2|Tense=Pres|VerbForm=Fin	5	aux	5:aux	_
4	you	you	PRON	PRP	Case=Nom|Person=2|PronType=Prs	5	nsubj	5:nsubj	_
5	using	use	VERB	VBG	Tense=Pres|VerbForm=Part	0	root	0:root	_
6	to	to	PART	TO	_	7	mark	7:mark	_
7	value	value	VERB	VB	VerbForm=Inf	5	advcl	5:advcl:to	_
8	the	the	DET	DT	Definite=Def|PronType=Art	9	det	9:det	_
9	options	option	NOUN	NNS	Number=Plur	7	obj	7:obj	_
10	-	-	PUNCT	,	_	12	punct	12:punct	_
11	monthly	monthly	ADJ	JJ	Degree=Pos	12	amod	12:amod	_
12	volatilities	volatility	NOUN	NNS	Number=Plur	2	appos	2:appos	_
13	or	or	CCONJ	CC	_	15	cc	15:cc	_
14	intra-day	intra-day	ADJ	JJ	Degree=Pos	15	amod	15:amod	_
15	volatilities	volatility	NOUN	NNS	Number=Plur	12	conj	2:appos|12:conj:or	_
16	or	or	CCONJ	CC	_	18	cc	18:cc	_
17	a	a	DET	DT	Definite=Ind|PronType=Art	18	det	18:det	_
18	blend	blend	NOUN	NN	Number=Sing	12	conj	2:appos|12:conj:or	_
19	of	of	ADP	IN	_	21	case	21:case	_
20	the	the	DET	DT	Definite=Def|PronType=Art	21	det	21:det	_
21	two	two	NUM	CD	NumForm=Word|NumType=Card	18	nmod	18:nmod:of	_
22	(	(	PUNCT	-LRB-	_	26	punct	26:punct	SpaceAfter=No
23	if	if	SCONJ	IN	_	24	mark	24:mark	_
24	blending	blend	VERB	VBG	Tense=Pres|VerbForm=Part	26	advcl	26:advcl:if	_
25	please	please	INTJ	UH	_	26	discourse	26:discourse	_
26	show	show	VERB	VB	Mood=Imp|VerbForm=Fin	5	parataxis	5:parataxis	_
27	me	I	PRON	PRP	Case=Acc|Number=Sing|Person=1|PronType=Prs	26	iobj	26:iobj	_
28	what	what	DET	WDT	PronType=Int	29	det	29:det	_
29	formula	formula	NOUN	NN	Number=Sing	31	obj	31:obj	_
30	you	you	PRON	PRP	Case=Nom|Person=2|PronType=Prs	31	nsubj	31:nsubj	_
31	using	use	VERB	VBG	VerbForm=Ger	26	ccomp	26:ccomp	_
32	to	to	PART	TO	_	33	mark	33:mark	_
33	blend	blend	VERB	VB	VerbForm=Inf	31	advcl	31:advcl:to	_
34	the	the	DET	DT	Definite=Def|PronType=Art	36	det	36:det	_
35	two	two	NUM	CD	NumForm=Word|NumType=Card	36	nummod	36:nummod	_
36	vols	vol	NOUN	NNS	Number=Plur	33	obj	33:obj	SpaceAfter=No
37	)	)	PUNCT	-RRB-	_	26	punct	26:punct	SpaceAfter=No
38	?	?	PUNCT	.	_	5	punct	5:punct	_

# sent_id = email-enronsent31_01-0061
# text = What expiration date are you using, i.e.: for monthly call options the 15th of the relevant month, and for daily options?
1	What	what	DET	WDT	PronType=Int	3	det	3:det	_
2	expiration	expiration	NOUN	NN	Number=Sing	3	compound	3:compound	_
3	date	date	NOUN	NN	Number=Sing	6	obj	6:obj	_
4	are	be	AUX	VBP	Mood=Ind|Number=Sing|Person=2|Tense=Pres|VerbForm=Fin	6	aux	6:aux	_
5	you	you	PRON	PRP	Case=Nom|Person=2|PronType=Prs	6	nsubj	6:nsubj	_
6	using	use	VERB	VBG	Tense=Pres|VerbForm=Part	0	root	0:root	SpaceAfter=No
7	,	,	PUNCT	,	_	8	punct	8:punct	_
8	i.e.	i.e.	ADV	FW	_	6	advmod	6:advmod	SpaceAfter=No
9	:	:	PUNCT	:	_	15	punct	15:punct	_
10	for	for	ADP	IN	_	13	case	13:case	_
11	monthly	monthly	ADJ	JJ	Degree=Pos	13	amod	13:amod	_
12	call	call	NOUN	NN	Number=Sing	13	compound	13:compound	_
13	options	option	NOUN	NNS	Number=Plur	15	nmod	15:nmod:for	_
14	the	the	DET	DT	Definite=Def|PronType=Art	15	det	15:det	_
15	15th	15th	NOUN	NN	Number=Sing|NumForm=Combi|NumType=Ord	8	nmod:npmod	8:nmod:npmod	_
16	of	of	ADP	IN	_	19	case	19:case	_
17	the	the	DET	DT	Definite=Def|PronType=Art	19	det	19:det	_
18	relevant	relevant	ADJ	JJ	Degree=Pos	19	amod	19:amod	_
19	month	month	NOUN	NN	Number=Sing	15	nmod	15:nmod:of	SpaceAfter=No
20	,	,	PUNCT	,	_	24	punct	24:punct	_
21	and	and	CCONJ	CC	_	24	cc	24:cc	_
22	for	for	ADP	IN	_	24	case	24:case	_
23	daily	daily	ADJ	JJ	Degree=Pos	24	amod	24:amod	_
24	options	option	NOUN	NNS	Number=Plur	13	conj	13:conj:and|15:nmod:for	SpaceAfter=No
25	?	?	PUNCT	.	_	8	punct	8:punct	_

# sent_id = email-enronsent31_01-0062
# text = What correlation are you assuming, 15% flat for twenty years?
1	What	what	DET	WDT	PronType=Int	2	det	2:det	_
2	correlation	correlation	NOUN	NN	Number=Sing	5	obj	5:obj	_
3	are	be	AUX	VBP	Mood=Ind|Number=Sing|Person=2|Tense=Pres|VerbForm=Fin	5	aux	5:aux	_
4	you	you	PRON	PRP	Case=Nom|Person=2|PronType=Prs	5	nsubj	5:nsubj	_
5	assuming	assume	VERB	VBG	Tense=Pres|VerbForm=Part	0	root	0:root	SpaceAfter=No
6	,	,	PUNCT	,	_	8	punct	8:punct	_
7	15	15	NUM	CD	NumForm=Digit|NumType=Card	8	nummod	8:nummod	SpaceAfter=No
8	%	%	SYM	NN	Number=Sing	5	parataxis	5:parataxis	_
9	flat	flat	ADJ	JJ	Degree=Pos	8	amod	8:amod	_
10	for	for	ADP	IN	_	12	case	12:case	_
11	twenty	twenty	NUM	CD	NumForm=Word|NumType=Card	12	nummod	12:nummod	_
12	years	year	NOUN	NNS	Number=Plur	8	nmod	8:nmod:for	SpaceAfter=No
13	?	?	PUNCT	.	_	5	punct	5:punct	_

# sent_id = email-enronsent31_01-0063
# text = Are you deducting all operating expenses from the value of the option?
1	Are	be	AUX	VBP	Mood=Ind|Number=Sing|Person=2|Tense=Pres|VerbForm=Fin	3	aux	3:aux	_
2	you	you	PRON	PRP	Case=Nom|Person=2|PronType=Prs	3	nsubj	3:nsubj	_
3	deducting	deduct	VERB	VBG	Tense=Pres|VerbForm=Part	0	root	0:root	_
4	all	all	DET	DT	PronType=Tot	6	det	6:det	_
5	operating	operating	NOUN	NN	Number=Sing	6	compound	6:compound	_
6	expenses	expense	NOUN	NNS	Number=Plur	3	obj	3:obj	_
7	from	from	ADP	IN	_	9	case	9:case	_
8	the	the	DET	DT	Definite=Def|PronType=Art	9	det	9:det	_
9	value	value	NOUN	NN	Number=Sing	3	obl	3:obl:from	_
10	of	of	ADP	IN	_	12	case	12:case	_
11	the	the	DET	DT	Definite=Def|PronType=Art	12	det	12:det	_
12	option	option	NOUN	NN	Number=Sing	9	nmod	9:nmod:of	SpaceAfter=No
13	?	?	PUNCT	.	_	3	punct	3:punct	_

# sent_id = email-enronsent31_01-0064
# text = Are you using the "SPRDOPT" Exotic Options function to value the option?
1	Are	be	AUX	VBP	Mood=Ind|Number=Sing|Person=2|Tense=Pres|VerbForm=Fin	3	aux	3:aux	_
2	you	you	PRON	PRP	Case=Nom|Person=2|PronType=Prs	3	nsubj	3:nsubj	_
3	using	use	VERB	VBG	Tense=Pres|VerbForm=Part	0	root	0:root	_
4	the	the	DET	DT	Definite=Def|PronType=Art	10	det	10:det	_
5	"	"	PUNCT	``	_	6	punct	6:punct	SpaceAfter=No
6	SPRDOPT	sprdopt	NOUN	NN	Number=Sing	9	compound	9:compound	SpaceAfter=No
7	"	"	PUNCT	''	_	6	punct	6:punct	_
8	Exotic	exotic	ADJ	JJ	Degree=Pos	9	amod	9:amod	_
9	Options	option	NOUN	NNS	Number=Plur	10	compound	10:compound	_
10	function	function	NOUN	NN	Number=Sing	3	obj	3:obj	_
11	to	to	PART	TO	_	12	mark	12:mark	_
12	value	value	VERB	VB	VerbForm=Inf	3	advcl	3:advcl:to	_
13	the	the	DET	DT	Definite=Def|PronType=Art	14	det	14:det	_
14	option	option	NOUN	NN	Number=Sing	12	obj	12:obj	SpaceAfter=No
15	?	?	PUNCT	.	_	3	punct	3:punct	_

# sent_id = email-enronsent31_01-0065
# text = Are you using the $/MWh VOM dollar amount as your strike?
1	Are	be	AUX	VBP	Mood=Ind|Number=Sing|Person=2|Tense=Pres|VerbForm=Fin	3	aux	3:aux	_
2	you	you	PRON	PRP	Case=Nom|Person=2|PronType=Prs	3	nsubj	3:nsubj	_
3	using	use	VERB	VBG	Tense=Pres|VerbForm=Part	0	root	0:root	_
4	the	the	DET	DT	Definite=Def|PronType=Art	10	det	10:det	_
5	$	$	SYM	$	_	10	compound	10:compound	SpaceAfter=No
6	/	/	SYM	SYM	_	7	case	7:case	SpaceAfter=No
7	MWh	mwh	NOUN	NN	Number=Sing	5	nmod	5:nmod	_
8	VOM	vom	NOUN	NN	Number=Sing	10	compound	10:compound	_
9	dollar	dollar	NOUN	NN	Number=Sing	10	compound	10:compound	_
10	amount	amount	NOUN	NN	Number=Sing	3	obj	3:obj	_
11	as	as	ADP	IN	_	13	case	13:case	_
12	your	your	PRON	PRP$	Case=Gen|Person=2|Poss=Yes|PronType=Prs	13	nmod:poss	13:nmod:poss	_
13	strike	strike	NOUN	NN	Number=Sing	3	obl	3:obl:as	SpaceAfter=No
14	?	?	PUNCT	.	_	3	punct	3:punct	_

# sent_id = email-enronsent31_01-0066
# text = Has Don provided the fixed payment stream?
1	Has	have	AUX	VBZ	Mood=Ind|Number=Sing|Person=3|Tense=Pres|VerbForm=Fin	3	aux	3:aux	_
2	Don	Don	PROPN	NNP	Number=Sing	3	nsubj	3:nsubj	_
3	provided	provide	VERB	VBN	Tense=Past|VerbForm=Part	0	root	0:root	_
4	the	the	DET	DT	Definite=Def|PronType=Art	7	det	7:det	_
5	fixed	fix	VERB	VBN	Tense=Past|VerbForm=Part|Voice=Pass	6	amod	6:amod	_
6	payment	payment	NOUN	NN	Number=Sing	7	compound	7:compound	_
7	stream	stream	NOUN	NN	Number=Sing	3	obj	3:obj	SpaceAfter=No
8	?	?	PUNCT	.	_	3	punct	3:punct	_

# sent_id = email-enronsent31_01-0067
# text = This stream should be covering both P&I and not just principal.
1	This	this	DET	DT	Number=Sing|PronType=Dem	2	det	2:det	_
2	stream	stream	NOUN	NN	Number=Sing	5	nsubj	5:nsubj	_
3	should	should	AUX	MD	VerbForm=Fin	5	aux	5:aux	_
4	be	be	AUX	VB	VerbForm=Inf	5	aux	5:aux	_
5	covering	cover	VERB	VBG	Tense=Pres|VerbForm=Part	0	root	0:root	_
6	both	both	CCONJ	CC	_	7	cc:preconj	7:cc:preconj	_
7	P&I	p&i	NOUN	NN	Number=Sing	5	obj	5:obj	_
8	and	and	CCONJ	CC	_	11	cc	11:cc	_
9	not	not	PART	RB	_	11	advmod	11:advmod	_
10	just	just	ADV	RB	_	11	advmod	11:advmod	_
11	principal	principal	NOUN	NN	Number=Sing	7	conj	5:obj|7:conj:and	SpaceAfter=No
12	.	.	PUNCT	.	_	5	punct	5:punct	_

# sent_id = email-enronsent31_01-0068
# text = Yvan, and Ben, please provide answers to these question via written correspondence so that their is limited probability of misunderstanding.
1	Yvan	Yvan	PROPN	NNP	Number=Sing	7	vocative	7:vocative	SpaceAfter=No
2	,	,	PUNCT	,	_	4	punct	4:punct	_
3	and	and	CCONJ	CC	_	4	cc	4:cc	_
4	Ben	Ben	PROPN	NNP	Number=Sing	1	conj	1:conj:and	SpaceAfter=No
5	,	,	PUNCT	,	_	1	punct	1:punct	_
6	please	please	INTJ	UH	_	7	discourse	7:discourse	_
7	provide	provide	VERB	VB	Mood=Imp|VerbForm=Fin	0	root	0:root	_
8	answers	answer	NOUN	NNS	Number=Plur	7	obj	7:obj	_
9	to	to	ADP	IN	_	11	case	11:case	_
10	these	this	DET	DT	Number=Plur|PronType=Dem	11	det	11:det	_
11	question	question	NOUN	NN	Number=Sing	8	nmod	8:nmod:to	_
12	via	via	ADP	IN	_	14	case	14:case	_
13	written	write	VERB	VBN	Tense=Past|VerbForm=Part|Voice=Pass	14	amod	14:amod	_
14	correspondence	correspondence	NOUN	NN	Number=Sing	7	obl	7:obl:via	_
15	so	so	SCONJ	IN	_	18	mark	18:mark	_
16	that	that	SCONJ	IN	_	15	fixed	15:fixed	_
17	their	there	PRON	EX	Typo=Yes	18	expl	18:expl	CorrectForm=there
18	is	be	VERB	VBZ	Mood=Ind|Number=Sing|Person=3|Tense=Pres|VerbForm=Fin	7	advcl	7:advcl:so_that	_
19	limited	limited	ADJ	JJ	Degree=Pos	20	amod	20:amod	_
20	probability	probability	NOUN	NN	Number=Sing	18	nsubj	18:nsubj	_
21	of	of	ADP	IN	_	22	case	22:case	_
22	misunderstanding	misunderstanding	NOUN	NN	Number=Sing	20	nmod	20:nmod:of	SpaceAfter=No
23	.	.	PUNCT	.	_	7	punct	7:punct	_

# sent_id = email-enronsent31_01-0069
# text = Thank you both very much for your time and help thus far.
1	Thank	thank	VERB	VBP	Mood=Ind|Number=Sing|Person=1|Tense=Pres|VerbForm=Fin	0	root	0:root	_
2	you	you	PRON	PRP	Case=Acc|Person=2|PronType=Prs	1	obj	1:obj	_
3	both	both	DET	DT	PronType=Tot	2	det	2:det	_
4	very	very	ADV	RB	_	5	advmod	5:advmod	_
5	much	much	ADV	RB	_	1	advmod	1:advmod	_
6	for	for	ADP	IN	_	8	case	8:case	_
7	your	your	PRON	PRP$	Case=Gen|Person=2|Poss=Yes|PronType=Prs	8	nmod:poss	8:nmod:poss	_
8	time	time	NOUN	NN	Number=Sing	1	obl	1:obl:for	_
9	and	and	CCONJ	CC	_	10	cc	10:cc	_
10	help	help	NOUN	NN	Number=Sing	8	conj	1:obl:for|8:conj:and	_
11	thus	thus	ADV	RB	_	12	advmod	12:advmod	_
12	far	far	ADV	RB	Degree=Pos	8	advmod	8:advmod	SpaceAfter=No
13	.	.	PUNCT	.	_	1	punct	1:punct	_

# sent_id = email-enronsent31_01-0070
# text = Furthermore, I would like to reiterate that RAC's goal, prior to quoting any credit reserve, is to be 100% confident that: (i) the methodology that is being employed is consistent among the internal groups; and (ii) the inherent value of the price risk management contracts matches.
1	Furthermore	furthermore	ADV	RB	_	5	advmod	5:advmod	SpaceAfter=No
2	,	,	PUNCT	,	_	1	punct	1:punct	_
3	I	I	PRON	PRP	Case=Nom|Number=Sing|Person=1|PronType=Prs	5	nsubj	5:nsubj|7:nsubj:xsubj	_
4	would	would	AUX	MD	VerbForm=Fin	5	aux	5:aux	_
5	like	like	VERB	VB	VerbForm=Inf	0	root	0:root	_
6	to	to	PART	TO	_	7	mark	7:mark	_
7	reiterate	reiterate	VERB	VB	VerbForm=Inf	5	xcomp	5:xcomp	_
8	that	that	SCONJ	IN	_	25	mark	25:mark	_
9-10	RAC's	_	_	_	_	_	_	_	_
9	RAC	rac	NOUN	NN	Number=Sing	11	nmod:poss	11:nmod:poss	_
10	's	's	PART	POS	_	9	case	9:case	_
11	goal	goal	NOUN	NN	Number=Sing	25	nsubj:outer	25:nsubj:outer	SpaceAfter=No
12	,	,	PUNCT	,	_	11	punct	11:punct	_
13	prior	prior	ADJ	JJ	Degree=Pos|ExtPos=SCONJ	15	mark	15:mark	_
14	to	to	SCONJ	IN	_	13	fixed	13:fixed	_
15	quoting	quote	VERB	VBG	Tense=Pres|VerbForm=Part	25	advcl	25:advcl:prior_to	_
16	any	any	DET	DT	PronType=Ind	18	det	18:det	_
17	credit	credit	NOUN	NN	Number=Sing	18	compound	18:compound	_
18	reserve	reserve	NOUN	NN	Number=Sing	15	obj	15:obj	SpaceAfter=No
19	,	,	PUNCT	,	_	15	punct	15:punct	_
20	is	be	AUX	VBZ	Mood=Ind|Number=Sing|Person=3|Tense=Pres|VerbForm=Fin	25	cop	25:cop	_
21	to	to	PART	TO	_	25	mark	25:mark	_
22	be	be	AUX	VB	VerbForm=Inf	25	cop	25:cop	_
23	100	100	NUM	CD	NumForm=Digit|NumType=Card	24	nummod	24:nummod	SpaceAfter=No
24	%	%	SYM	NN	Number=Sing	25	obl:npmod	25:obl:npmod	_
25	confident	confident	ADJ	JJ	Degree=Pos	7	ccomp	7:ccomp	_
26	that	that	SCONJ	IN	_	38	mark	38:mark	SpaceAfter=No
27	:	:	PUNCT	:	_	26	punct	26:punct	_
28	(	(	PUNCT	-LRB-	_	29	punct	29:punct	SpaceAfter=No
29	i	i	NUM	LS	NumForm=Roman|NumType=Card	38	discourse	38:discourse	SpaceAfter=No
30	)	)	PUNCT	-RRB-	_	29	punct	29:punct	_
31	the	the	DET	DT	Definite=Def|PronType=Art	32	det	32:det	_
32	methodology	methodology	NOUN	NN	Number=Sing	38	nsubj	36:nsubj:pass|38:nsubj	_
33	that	that	PRON	WDT	PronType=Rel	36	nsubj:pass	32:ref	_
34	is	be	AUX	VBZ	Mood=Ind|Number=Sing|Person=3|Tense=Pres|VerbForm=Fin	36	aux	36:aux	_
35	being	be	AUX	VBG	Tense=Pres|VerbForm=Part	36	aux:pass	36:aux:pass	_
<<<<<<< HEAD
36	employed	employ	VERB	VBN	Tense=Past|VerbForm=Part|Voice=Pass	32	acl:relcl	32:acl:relcl	Cxn=rc-that-nsubj:pass
=======
36	employed	employ	VERB	VBN	Tense=Past|VerbForm=Part|Voice=Pass	32	acl:relcl	32:acl:relcl	_
>>>>>>> ecd91427
37	is	be	AUX	VBZ	Mood=Ind|Number=Sing|Person=3|Tense=Pres|VerbForm=Fin	38	cop	38:cop	_
38	consistent	consistent	ADJ	JJ	Degree=Pos	25	ccomp	25:ccomp	_
39	among	among	ADP	IN	_	42	case	42:case	_
40	the	the	DET	DT	Definite=Def|PronType=Art	42	det	42:det	_
41	internal	internal	ADJ	JJ	Degree=Pos	42	amod	42:amod	_
42	groups	group	NOUN	NNS	Number=Plur	38	obl	38:obl:among	SpaceAfter=No
43	;	;	PUNCT	,	_	57	punct	57:punct	_
44	and	and	CCONJ	CC	_	57	cc	57:cc	_
45	(	(	PUNCT	-LRB-	_	46	punct	46:punct	SpaceAfter=No
46	ii	ii	NUM	LS	NumForm=Roman|NumType=Card	57	discourse	57:discourse	SpaceAfter=No
47	)	)	PUNCT	-RRB-	_	46	punct	46:punct	_
48	the	the	DET	DT	Definite=Def|PronType=Art	50	det	50:det	_
49	inherent	inherent	ADJ	JJ	Degree=Pos	50	amod	50:amod	_
50	value	value	NOUN	NN	Number=Sing	57	nsubj	57:nsubj	_
51	of	of	ADP	IN	_	56	case	56:case	_
52	the	the	DET	DT	Definite=Def|PronType=Art	56	det	56:det	_
53	price	price	NOUN	NN	Number=Sing	56	compound	56:compound	_
54	risk	risk	NOUN	NN	Number=Sing	55	compound	55:compound	_
55	management	management	NOUN	NN	Number=Sing	56	compound	56:compound	_
56	contracts	contract	NOUN	NNS	Number=Plur	50	nmod	50:nmod:of	_
57	matches	match	VERB	VBZ	Mood=Ind|Number=Sing|Person=3|Tense=Pres|VerbForm=Fin	38	conj	25:ccomp|38:conj:and	SpaceAfter=No
58	.	.	PUNCT	.	_	5	punct	5:punct	_

# sent_id = email-enronsent31_01-0071
# text = This enables RAC to manage the associated risk during the life of the transaction both effectively and appropriately.
1	This	this	PRON	DT	Number=Sing|PronType=Dem	2	nsubj	2:nsubj	_
2	enables	enable	VERB	VBZ	Mood=Ind|Number=Sing|Person=3|Tense=Pres|VerbForm=Fin	0	root	0:root	_
3	RAC	rac	NOUN	NN	Number=Sing	2	obj	2:obj|5:nsubj:xsubj	_
4	to	to	PART	TO	_	5	mark	5:mark	_
5	manage	manage	VERB	VB	VerbForm=Inf	2	xcomp	2:xcomp	_
6	the	the	DET	DT	Definite=Def|PronType=Art	8	det	8:det	_
7	associated	associate	VERB	VBN	Tense=Past|VerbForm=Part|Voice=Pass	8	amod	8:amod	_
8	risk	risk	NOUN	NN	Number=Sing	5	obj	5:obj	_
9	during	during	ADP	IN	_	11	case	11:case	_
10	the	the	DET	DT	Definite=Def|PronType=Art	11	det	11:det	_
11	life	life	NOUN	NN	Number=Sing	5	obl	5:obl:during	_
12	of	of	ADP	IN	_	14	case	14:case	_
13	the	the	DET	DT	Definite=Def|PronType=Art	14	det	14:det	_
14	transaction	transaction	NOUN	NN	Number=Sing	11	nmod	11:nmod:of	_
15	both	both	CCONJ	CC	_	16	cc:preconj	16:cc:preconj	_
16	effectively	effectively	ADV	RB	_	5	advmod	5:advmod	_
17	and	and	CCONJ	CC	_	18	cc	18:cc	_
18	appropriately	appropriately	ADV	RB	_	16	conj	5:advmod|16:conj:and	SpaceAfter=No
19	.	.	PUNCT	.	_	2	punct	2:punct	_

# sent_id = email-enronsent31_01-0072
# text = Regards,
1	Regards	regards	NOUN	NNS	Number=Ptan	0	root	0:root	SpaceAfter=No
2	,	,	PUNCT	,	_	1	punct	1:punct	_

# sent_id = email-enronsent31_01-0073
# newpar id = email-enronsent31_01-p0007
# text = Christopher
1	Christopher	Christopher	PROPN	NNP	Number=Sing	0	root	0:root	_
<|MERGE_RESOLUTION|>--- conflicted
+++ resolved
@@ -1504,11 +1504,7 @@
 33	that	that	PRON	WDT	PronType=Rel	36	nsubj:pass	32:ref	_
 34	is	be	AUX	VBZ	Mood=Ind|Number=Sing|Person=3|Tense=Pres|VerbForm=Fin	36	aux	36:aux	_
 35	being	be	AUX	VBG	Tense=Pres|VerbForm=Part	36	aux:pass	36:aux:pass	_
-<<<<<<< HEAD
 36	employed	employ	VERB	VBN	Tense=Past|VerbForm=Part|Voice=Pass	32	acl:relcl	32:acl:relcl	Cxn=rc-that-nsubj:pass
-=======
-36	employed	employ	VERB	VBN	Tense=Past|VerbForm=Part|Voice=Pass	32	acl:relcl	32:acl:relcl	_
->>>>>>> ecd91427
 37	is	be	AUX	VBZ	Mood=Ind|Number=Sing|Person=3|Tense=Pres|VerbForm=Fin	38	cop	38:cop	_
 38	consistent	consistent	ADJ	JJ	Degree=Pos	25	ccomp	25:ccomp	_
 39	among	among	ADP	IN	_	42	case	42:case	_
