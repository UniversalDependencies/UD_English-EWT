--- conflicted
+++ resolved
@@ -706,11 +706,7 @@
 6	problems	problem	NOUN	NNS	Number=Plur	3	obl	3:obl:to|9:obj	_
 7	he	he	PRON	PRP	Case=Nom|Gender=Masc|Number=Sing|Person=3|PronType=Prs	9	nsubj	9:nsubj	_
 8	is	be	AUX	VBZ	Mood=Ind|Number=Sing|Person=3|Tense=Pres|VerbForm=Fin	9	aux	9:aux	_
-<<<<<<< HEAD
 9	having	have	VERB	VBG	Tense=Pres|VerbForm=Part	6	acl:relcl	6:acl:relcl	Cxn=rc-red-obj
-=======
-9	having	have	VERB	VBG	Tense=Pres|VerbForm=Part	6	acl:relcl	6:acl:relcl	_
->>>>>>> ecd91427
 10	getting	get	VERB	VBG	Tense=Pres|VerbForm=Part	9	advcl	9:advcl	_
 11	around	around	ADV	RB	_	10	advmod	10:advmod	_
 12	(	(	PUNCT	-LRB-	_	13	punct	13:punct	SpaceAfter=No
