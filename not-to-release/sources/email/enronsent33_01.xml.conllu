# newdoc id = email-enronsent33_01
# sent_id = email-enronsent33_01-0001
# newpar id = email-enronsent33_01-p0001
# text = "Neal S. Manne" <NMANNE@SusmanGodfrey.com>
1	"	"	PUNCT	``	_	2	punct	2:punct	SpaceAfter=No
2	Neal	Neal	PROPN	NNP	Number=Sing	0	root	0:root	_
3	S.	S.	PROPN	NNP	Number=Sing	2	flat	2:flat	_
4	Manne	Manne	PROPN	NNP	Number=Sing	2	flat	2:flat	SpaceAfter=No
5	"	"	PUNCT	''	_	2	punct	2:punct	_
6	<	<	PUNCT	-LRB-	_	7	punct	7:punct	SpaceAfter=No
7	NMANNE@SusmanGodfrey.com	NMANNE@SusmanGodfrey.com	PROPN	ADD	_	2	list	2:list	SpaceAfter=No
8	>	>	PUNCT	-RRB-	_	7	punct	7:punct	_

# sent_id = email-enronsent33_01-0002
# text = 11/28/2000 06:16 PM
1	11/28/2000	11/28/2000	NUM	CD	NumForm=Digit|NumType=Card	0	root	0:root	_
2	06:16	06:16	NUM	CD	NumForm=Digit|NumType=Card	3	nummod	3:nummod	_
3	PM	p.m.	NOUN	NN	Number=Sing	1	nmod:tmod	1:nmod:tmod	_

# sent_id = email-enronsent33_01-0003
# text = It's a two way street, of course.
1-2	It's	_	_	_	_	_	_	_	_
1	It	it	PRON	PRP	Case=Nom|Gender=Neut|Number=Sing|Person=3|PronType=Prs	6	nsubj	6:nsubj	_
2	's	be	AUX	VBZ	Mood=Ind|Number=Sing|Person=3|Tense=Pres|VerbForm=Fin	6	cop	6:cop	_
3	a	a	DET	DT	Definite=Ind|PronType=Art	6	det	6:det	_
4	two	two	NUM	CD	NumForm=Word|NumType=Card	5	nummod	5:nummod	_
5	way	way	NOUN	NN	Number=Sing	6	compound	6:compound	_
6	street	street	NOUN	NN	Number=Sing	0	root	0:root	SpaceAfter=No
7	,	,	PUNCT	,	_	8	punct	8:punct	_
8	of	of	ADP	IN	ExtPos=ADV	6	advmod	6:advmod	_
9	course	course	NOUN	NN	Number=Sing	8	fixed	8:fixed	SpaceAfter=No
10	.	.	PUNCT	.	_	6	punct	6:punct	_

# sent_id = email-enronsent33_01-0004
# text = Have they expressed any interest in negotiating?
1	Have	have	AUX	VBP	Mood=Ind|Number=Plur|Person=3|Tense=Pres|VerbForm=Fin	3	aux	3:aux	_
2	they	they	PRON	PRP	Case=Nom|Number=Plur|Person=3|PronType=Prs	3	nsubj	3:nsubj	_
3	expressed	express	VERB	VBN	Tense=Past|VerbForm=Part	0	root	0:root	_
4	any	any	DET	DT	PronType=Ind	5	det	5:det	_
5	interest	interest	NOUN	NN	Number=Sing	3	obj	3:obj	_
6	in	in	SCONJ	IN	_	7	mark	7:mark	_
7	negotiating	negotiate	VERB	VBG	VerbForm=Ger	5	acl	5:acl:in	SpaceAfter=No
8	?	?	PUNCT	.	_	3	punct	3:punct	_

# sent_id = email-enronsent33_01-0005
# text = There is nothing wrong with a REAL negotiation, but nothing particularly helpful about generating one that s just for show.
1	There	there	PRON	EX	_	2	expl	2:expl	_
2	is	be	VERB	VBZ	Mood=Ind|Number=Sing|Person=3|Tense=Pres|VerbForm=Fin	0	root	0:root	_
3	nothing	nothing	PRON	NN	Number=Sing|PronType=Neg	2	nsubj	2:nsubj|11:nsubj	_
4	wrong	wrong	ADJ	JJ	Degree=Pos	3	amod	3:amod	_
5	with	with	ADP	IN	_	8	case	8:case	_
6	a	a	DET	DT	Definite=Ind|PronType=Art	8	det	8:det	_
7	REAL	real	ADJ	JJ	Degree=Pos	8	amod	8:amod	_
8	negotiation	negotiation	NOUN	NN	Number=Sing	4	obl	4:obl:with	SpaceAfter=No
9	,	,	PUNCT	,	_	11	punct	11:punct	_
10	but	but	CCONJ	CC	_	11	cc	11:cc	_
11	nothing	nothing	PRON	NN	Number=Sing|PronType=Neg	2	conj	2:conj:but	_
12	particularly	particularly	ADV	RB	_	13	advmod	13:advmod	_
13	helpful	helpful	ADJ	JJ	Degree=Pos	11	amod	11:amod	_
14	about	about	SCONJ	IN	_	15	mark	15:mark	_
15	generating	generate	VERB	VBG	Tense=Pres|VerbForm=Part	13	advcl	13:advcl:about	_
16	one	one	NUM	CD	NumForm=Word|NumType=Card	15	obj	15:obj|21:nsubj	_
17	that	that	PRON	WDT	PronType=Rel	21	nsubj	16:ref	_
18	s	be	AUX	VBZ	Mood=Ind|Number=Sing|Person=3|Tense=Pres|Typo=Yes|VerbForm=Fin	21	cop	21:cop	CorrectForm='s
19	just	just	ADV	RB	_	21	advmod	21:advmod	_
20	for	for	ADP	IN	_	21	case	21:case	_
21	show	show	NOUN	NN	Number=Sing	16	acl:relcl	16:acl:relcl	Cxn=rc-that-nsubj|SpaceAfter=No
22	.	.	PUNCT	.	_	2	punct	2:punct	_

# sent_id = email-enronsent33_01-0006
# text = Particularly in the absence of any entreaty from them.
1	Particularly	particularly	ADV	RB	_	0	root	0:root	_
2	in	in	ADP	IN	_	4	case	4:case	_
3	the	the	DET	DT	Definite=Def|PronType=Art	4	det	4:det	_
4	absence	absence	NOUN	NN	Number=Sing	1	obl	1:obl:in	_
5	of	of	ADP	IN	_	7	case	7:case	_
6	any	any	DET	DT	PronType=Ind	7	det	7:det	_
7	entreaty	entreaty	NOUN	NN	Number=Sing	4	nmod	4:nmod:of	_
8	from	from	ADP	IN	_	9	case	9:case	_
9	them	they	PRON	PRP	Case=Acc|Number=Plur|Person=3|PronType=Prs	7	nmod	7:nmod:from	SpaceAfter=No
10	.	.	PUNCT	.	_	1	punct	1:punct	_

# sent_id = email-enronsent33_01-0007
# newpar id = email-enronsent33_01-p0002
# text = Where is the "simple" explanation of the transportation piece?
1	Where	where	ADV	WRB	PronType=Int	0	root	0:root	_
2	is	be	AUX	VBZ	Mood=Ind|Number=Sing|Person=3|Tense=Pres|VerbForm=Fin	1	cop	1:cop	_
3	the	the	DET	DT	Definite=Def|PronType=Art	7	det	7:det	_
4	"	"	PUNCT	``	_	5	punct	5:punct	SpaceAfter=No
5	simple	simple	ADJ	JJ	Degree=Pos	7	amod	7:amod	SpaceAfter=No
6	"	"	PUNCT	''	_	5	punct	5:punct	_
7	explanation	explanation	NOUN	NN	Number=Sing	1	nsubj	1:nsubj	_
8	of	of	ADP	IN	_	11	case	11:case	_
9	the	the	DET	DT	Definite=Def|PronType=Art	11	det	11:det	_
10	transportation	transportation	NOUN	NN	Number=Sing	11	compound	11:compound	_
11	piece	piece	NOUN	NN	Number=Sing	7	nmod	7:nmod:of	SpaceAfter=No
12	?	?	PUNCT	.	_	1	punct	1:punct	_

# sent_id = email-enronsent33_01-0008
# newpar id = email-enronsent33_01-p0003
# text = As I have told RNR, I think we should advise Duke in writing that its IP is not in conformity with the contract, sinceit is in the alternative, and that our IP is hence the only one that will be before the arbitrators (since Duke clearly cannot change it's ineffective IP at this stage, having already seen ours).
1	As	as	SCONJ	IN	_	4	mark	4:mark	_
2	I	I	PRON	PRP	Case=Nom|Number=Sing|Person=1|PronType=Prs	4	nsubj	4:nsubj	_
3	have	have	AUX	VBP	Mood=Ind|Number=Sing|Person=1|Tense=Pres|VerbForm=Fin	4	aux	4:aux	_
4	told	tell	VERB	VBN	Tense=Past|VerbForm=Part	8	advcl	8:advcl:as	_
5	RNR	rnr	NOUN	NN	Number=Sing	4	iobj	4:iobj	SpaceAfter=No
6	,	,	PUNCT	,	_	4	punct	4:punct	_
7	I	I	PRON	PRP	Case=Nom|Number=Sing|Person=1|PronType=Prs	8	nsubj	8:nsubj	_
8	think	think	VERB	VBP	Mood=Ind|Number=Sing|Person=1|Tense=Pres|VerbForm=Fin	0	root	0:root	_
9	we	we	PRON	PRP	Case=Nom|Number=Plur|Person=1|PronType=Prs	11	nsubj	11:nsubj	_
10	should	should	AUX	MD	VerbForm=Fin	11	aux	11:aux	_
11	advise	advise	VERB	VB	VerbForm=Inf	8	ccomp	8:ccomp	_
12	Duke	Duke	PROPN	NNP	Number=Sing	11	iobj	11:iobj	_
13	in	in	ADP	IN	_	14	case	14:case	_
14	writing	writing	NOUN	NN	Number=Sing	11	obl	11:obl:in	_
15	that	that	SCONJ	IN	_	21	mark	21:mark	_
16	its	its	PRON	PRP$	Case=Gen|Gender=Neut|Number=Sing|Person=3|Poss=Yes|PronType=Prs	17	nmod:poss	17:nmod:poss	_
17	IP	ip	NOUN	NN	Number=Sing	21	nsubj	21:nsubj	_
18	is	be	AUX	VBZ	Mood=Ind|Number=Sing|Person=3|Tense=Pres|VerbForm=Fin	21	cop	21:cop	_
19	not	not	PART	RB	_	21	advmod	21:advmod	_
20	in	in	ADP	IN	_	21	case	21:case	_
21	conformity	conformity	NOUN	NN	Number=Sing	11	ccomp	11:ccomp	_
22	with	with	ADP	IN	_	24	case	24:case	_
23	the	the	DET	DT	Definite=Def|PronType=Art	24	det	24:det	_
24	contract	contract	NOUN	NN	Number=Sing	21	nmod	21:nmod:with	SpaceAfter=No
25	,	,	PUNCT	,	_	31	punct	31:punct	_
26	since	since	SCONJ	IN	_	31	mark	31:mark	CorrectSpaceAfter=Yes|SpaceAfter=No
27	it	it	PRON	PRP	Case=Nom|Gender=Neut|Number=Sing|Person=3|PronType=Prs	31	nsubj	31:nsubj	_
28	is	be	AUX	VBZ	Mood=Ind|Number=Sing|Person=3|Tense=Pres|VerbForm=Fin	31	cop	31:cop	_
29	in	in	ADP	IN	_	31	case	31:case	_
30	the	the	DET	DT	Definite=Def|PronType=Art	31	det	31:det	_
31	alternative	alternative	NOUN	NN	Number=Sing	21	advcl	21:advcl:in	SpaceAfter=No
32	,	,	PUNCT	,	_	41	punct	41:punct	_
33	and	and	CCONJ	CC	_	41	cc	41:cc	_
34	that	that	SCONJ	IN	_	41	mark	41:mark	_
35	our	our	PRON	PRP$	Case=Gen|Number=Plur|Person=1|Poss=Yes|PronType=Prs	36	nmod:poss	36:nmod:poss	_
36	IP	ip	NOUN	NN	Number=Sing	41	nsubj	41:nsubj	_
37	is	be	AUX	VBZ	Mood=Ind|Number=Sing|Person=3|Tense=Pres|VerbForm=Fin	41	cop	41:cop	_
38	hence	hence	ADV	RB	_	41	advmod	41:advmod	_
39	the	the	DET	DT	Definite=Def|PronType=Art	41	det	41:det	_
40	only	only	ADJ	JJ	Degree=Pos	41	amod	41:amod	_
41	one	one	NOUN	NN	Number=Sing	21	conj	11:ccomp|21:conj:and|47:nsubj	_
42	that	that	PRON	WDT	PronType=Rel	47	nsubj	41:ref	_
43	will	will	AUX	MD	VerbForm=Fin	47	aux	47:aux	_
44	be	be	AUX	VB	VerbForm=Inf	47	cop	47:cop	_
45	before	before	ADP	IN	_	47	case	47:case	_
46	the	the	DET	DT	Definite=Def|PronType=Art	47	det	47:det	_
47	arbitrators	arbitrator	NOUN	NNS	Number=Plur	41	acl:relcl	41:acl:relcl	Cxn=rc-that-nsubj
48	(	(	PUNCT	-LRB-	_	54	punct	54:punct	SpaceAfter=No
49	since	since	SCONJ	IN	_	54	mark	54:mark	_
50	Duke	Duke	PROPN	NNP	Number=Sing	54	nsubj	54:nsubj	_
51	clearly	clearly	ADV	RB	_	54	advmod	54:advmod	_
52-53	cannot	_	_	_	_	_	_	_	_
52	can	can	AUX	MD	VerbForm=Fin	54	aux	54:aux	_
53	not	not	PART	RB	_	54	advmod	54:advmod	_
54	change	change	VERB	VB	VerbForm=Inf	47	advcl	47:advcl:since	_
55	it's	its	PRON	PRP$	Case=Gen|Gender=Neut|Number=Sing|Person=3|Poss=Yes|PronType=Prs|Typo=Yes	57	nmod:poss	57:nmod:poss	CorrectForm=its
56	ineffective	ineffective	ADJ	JJ	Degree=Pos	57	amod	57:amod	_
57	IP	ip	NOUN	NN	Number=Sing	54	obj	54:obj	_
58	at	at	ADP	IN	_	60	case	60:case	_
59	this	this	DET	DT	Number=Sing|PronType=Dem	60	det	60:det	_
60	stage	stage	NOUN	NN	Number=Sing	54	obl	54:obl:at	SpaceAfter=No
61	,	,	PUNCT	,	_	64	punct	64:punct	_
62	having	have	AUX	VBG	Tense=Pres|VerbForm=Part	64	aux	64:aux	_
63	already	already	ADV	RB	_	64	advmod	64:advmod	_
64	seen	see	VERB	VBN	Tense=Past|VerbForm=Part	54	advcl	54:advcl	_
65	ours	our	PRON	PRP	Number=Plur|Person=1|Poss=Yes|PronType=Prs	64	obj	64:obj	SpaceAfter=No
66	)	)	PUNCT	-RRB-	_	54	punct	54:punct	SpaceAfter=No
67	.	.	PUNCT	.	_	8	punct	8:punct	_

# sent_id = email-enronsent33_01-0009
# text = Accordingly, the only issue left for arbitration is whether our IP (the only one and therefore the one they have to choose) is or is not an economic hardship under the contract.
1	Accordingly	accordingly	ADV	RB	_	32	advmod	32:advmod	SpaceAfter=No
2	,	,	PUNCT	,	_	1	punct	1:punct	_
3	the	the	DET	DT	Definite=Def|PronType=Art	5	det	5:det	_
4	only	only	ADJ	JJ	Degree=Pos	5	amod	5:amod	_
5	issue	issue	NOUN	NN	Number=Sing	32	nsubj:outer	32:nsubj:outer	_
6	left	leave	VERB	VBN	Tense=Past|VerbForm=Part|Voice=Pass	5	acl	5:acl	_
7	for	for	ADP	IN	_	8	case	8:case	_
8	arbitration	arbitration	NOUN	NN	Number=Sing	6	obl	6:obl:for	_
9	is	be	AUX	VBZ	Mood=Ind|Number=Sing|Person=3|Tense=Pres|VerbForm=Fin	32	cop	32:cop	_
10	whether	whether	SCONJ	IN	_	32	mark	32:mark	_
11	our	our	PRON	PRP$	Case=Gen|Number=Plur|Person=1|Poss=Yes|PronType=Prs	12	nmod:poss	12:nmod:poss	_
12	IP	ip	NOUN	NN	Number=Sing	32	nsubj	28:nsubj|32:nsubj	_
13	(	(	PUNCT	-LRB-	_	16	punct	16:punct	SpaceAfter=No
14	the	the	DET	DT	Definite=Def|PronType=Art	16	det	16:det	_
15	only	only	ADJ	JJ	Degree=Pos	16	amod	16:amod	_
16	one	one	NOUN	NN	Number=Sing	12	appos	12:appos	_
17	and	and	CCONJ	CC	_	20	cc	20:cc	_
18	therefore	therefore	ADV	RB	_	20	advmod	20:advmod	_
19	the	the	DET	DT	Definite=Def|PronType=Art	20	det	20:det	_
20	one	one	NOUN	NN	Number=Sing	16	conj	12:appos|16:conj:and|22:obj	_
21	they	they	PRON	PRP	Case=Nom|Number=Plur|Person=3|PronType=Prs	22	nsubj	22:nsubj|24:nsubj:xsubj	_
22	have	have	VERB	VBP	Mood=Ind|Number=Plur|Person=3|Tense=Pres|VerbForm=Fin	20	acl:relcl	20:acl:relcl	Cxn=rc-red-obj
23	to	to	PART	TO	_	24	mark	24:mark	_
24	choose	choose	VERB	VB	VerbForm=Inf	22	xcomp	22:xcomp	SpaceAfter=No
25	)	)	PUNCT	-RRB-	_	16	punct	16:punct	_
26	is	be	AUX	VBZ	Mood=Ind|Number=Sing|Person=3|Tense=Pres|VerbForm=Fin	32	cop	32:cop	_
27	or	or	CCONJ	CC	_	28	cc	28:cc	_
28	is	be	AUX	VBZ	Mood=Ind|Number=Sing|Person=3|Tense=Pres|VerbForm=Fin	26	conj	26:conj:or	_
29	not	not	PART	RB	_	28	advmod	28:advmod	_
30	an	a	DET	DT	Definite=Ind|PronType=Art	32	det	32:det	_
31	economic	economic	ADJ	JJ	Degree=Pos	32	amod	32:amod	_
32	hardship	hardship	NOUN	NN	Number=Sing	0	root	0:root|26:conj:or	_
33	under	under	ADP	IN	_	35	case	35:case	_
34	the	the	DET	DT	Definite=Def|PronType=Art	35	det	35:det	_
35	contract	contract	NOUN	NN	Number=Sing	32	nmod	32:nmod:under	SpaceAfter=No
36	.	.	PUNCT	.	_	32	punct	32:punct	_

# sent_id = email-enronsent33_01-0010
# text = What say ye?
1	What	what	PRON	WP	PronType=Int	2	obj	2:obj	_
2	say	say	VERB	VBP	Mood=Ind|Number=Sing|Person=2|Tense=Pres|VerbForm=Fin	0	root	0:root	_
3	ye	ye	PRON	PRP	Case=Nom|Number=Plur|Person=2|PronType=Prs|Style=Arch	2	nsubj	2:nsubj	ModernForm=you|SpaceAfter=No
4	?	?	PUNCT	.	_	2	punct	2:punct	_

# sent_id = email-enronsent33_01-0011
# newpar id = email-enronsent33_01-p0004
# text = none
1	none	none	NOUN	NN	Number=Sing	0	root	0:root	_

# sent_id = email-enronsent33_01-0012
# newpar id = email-enronsent33_01-p0005
# text = Susan Rance@ENRON
1	Susan	SusanRance@ENRON	PROPN	GW	Typo=Yes	0	root	0:root	_
2	Rance@ENRON	_	X	ADD	_	1	goeswith	1:goeswith	_

# sent_id = email-enronsent33_01-0013
# text = 11/28/2000 03:58 PM
1	11/28/2000	11/28/2000	NUM	CD	NumForm=Digit|NumType=Card	0	root	0:root	_
2	03:58	03:58	NUM	CD	NumForm=Digit|NumType=Card	3	nummod	3:nummod	_
3	PM	p.m.	NOUN	NN	Number=Sing	1	nmod:tmod	1:nmod:tmod	_

# sent_id = email-enronsent33_01-0014
# text = By Friday December 1st, could you please tell me the percentages/amount of time you spent on East Coast Power during the months of October and November.
1	By	by	ADP	IN	_	4	case	4:case	_
2	Friday	Friday	PROPN	NNP	Number=Sing	4	compound	4:compound	_
3	December	December	PROPN	NNP	Number=Sing	4	compound	4:compound	_
4	1st	1st	NOUN	NN	Number=Sing|NumForm=Combi|NumType=Ord	9	obl	9:obl:by	SpaceAfter=No
5	,	,	PUNCT	,	_	4	punct	4:punct	_
6	could	could	AUX	MD	VerbForm=Fin	9	aux	9:aux	_
7	you	you	PRON	PRP	Case=Nom|Person=2|PronType=Prs	9	nsubj	9:nsubj	_
8	please	please	INTJ	UH	_	9	discourse	9:discourse	_
9	tell	tell	VERB	VB	VerbForm=Inf	0	root	0:root	_
10	me	I	PRON	PRP	Case=Acc|Number=Sing|Person=1|PronType=Prs	9	iobj	9:iobj	_
11	the	the	DET	DT	Definite=Def|PronType=Art	12	det	12:det	_
12	percentages	percentage	NOUN	NNS	Number=Plur	9	obj	9:obj|18:obj	SpaceAfter=No
13	/	/	PUNCT	,	_	14	punct	14:punct	SpaceAfter=No
14	amount	amount	NOUN	NN	Number=Sing	12	appos	12:appos	_
15	of	of	ADP	IN	_	16	case	16:case	_
16	time	time	NOUN	NN	Number=Sing	14	nmod	14:nmod:of	_
17	you	you	PRON	PRP	Case=Nom|Person=2|PronType=Prs	18	nsubj	18:nsubj	_
18	spent	spend	VERB	VBD	Mood=Ind|Number=Sing|Person=2|Tense=Past|VerbForm=Fin	12	acl:relcl	12:acl:relcl	Cxn=rc-red-obj
19	on	on	ADP	IN	_	22	case	22:case	_
20	East	East	PROPN	NNP	Number=Sing	21	compound	21:compound	_
21	Coast	Coast	PROPN	NNP	Number=Sing	22	compound	22:compound	_
22	Power	Power	PROPN	NNP	Number=Sing	18	obl	18:obl:on	_
23	during	during	ADP	IN	_	25	case	25:case	_
24	the	the	DET	DT	Definite=Def|PronType=Art	25	det	25:det	_
25	months	month	NOUN	NNS	Number=Plur	18	obl	18:obl:during	_
26	of	of	ADP	IN	_	27	case	27:case	_
27	October	October	PROPN	NNP	Number=Sing	25	nmod	25:nmod:of	_
28	and	and	CCONJ	CC	_	29	cc	29:cc	_
29	November	November	PROPN	NNP	Number=Sing	27	conj	25:nmod:of|27:conj:and	SpaceAfter=No
30	.	.	PUNCT	.	_	9	punct	9:punct	_

# sent_id = email-enronsent33_01-0015
# text = In addition, could you look over the list below to see if there are any additional employees in your group that spent time on ECP, so we can ensure we bill all of our used resources to ECP.
1	In	in	ADP	IN	_	2	case	2:case	_
2	addition	addition	NOUN	NN	Number=Sing	6	obl	6:obl:in	SpaceAfter=No
3	,	,	PUNCT	,	_	2	punct	2:punct	_
4	could	could	AUX	MD	VerbForm=Fin	6	aux	6:aux	_
5	you	you	PRON	PRP	Case=Nom|Person=2|PronType=Prs	6	nsubj	6:nsubj	_
6	look	look	VERB	VB	VerbForm=Inf	0	root	0:root	_
7	over	over	ADP	IN	_	9	case	9:case	_
8	the	the	DET	DT	Definite=Def|PronType=Art	9	det	9:det	_
9	list	list	NOUN	NN	Number=Sing	6	obl	6:obl:over	_
10	below	below	ADV	RB	_	9	advmod	9:advmod	_
11	to	to	PART	TO	_	12	mark	12:mark	_
12	see	see	VERB	VB	VerbForm=Inf	6	advcl	6:advcl:to	_
13	if	if	SCONJ	IN	_	15	mark	15:mark	_
14	there	there	PRON	EX	_	15	expl	15:expl	_
15	are	be	VERB	VBP	Mood=Ind|Number=Plur|Person=3|Tense=Pres|VerbForm=Fin	12	ccomp	12:ccomp	_
16	any	any	DET	DT	PronType=Ind	18	det	18:det	_
17	additional	additional	ADJ	JJ	Degree=Pos	18	amod	18:amod	_
18	employees	employee	NOUN	NNS	Number=Plur	15	nsubj	15:nsubj|23:nsubj	_
19	in	in	ADP	IN	_	21	case	21:case	_
20	your	your	PRON	PRP$	Case=Gen|Person=2|Poss=Yes|PronType=Prs	21	nmod:poss	21:nmod:poss	_
21	group	group	NOUN	NN	Number=Sing	18	nmod	18:nmod:in	_
22	that	that	PRON	WDT	PronType=Rel	23	nsubj	18:ref	_
23	spent	spend	VERB	VBD	Mood=Ind|Number=Plur|Person=3|Tense=Past|VerbForm=Fin	18	acl:relcl	18:acl:relcl	Cxn=rc-that-nsubj
24	time	time	NOUN	NN	Number=Sing	23	obj	23:obj	_
25	on	on	ADP	IN	_	26	case	26:case	_
26	ECP	ECP	PROPN	NNP	Number=Sing	23	obl	23:obl:on	SpaceAfter=No
27	,	,	PUNCT	,	_	31	punct	31:punct	_
28	so	so	SCONJ	IN	_	31	mark	31:mark	_
29	we	we	PRON	PRP	Case=Nom|Number=Plur|Person=1|PronType=Prs	31	nsubj	31:nsubj	_
30	can	can	AUX	MD	VerbForm=Fin	31	aux	31:aux	_
31	ensure	ensure	VERB	VB	VerbForm=Inf	23	advcl	23:advcl:so	_
32	we	we	PRON	PRP	Case=Nom|Number=Plur|Person=1|PronType=Prs	33	nsubj	33:nsubj	_
33	bill	bill	VERB	VBP	Mood=Ind|Number=Plur|Person=1|Tense=Pres|VerbForm=Fin	31	ccomp	31:ccomp	_
34	all	all	DET	DT	PronType=Tot	33	obj	33:obj	_
35	of	of	ADP	IN	_	38	case	38:case	_
36	our	our	PRON	PRP$	Case=Gen|Number=Plur|Person=1|Poss=Yes|PronType=Prs	38	nmod:poss	38:nmod:poss	_
37	used	use	VERB	VBN	Tense=Past|VerbForm=Part|Voice=Pass	38	amod	38:amod	_
38	resources	resource	NOUN	NNS	Number=Plur	34	nmod	34:nmod:of	_
39	to	to	ADP	IN	_	40	case	40:case	_
40	ECP	ECP	PROPN	NNP	Number=Sing	33	obl	33:obl:to	SpaceAfter=No
41	.	.	PUNCT	.	_	6	punct	6:punct	_

# sent_id = email-enronsent33_01-0016
# text = Thanks for you cooperation.
1	Thanks	thanks	NOUN	NN	Number=Sing	0	root	0:root	_
2	for	for	ADP	IN	_	4	case	4:case	_
3	you	your	PRON	PRP$	Case=Gen|Person=2|Poss=Yes|PronType=Prs|Typo=Yes	4	nmod:poss	4:nmod:poss	CorrectForm=your
4	cooperation	cooperation	NOUN	NN	Number=Sing	1	nmod	1:nmod:for	SpaceAfter=No
5	.	.	PUNCT	.	_	1	punct	1:punct	_

# sent_id = email-enronsent33_01-0017
# text = ***Mary Perkins - Could you forward the number of transactions and accounts.
1	***	***	PUNCT	NFP	_	7	punct	7:punct	SpaceAfter=No
2	Mary	Mary	PROPN	NNP	Number=Sing	7	vocative	7:vocative	_
3	Perkins	Perkins	PROPN	NNP	Number=Sing	2	flat	2:flat	_
4	-	-	PUNCT	,	_	2	punct	2:punct	_
5	Could	could	AUX	MD	VerbForm=Fin	7	aux	7:aux	_
6	you	you	PRON	PRP	Case=Nom|Person=2|PronType=Prs	7	nsubj	7:nsubj	_
7	forward	forward	VERB	VB	VerbForm=Inf	0	root	0:root	_
8	the	the	DET	DT	Definite=Def|PronType=Art	9	det	9:det	_
9	number	number	NOUN	NN	Number=Sing	7	obj	7:obj	_
10	of	of	ADP	IN	_	11	case	11:case	_
11	transactions	transaction	NOUN	NNS	Number=Plur	9	nmod	9:nmod:of	_
12	and	and	CCONJ	CC	_	13	cc	13:cc	_
13	accounts	account	NOUN	NNS	Number=Plur	11	conj	9:nmod:of|11:conj:and	SpaceAfter=No
14	.	.	PUNCT	.	_	7	punct	7:punct	_

# sent_id = email-enronsent33_01-0018
# text = ***Jason Chumley - Could you forward the number of contractor hours and help/remote support hours.
1	***	***	PUNCT	NFP	_	7	punct	7:punct	SpaceAfter=No
2	Jason	Jason	PROPN	NNP	Number=Sing	7	vocative	7:vocative	_
3	Chumley	Chumley	PROPN	NNP	Number=Sing	2	flat	2:flat	_
4	-	-	PUNCT	,	_	2	punct	2:punct	_
5	Could	could	AUX	MD	VerbForm=Fin	7	aux	7:aux	_
6	you	you	PRON	PRP	Case=Nom|Person=2|PronType=Prs	7	nsubj	7:nsubj	_
7	forward	forward	VERB	VB	VerbForm=Inf	0	root	0:root	_
8	the	the	DET	DT	Definite=Def|PronType=Art	9	det	9:det	_
9	number	number	NOUN	NN	Number=Sing	7	obj	7:obj	_
10	of	of	ADP	IN	_	12	case	12:case	_
11	contractor	contractor	NOUN	NN	Number=Sing	12	compound	12:compound	_
12	hours	hour	NOUN	NNS	Number=Plur	9	nmod	9:nmod:of	_
13	and	and	CCONJ	CC	_	18	cc	18:cc	_
14	help	help	NOUN	NN	Number=Sing	18	compound	18:compound	SpaceAfter=No
15	/	/	SYM	,	_	17	cc	17:cc	SpaceAfter=No
16	remote	remote	ADJ	JJ	Degree=Pos	17	amod	17:amod	_
17	support	support	NOUN	NN	Number=Sing	14	conj	14:conj|18:compound	_
18	hours	hour	NOUN	NNS	Number=Plur	12	conj	9:nmod:of|12:conj:and	SpaceAfter=No
19	.	.	PUNCT	.	_	7	punct	7:punct	_

# sent_id = email-enronsent33_01-0019
# text = HR - Veronica Parra, Nedre Strambler, Fran Mayes, Felicia Solis
1	HR	HR	NOUN	NN	Number=Sing	0	root	0:root	_
2	-	-	PUNCT	:	_	3	punct	3:punct	_
3	Veronica	Veronica	PROPN	NNP	Number=Sing	1	appos	1:appos	_
4	Parra	Parra	PROPN	NNP	Number=Sing	3	flat	3:flat	SpaceAfter=No
5	,	,	PUNCT	,	_	6	punct	6:punct	_
6	Nedre	Nedre	PROPN	NNP	Number=Sing	3	conj	1:appos|3:conj	_
7	Strambler	Strambler	PROPN	NNP	Number=Sing	6	flat	6:flat	SpaceAfter=No
8	,	,	PUNCT	,	_	9	punct	9:punct	_
9	Fran	Fran	PROPN	NNP	Number=Sing	3	conj	1:appos|3:conj	_
10	Mayes	Mayes	PROPN	NNP	Number=Sing	9	flat	9:flat	SpaceAfter=No
11	,	,	PUNCT	,	_	12	punct	12:punct	_
12	Felicia	Felicia	PROPN	NNP	Number=Sing	3	conj	1:appos|3:conj	_
13	Solis	Solis	PROPN	NNP	Number=Sing	12	flat	12:flat	_

# sent_id = email-enronsent33_01-0020
# text = Legal - Bob Carter, Travis McCullough, Lisa Mellencamp, Shelia Tweed, Richard Sanders, Michelle Cash
1	Legal	legal	ADJ	JJ	Degree=Pos	0	root	0:root	_
2	-	-	PUNCT	:	_	3	punct	3:punct	_
3	Bob	Bob	PROPN	NNP	Number=Sing	1	appos	1:appos	_
4	Carter	Carter	PROPN	NNP	Number=Sing	3	flat	3:flat	SpaceAfter=No
5	,	,	PUNCT	,	_	6	punct	6:punct	_
6	Travis	Travis	PROPN	NNP	Number=Sing	3	conj	1:appos|3:conj	_
7	McCullough	McCullough	PROPN	NNP	Number=Sing	6	flat	6:flat	SpaceAfter=No
8	,	,	PUNCT	,	_	9	punct	9:punct	_
9	Lisa	Lisa	PROPN	NNP	Number=Sing	3	conj	1:appos|3:conj	_
10	Mellencamp	Mellencamp	PROPN	NNP	Number=Sing	9	flat	9:flat	SpaceAfter=No
11	,	,	PUNCT	,	_	12	punct	12:punct	_
12	Shelia	Shelia	PROPN	NNP	Number=Sing	3	conj	1:appos|3:conj	_
13	Tweed	Tweed	PROPN	NNP	Number=Sing	12	flat	12:flat	SpaceAfter=No
14	,	,	PUNCT	,	_	15	punct	15:punct	_
15	Richard	Richard	PROPN	NNP	Number=Sing	3	conj	1:appos|3:conj	_
16	Sanders	Sanders	PROPN	NNP	Number=Sing	15	flat	15:flat	SpaceAfter=No
17	,	,	PUNCT	,	_	18	punct	18:punct	_
18	Michelle	Michelle	PROPN	NNP	Number=Sing	3	conj	1:appos|3:conj	_
19	Cash	Cash	PROPN	NNP	Number=Sing	18	flat	18:flat	_

# sent_id = email-enronsent33_01-0021
# text = Corporate Finance- Joe Deffner, Brain Kerrigan, Lewis Worthy, Mary Perkins
1	Corporate	corporate	ADJ	JJ	Degree=Pos	2	amod	2:amod	_
2	Finance	finance	NOUN	NN	Number=Sing	0	root	0:root	SpaceAfter=No
3	-	-	PUNCT	:	_	4	punct	4:punct	_
4	Joe	Joe	PROPN	NNP	Number=Sing	2	appos	2:appos	_
5	Deffner	Deffner	PROPN	NNP	Number=Sing	4	flat	4:flat	SpaceAfter=No
6	,	,	PUNCT	,	_	8	punct	8:punct	_
7	Brain	Brain	PROPN	NNP	Number=Sing	8	compound	8:compound	_
8	Kerrigan	Kerrigan	PROPN	NNP	Number=Sing	4	conj	2:appos|4:conj	SpaceAfter=No
9	,	,	PUNCT	,	_	10	punct	10:punct	_
10	Lewis	Lewis	PROPN	NNP	Number=Sing	4	conj	2:appos|4:conj	_
11	Worthy	Worthy	PROPN	NNP	Number=Sing	10	flat	10:flat	SpaceAfter=No
12	,	,	PUNCT	,	_	13	punct	13:punct	_
13	Mary	Mary	PROPN	NNP	Number=Sing	4	conj	2:appos|4:conj	_
14	Perkins	Perkins	PROPN	NNP	Number=Sing	13	flat	13:flat	_

# sent_id = email-enronsent33_01-0022
# text = IT- Jason Chumley
1	IT	IT	NOUN	NN	Number=Sing	0	root	0:root	SpaceAfter=No
2	-	-	PUNCT	:	_	3	punct	3:punct	_
3	Jason	Jason	PROPN	NNP	Number=Sing	1	appos	1:appos	_
4	Chumley	Chumley	PROPN	NNP	Number=Sing	3	flat	3:flat	_

# sent_id = email-enronsent33_01-0023
# text = Structuring/Technology - Brad Alford, Chris Coffman, Bill Keeney
1	Structuring	structuring	NOUN	NN	Number=Sing	0	root	0:root	SpaceAfter=No
2	/	/	SYM	,	_	3	cc	3:cc	SpaceAfter=No
3	Technology	technology	NOUN	NN	Number=Sing	1	conj	1:conj	_
4	-	-	PUNCT	:	_	5	punct	5:punct	_
5	Brad	Brad	PROPN	NNP	Number=Sing	3	appos	3:appos	_
6	Alford	Alford	PROPN	NNP	Number=Sing	5	flat	5:flat	SpaceAfter=No
7	,	,	PUNCT	,	_	8	punct	8:punct	_
8	Chris	Chris	PROPN	NNP	Number=Sing	5	conj	3:appos|5:conj	_
9	Coffman	Coffman	PROPN	NNP	Number=Sing	8	flat	8:flat	SpaceAfter=No
10	,	,	PUNCT	,	_	12	punct	12:punct	_
11	Bill	Bill	PROPN	NNP	Number=Sing	12	compound	12:compound	_
12	Keeney	Keeney	PROPN	NNP	Number=Sing	5	conj	3:appos|5:conj	_

# sent_id = email-enronsent33_01-0024
# text = Insurance- David Marshall
1	Insurance	insurance	NOUN	NN	Number=Sing	0	root	0:root	SpaceAfter=No
2	-	-	PUNCT	:	_	3	punct	3:punct	_
3	David	David	PROPN	NNP	Number=Sing	1	appos	1:appos	_
4	Marshall	Marshall	PROPN	NNP	Number=Sing	3	flat	3:flat	_

# sent_id = email-enronsent33_01-0025
# newpar id = email-enronsent33_01-p0006
# text = Susan
1	Susan	Susan	PROPN	NNP	Number=Sing	0	root	0:root	_

# sent_id = email-enronsent33_01-0026
# newpar id = email-enronsent33_01-p0007
# text = Looks good
1	Looks	look	VERB	VBZ	Mood=Ind|Number=Sing|Person=3|Tense=Pres|VerbForm=Fin	0	root	0:root	_
2	good	good	ADJ	JJ	Degree=Pos	1	xcomp	1:xcomp	_

# sent_id = email-enronsent33_01-0027
# newpar id = email-enronsent33_01-p0008
# text = Steve Van Hooser
1	Steve	Steve	PROPN	NNP	Number=Sing	0	root	0:root	_
2	Van	Van	PROPN	NNP	Number=Sing	1	flat	1:flat	_
3	Hooser	Hooser	PROPN	NNP	Number=Sing	1	flat	1:flat	_

# sent_id = email-enronsent33_01-0028
# text = 11/28/2000 11:34 AM
1	11/28/2000	11/28/2000	NUM	CD	NumForm=Digit|NumType=Card	0	root	0:root	_
2	11:34	11:34	NUM	CD	NumForm=Digit|NumType=Card	3	nummod	3:nummod	_
3	AM	a.m.	NOUN	NN	Number=Sing	1	nmod:tmod	1:nmod:tmod	_

# sent_id = email-enronsent33_01-0029
# text = Richard,
1	Richard	Richard	PROPN	NNP	Number=Sing	0	root	0:root	SpaceAfter=No
2	,	,	PUNCT	,	_	1	punct	1:punct	_

# sent_id = email-enronsent33_01-0030
# newpar id = email-enronsent33_01-p0009
# text = How does this look?
1	How	how	ADV	WRB	PronType=Int	4	advmod	4:advmod	_
2	does	do	AUX	VBZ	Mood=Ind|Number=Sing|Person=3|Tense=Pres|VerbForm=Fin	4	aux	4:aux	_
3	this	this	PRON	DT	Number=Sing|PronType=Dem	4	nsubj	4:nsubj	_
4	look	look	VERB	VB	VerbForm=Inf	0	root	0:root	SpaceAfter=No
5	?	?	PUNCT	.	_	4	punct	4:punct	_

# sent_id = email-enronsent33_01-0031
# text = If I can get a few minutes with Mark H. today, I'm going to propose that I speak to Stan Klimberg about getting this signed before Thursday's meeting with LIPA.
1	If	if	SCONJ	IN	_	4	mark	4:mark	_
2	I	I	PRON	PRP	Case=Nom|Number=Sing|Person=1|PronType=Prs	4	nsubj	4:nsubj	_
3	can	can	AUX	MD	VerbForm=Fin	4	aux	4:aux	_
4	get	get	VERB	VB	VerbForm=Inf	15	advcl	15:advcl:if	_
5	a	a	DET	DT	Definite=Ind|PronType=Art	7	det	7:det	_
6	few	few	ADJ	JJ	Degree=Pos	7	amod	7:amod	_
7	minutes	minute	NOUN	NNS	Number=Plur	4	obj	4:obj	_
8	with	with	ADP	IN	_	9	case	9:case	_
9	Mark	Mark	PROPN	NNP	Number=Sing	7	nmod	7:nmod:with	_
10	H.	H.	PROPN	NNP	Number=Sing	9	flat	9:flat	_
11	today	today	NOUN	NN	Number=Sing	4	obl:tmod	4:obl:tmod	SpaceAfter=No
12	,	,	PUNCT	,	_	4	punct	4:punct	_
13-14	I'm	_	_	_	_	_	_	_	_
13	I	I	PRON	PRP	Case=Nom|Number=Sing|Person=1|PronType=Prs	15	nsubj	15:nsubj|17:nsubj:xsubj	_
14	'm	be	AUX	VBP	Mood=Ind|Number=Sing|Person=1|Tense=Pres|VerbForm=Fin	15	aux	15:aux	_
15	going	go	VERB	VBG	Tense=Pres|VerbForm=Part	0	root	0:root	_
16	to	to	PART	TO	_	17	mark	17:mark	_
17	propose	propose	VERB	VB	VerbForm=Inf	15	xcomp	15:xcomp	_
18	that	that	SCONJ	IN	_	20	mark	20:mark	_
19	I	I	PRON	PRP	Case=Nom|Number=Sing|Person=1|PronType=Prs	20	nsubj	20:nsubj	_
20	speak	speak	VERB	VB	Mood=Sub|Number=Sing|Person=1|Tense=Pres|VerbForm=Fin	17	ccomp	17:ccomp	_
21	to	to	ADP	IN	_	22	case	22:case	_
22	Stan	Stan	PROPN	NNP	Number=Sing	20	obl	20:obl:to	_
23	Klimberg	Klimberg	PROPN	NNP	Number=Sing	22	flat	22:flat	_
24	about	about	SCONJ	IN	_	25	mark	25:mark	_
25	getting	get	VERB	VBG	Tense=Pres|VerbForm=Part	20	advcl	20:advcl:about	_
26	this	this	PRON	DT	Number=Sing|PronType=Dem	25	obj	25:obj|27:nsubj:xsubj	_
27	signed	sign	VERB	VBN	Tense=Past|VerbForm=Part|Voice=Pass	25	xcomp	25:xcomp	_
28	before	before	ADP	IN	_	31	case	31:case	_
29-30	Thursday's	_	_	_	_	_	_	_	_
29	Thursday	Thursday	PROPN	NNP	Number=Sing	31	nmod:poss	31:nmod:poss	_
30	's	's	PART	POS	_	29	case	29:case	_
31	meeting	meeting	NOUN	NN	Number=Sing	25	obl	25:obl:before	_
32	with	with	ADP	IN	_	33	case	33:case	_
33	LIPA	lipa	NOUN	NN	Number=Sing	31	nmod	31:nmod:with	SpaceAfter=No
34	.	.	PUNCT	.	_	15	punct	15:punct	_

# sent_id = email-enronsent33_01-0032
# text = Thanks for your help this morning.
1	Thanks	thanks	NOUN	NN	Number=Sing	0	root	0:root	_
2	for	for	ADP	IN	_	4	case	4:case	_
3	your	your	PRON	PRP$	Case=Gen|Person=2|Poss=Yes|PronType=Prs	4	nmod:poss	4:nmod:poss	_
4	help	help	NOUN	NN	Number=Sing	1	nmod	1:nmod:for	_
5	this	this	DET	DT	Number=Sing|PronType=Dem	6	det	6:det	_
6	morning	morning	NOUN	NN	Number=Sing	4	nmod:tmod	4:nmod:tmod	SpaceAfter=No
7	.	.	PUNCT	.	_	1	punct	1:punct	_

# sent_id = email-enronsent33_01-0033
# newpar id = email-enronsent33_01-p0010
# text = Steve
1	Steve	Steve	PROPN	NNP	Number=Sing	0	root	0:root	_

# sent_id = email-enronsent33_01-0034
# newpar id = email-enronsent33_01-p0011
# text = In the three years I have been here, I am unaware of an ENA/ECT bad faith claim against any insurance company.
1	In	in	ADP	IN	_	4	case	4:case	_
2	the	the	DET	DT	Definite=Def|PronType=Art	4	det	4:det	_
3	three	three	NUM	CD	NumForm=Word|NumType=Card	4	nummod	4:nummod	_
4	years	year	NOUN	NNS	Number=Plur	12	obl	8:obl|12:obl:in	_
5	I	I	PRON	PRP	Case=Nom|Number=Sing|Person=1|PronType=Prs	8	nsubj	8:nsubj	_
6	have	have	AUX	VBP	Mood=Ind|Number=Sing|Person=1|Tense=Pres|VerbForm=Fin	8	aux	8:aux	_
7	been	be	AUX	VBN	Tense=Past|VerbForm=Part	8	cop	8:cop	_
8	here	here	ADV	RB	PronType=Dem	4	acl:relcl	4:acl:relcl	Cxn=rc-red-obl|SpaceAfter=No
9	,	,	PUNCT	,	_	4	punct	4:punct	_
10	I	I	PRON	PRP	Case=Nom|Number=Sing|Person=1|PronType=Prs	12	nsubj	12:nsubj	_
11	am	be	AUX	VBP	Mood=Ind|Number=Sing|Person=1|Tense=Pres|VerbForm=Fin	12	cop	12:cop	_
12	unaware	unaware	ADJ	JJ	Degree=Pos	0	root	0:root	_
13	of	of	ADP	IN	_	20	case	20:case	_
14	an	a	DET	DT	Definite=Ind|PronType=Art	20	det	20:det	_
15	ENA	ENA	PROPN	NNP	Number=Sing	17	compound	17:compound	SpaceAfter=No
16	/	/	PUNCT	,	_	15	punct	15:punct	SpaceAfter=No
17	ECT	ECT	PROPN	NNP	Number=Sing	20	compound	20:compound	_
18	bad	bad	ADJ	JJ	Degree=Pos	19	amod	19:amod	_
19	faith	faith	NOUN	NN	Number=Sing	20	compound	20:compound	_
20	claim	claim	NOUN	NN	Number=Sing	12	obl	12:obl:of	_
21	against	against	ADP	IN	_	24	case	24:case	_
22	any	any	DET	DT	PronType=Ind	24	det	24:det	_
23	insurance	insurance	NOUN	NN	Number=Sing	24	compound	24:compound	_
24	company	company	NOUN	NN	Number=Sing	20	nmod	20:nmod:against	SpaceAfter=No
25	.	.	PUNCT	.	_	12	punct	12:punct	_

# sent_id = email-enronsent33_01-0035
# text = Anyone else?
1	Anyone	anyone	PRON	NN	Number=Sing|PronType=Ind	0	root	0:root	_
2	else	else	ADJ	JJ	Degree=Pos	1	amod	1:amod	SpaceAfter=No
3	?	?	PUNCT	.	_	1	punct	1:punct	_

# sent_id = email-enronsent33_01-0036
# text = If so, please contact Michelle.
1	If	if	SCONJ	IN	_	2	mark	2:mark	_
2	so	so	ADV	RB	_	5	advcl	5:advcl:if	SpaceAfter=No
3	,	,	PUNCT	,	_	2	punct	2:punct	_
4	please	please	INTJ	UH	_	5	discourse	5:discourse	_
5	contact	contact	VERB	VB	Mood=Imp|VerbForm=Fin	0	root	0:root	_
6	Michelle	Michelle	PROPN	NNP	Number=Sing	5	obj	5:obj	SpaceAfter=No
7	.	.	PUNCT	.	_	5	punct	5:punct	_

# sent_id = email-enronsent33_01-0037
# text = Michelle Blaine@ENRON_DEVELOPMENT
1	Michelle	MichelleBlaine@ENRON_DEVELOPMENT	PROPN	GW	Typo=Yes	0	root	0:root	_
2	Blaine@ENRON_DEVELOPMENT	_	X	ADD	_	1	goeswith	1:goeswith	_

# sent_id = email-enronsent33_01-0038
# text = 11/28/2000 07:35 PM
1	11/28/2000	11/28/2000	NUM	CD	NumForm=Digit|NumType=Card	0	root	0:root	_
2	07:35	07:35	NUM	CD	NumForm=Digit|NumType=Card	3	nummod	3:nummod	_
3	PM	p.m.	NOUN	NN	Number=Sing	1	nmod:tmod	1:nmod:tmod	_

# sent_id = email-enronsent33_01-0039
# text = Justin, I have no knowledge of any bad faith actins Enron has pending inTexas but I will call Richard Sanders who manages domestic litgation here.
1	Justin	Justin	PROPN	NNP	Number=Sing	4	vocative	4:vocative	SpaceAfter=No
2	,	,	PUNCT	,	_	1	punct	1:punct	_
3	I	I	PRON	PRP	Case=Nom|Number=Sing|Person=1|PronType=Prs	4	nsubj	4:nsubj	_
4	have	have	VERB	VBP	Mood=Ind|Number=Sing|Person=1|Tense=Pres|VerbForm=Fin	0	root	0:root	_
5	no	no	DET	DT	PronType=Neg	6	det	6:det	_
6	knowledge	knowledge	NOUN	NN	Number=Sing	4	obj	4:obj	_
7	of	of	ADP	IN	_	11	case	11:case	_
8	any	any	DET	DT	PronType=Ind	11	det	11:det	_
9	bad	bad	ADJ	JJ	Degree=Pos	11	amod	11:amod	_
10	faith	faith	NOUN	NN	Number=Sing	11	compound	11:compound	_
11	actins	actin	NOUN	NNS	Number=Plur	6	nmod	6:nmod:of|13:obj	_
12	Enron	Enron	PROPN	NNP	Number=Sing	13	nsubj	13:nsubj	_
13	has	have	VERB	VBZ	Mood=Ind|Number=Sing|Person=3|Tense=Pres|VerbForm=Fin	11	acl:relcl	11:acl:relcl	Cxn=rc-red-obj
14	pending	pend	VERB	VBG	VerbForm=Ger	11	acl	11:acl	_
15	in	in	ADP	IN	_	16	case	16:case	CorrectSpaceAfter=Yes|SpaceAfter=No
16	Texas	Texas	PROPN	NNP	Number=Sing	13	obl	13:obl:in	_
17	but	but	CCONJ	CC	_	20	cc	20:cc	_
18	I	I	PRON	PRP	Case=Nom|Number=Sing|Person=1|PronType=Prs	20	nsubj	20:nsubj	_
19	will	will	AUX	MD	VerbForm=Fin	20	aux	20:aux	_
20	call	call	VERB	VB	VerbForm=Inf	4	conj	4:conj:but	_
21	Richard	Richard	PROPN	NNP	Number=Sing	20	obj	20:obj|24:nsubj	_
22	Sanders	Sanders	PROPN	NNP	Number=Sing	21	flat	21:flat	_
23	who	who	PRON	WP	PronType=Rel	24	nsubj	21:ref	_
24	manages	manage	VERB	VBZ	Mood=Ind|Number=Sing|Person=3|Tense=Pres|VerbForm=Fin	21	acl:relcl	21:acl:relcl	Cxn=rc-wh-nsubj
25	domestic	domestic	ADJ	JJ	Degree=Pos	26	amod	26:amod	_
26	litgation	litgation	NOUN	NN	Number=Sing	24	obj	24:obj	_
27	here	here	ADV	RB	PronType=Dem	26	advmod	26:advmod	SpaceAfter=No
28	.	.	PUNCT	.	_	4	punct	4:punct	_

# sent_id = email-enronsent33_01-0040
# text = I've read the materials you sent and agree we need to address these allegations appropriately.
1-2	I've	_	_	_	_	_	_	_	_
1	I	I	PRON	PRP	Case=Nom|Number=Sing|Person=1|PronType=Prs	3	nsubj	3:nsubj|9:nsubj	_
2	've	have	AUX	VBP	Mood=Ind|Number=Sing|Person=1|Tense=Pres|VerbForm=Fin	3	aux	3:aux	_
3	read	read	VERB	VBN	Tense=Past|VerbForm=Part	0	root	0:root	_
4	the	the	DET	DT	Definite=Def|PronType=Art	5	det	5:det	_
5	materials	material	NOUN	NNS	Number=Plur	3	obj	3:obj|7:obj	_
6	you	you	PRON	PRP	Case=Nom|Person=2|PronType=Prs	7	nsubj	7:nsubj	_
7	sent	send	VERB	VBD	Mood=Ind|Number=Sing|Person=2|Tense=Past|VerbForm=Fin	5	acl:relcl	5:acl:relcl	Cxn=rc-red-obj
8	and	and	CCONJ	CC	_	9	cc	9:cc	_
9	agree	agree	VERB	VBP	Mood=Ind|Number=Sing|Person=1|Tense=Pres|VerbForm=Fin	3	conj	3:conj:and	_
10	we	we	PRON	PRP	Case=Nom|Number=Plur|Person=1|PronType=Prs	11	nsubj	11:nsubj|13:nsubj:xsubj	_
11	need	need	VERB	VBP	Mood=Ind|Number=Plur|Person=1|Tense=Pres|VerbForm=Fin	9	ccomp	9:ccomp	_
12	to	to	PART	TO	_	13	mark	13:mark	_
13	address	address	VERB	VB	VerbForm=Inf	11	xcomp	11:xcomp	_
14	these	this	DET	DT	Number=Plur|PronType=Dem	15	det	15:det	_
15	allegations	allegation	NOUN	NNS	Number=Plur	13	obj	13:obj	_
16	appropriately	appropriately	ADV	RB	_	13	advmod	13:advmod	SpaceAfter=No
17	.	.	PUNCT	.	_	3	punct	3:punct	_

# sent_id = email-enronsent33_01-0041
# text = Richard do you have any bad faith litigation pending against any insurers in Texas or are you aware of any Enron has filed??
1	Richard	Richard	PROPN	NNP	Number=Sing	4	vocative	4:vocative	_
2	do	do	AUX	VBP	Mood=Ind|Number=Sing|Person=2|Tense=Pres|VerbForm=Fin	4	aux	4:aux	_
3	you	you	PRON	PRP	Case=Nom|Person=2|PronType=Prs	4	nsubj	4:nsubj	_
4	have	have	VERB	VB	VerbForm=Inf	0	root	0:root	_
5	any	any	DET	DT	PronType=Ind	8	det	8:det	_
6	bad	bad	ADJ	JJ	Degree=Pos	7	amod	7:amod	_
7	faith	faith	NOUN	NN	Number=Sing	8	compound	8:compound	_
8	litigation	litigation	NOUN	NN	Number=Sing	4	obj	4:obj	_
9	pending	pend	VERB	VBG	VerbForm=Ger	8	acl	8:acl	_
10	against	against	ADP	IN	_	12	case	12:case	_
11	any	any	DET	DT	PronType=Ind	12	det	12:det	_
12	insurers	insurer	NOUN	NNS	Number=Plur	8	nmod	8:nmod:against	_
13	in	in	ADP	IN	_	14	case	14:case	_
14	Texas	Texas	PROPN	NNP	Number=Sing	12	nmod	12:nmod:in	_
15	or	or	CCONJ	CC	_	18	cc	18:cc	_
16	are	be	AUX	VBP	Mood=Ind|Number=Sing|Person=2|Tense=Pres|VerbForm=Fin	18	cop	18:cop	_
17	you	you	PRON	PRP	Case=Nom|Person=2|PronType=Prs	18	nsubj	18:nsubj	_
18	aware	aware	ADJ	JJ	Degree=Pos	4	conj	4:conj:or	_
19	of	of	ADP	IN	_	20	case	20:case	_
20	any	any	DET	DT	PronType=Ind	18	obl	18:obl:of|23:obj	_
21	Enron	Enron	PROPN	NNP	Number=Sing	23	nsubj	23:nsubj	_
22	has	have	AUX	VBZ	Mood=Ind|Number=Sing|Person=3|Tense=Pres|VerbForm=Fin	23	aux	23:aux	_
23	filed	file	VERB	VBN	Tense=Past|VerbForm=Part	20	acl:relcl	20:acl:relcl	Cxn=rc-red-obj|SpaceAfter=No
24	??	??	PUNCT	.	_	4	punct	4:punct	_

# sent_id = email-enronsent33_01-0042
# text = We sued Houston Casualty last year but I don't recall making any bad faith claims.
1	We	we	PRON	PRP	Case=Nom|Number=Plur|Person=1|PronType=Prs	2	nsubj	2:nsubj	_
2	sued	sue	VERB	VBD	Mood=Ind|Number=Plur|Person=1|Tense=Past|VerbForm=Fin	0	root	0:root	_
3	Houston	Houston	PROPN	NNP	Number=Sing	4	compound	4:compound	_
4	Casualty	Casualty	PROPN	NNP	Number=Sing	2	obj	2:obj	_
5	last	last	ADJ	JJ	Degree=Pos	6	amod	6:amod	_
6	year	year	NOUN	NN	Number=Sing	2	obl:tmod	2:obl:tmod	_
7	but	but	CCONJ	CC	_	11	cc	11:cc	_
8	I	I	PRON	PRP	Case=Nom|Number=Sing|Person=1|PronType=Prs	11	nsubj	11:nsubj|12:nsubj:xsubj	_
9-10	don't	_	_	_	_	_	_	_	_
9	do	do	AUX	VBP	Mood=Ind|Number=Sing|Person=1|Tense=Pres|VerbForm=Fin	11	aux	11:aux	_
10	n't	not	PART	RB	_	11	advmod	11:advmod	_
11	recall	recall	VERB	VB	VerbForm=Inf	2	conj	2:conj:but	_
12	making	make	VERB	VBG	VerbForm=Ger	11	xcomp	11:xcomp	_
13	any	any	DET	DT	PronType=Ind	16	det	16:det	_
14	bad	bad	ADJ	JJ	Degree=Pos	15	amod	15:amod	_
15	faith	faith	NOUN	NN	Number=Sing	16	compound	16:compound	_
16	claims	claim	NOUN	NNS	Number=Plur	12	obj	12:obj	SpaceAfter=No
17	.	.	PUNCT	.	_	2	punct	2:punct	_

# sent_id = email-enronsent33_01-0043
# text = It settled anyway, a long time ago.
1	It	it	PRON	PRP	Case=Nom|Gender=Neut|Number=Sing|Person=3|PronType=Prs	2	nsubj	2:nsubj	_
2	settled	settle	VERB	VBD	Mood=Ind|Number=Sing|Person=3|Tense=Past|VerbForm=Fin	0	root	0:root	_
3	anyway	anyway	ADV	RB	_	2	advmod	2:advmod	SpaceAfter=No
4	,	,	PUNCT	,	_	8	punct	8:punct	_
5	a	a	DET	DT	Definite=Ind|PronType=Art	7	det	7:det	_
6	long	long	ADJ	JJ	Degree=Pos	7	amod	7:amod	_
7	time	time	NOUN	NN	Number=Sing	8	obl:npmod	8:obl:npmod	_
8	ago	ago	ADV	RB	_	2	advmod	2:advmod	SpaceAfter=No
9	.	.	PUNCT	.	_	2	punct	2:punct	_

# sent_id = email-enronsent33_01-0044
# text = mb
1	mb	mb	PROPN	NNP	Number=Sing	0	root	0:root	_

# sent_id = email-enronsent33_01-0045
# newpar id = email-enronsent33_01-p0012
# text = Michelle,
1	Michelle	Michelle	PROPN	NNP	Number=Sing	0	root	0:root	SpaceAfter=No
2	,	,	PUNCT	,	_	1	punct	1:punct	_

# sent_id = email-enronsent33_01-0046
# text = Did you get my fax on Friday?
1	Did	do	AUX	VBD	Mood=Ind|Number=Sing|Person=2|Tense=Past|VerbForm=Fin	3	aux	3:aux	_
2	you	you	PRON	PRP	Case=Nom|Person=2|PronType=Prs	3	nsubj	3:nsubj	_
3	get	get	VERB	VB	VerbForm=Inf	0	root	0:root	_
4	my	my	PRON	PRP$	Case=Gen|Number=Sing|Person=1|Poss=Yes|PronType=Prs	5	nmod:poss	5:nmod:poss	_
5	fax	fax	NOUN	NN	Number=Sing	3	obj	3:obj	_
6	on	on	ADP	IN	_	7	case	7:case	_
7	Friday	Friday	PROPN	NNP	Number=Sing	3	obl	3:obl:on	SpaceAfter=No
8	?	?	PUNCT	.	_	3	punct	3:punct	_

# sent_id = email-enronsent33_01-0047
# text = I guess the questions on which I should like your steer are: (a) Do you have a particular sensitivity about the reference to bad faith proceedings made by United India?
1	I	I	PRON	PRP	Case=Nom|Number=Sing|Person=1|PronType=Prs	2	nsubj	2:nsubj	_
2	guess	guess	VERB	VBP	Mood=Ind|Number=Sing|Person=1|Tense=Pres|VerbForm=Fin	0	root	0:root	_
3	the	the	DET	DT	Definite=Def|PronType=Art	4	det	4:det	_
4	questions	question	NOUN	NNS	Number=Plur	12	nsubj	9:obl|12:nsubj	_
5	on	on	ADP	IN	_	6	case	6:case	_
6	which	which	PRON	WDT	PronType=Rel	9	obl	4:ref	_
7	I	I	PRON	PRP	Case=Nom|Number=Sing|Person=1|PronType=Prs	9	nsubj	9:nsubj	_
8	should	should	AUX	MD	VerbForm=Fin	9	aux	9:aux	_
9	like	like	VERB	VB	VerbForm=Inf	4	acl:relcl	4:acl:relcl	Cxn=rc-wh-obl-pfront
10	your	your	PRON	PRP$	Case=Gen|Person=2|Poss=Yes|PronType=Prs	11	nmod:poss	11:nmod:poss	_
11	steer	steer	NOUN	NN	Number=Sing	9	obj	9:obj	_
12	are	be	AUX	VBP	Mood=Ind|Number=Plur|Person=3|Tense=Pres|VerbForm=Fin	2	ccomp	2:ccomp	SpaceAfter=No
13	:	:	PUNCT	:	_	19	punct	19:punct	_
14	(	(	PUNCT	-LRB-	_	15	punct	15:punct	SpaceAfter=No
15	a	a	NUM	LS	_	19	discourse	19:discourse	SpaceAfter=No
16	)	)	PUNCT	-RRB-	_	15	punct	15:punct	_
17	Do	do	AUX	VBP	Mood=Ind|Number=Sing|Person=2|Tense=Pres|VerbForm=Fin	19	aux	19:aux	_
18	you	you	PRON	PRP	Case=Nom|Person=2|PronType=Prs	19	nsubj	19:nsubj	_
19	have	have	VERB	VB	VerbForm=Inf	12	parataxis	12:parataxis	_
20	a	a	DET	DT	Definite=Ind|PronType=Art	22	det	22:det	_
21	particular	particular	ADJ	JJ	Degree=Pos	22	amod	22:amod	_
22	sensitivity	sensitivity	NOUN	NN	Number=Sing	19	obj	19:obj	_
23	about	about	ADP	IN	_	25	case	25:case	_
24	the	the	DET	DT	Definite=Def|PronType=Art	25	det	25:det	_
25	reference	reference	NOUN	NN	Number=Sing	22	nmod	22:nmod:about	_
26	to	to	ADP	IN	_	29	case	29:case	_
27	bad	bad	ADJ	JJ	Degree=Pos	28	amod	28:amod	_
28	faith	faith	NOUN	NN	Number=Sing	29	compound	29:compound	_
29	proceedings	proceedings	NOUN	NNS	Number=Ptan	25	nmod	25:nmod:to	_
30	made	make	VERB	VBN	Tense=Past|VerbForm=Part|Voice=Pass	29	acl	29:acl	_
31	by	by	ADP	IN	_	33	case	33:case	_
32	United	United	ADJ	NNP	Degree=Pos	33	amod	33:amod	_
33	India	India	PROPN	NNP	Number=Sing	30	obl:agent	30:obl:agent	SpaceAfter=No
34	?	?	PUNCT	.	_	2	punct	2:punct	_

# sent_id = email-enronsent33_01-0048
# text = (b) Is it right that Enron has 3 sets of bad faith proceedings in Texas?
1	(	(	PUNCT	-LRB-	_	2	punct	2:punct	SpaceAfter=No
2	b	b	NUM	LS	_	6	discourse	6:discourse	SpaceAfter=No
3	)	)	PUNCT	-RRB-	_	2	punct	2:punct	_
4	Is	be	AUX	VBZ	Mood=Ind|Number=Sing|Person=3|Tense=Pres|VerbForm=Fin	6	cop	6:cop	_
5	it	it	PRON	PRP	Case=Nom|Gender=Neut|Number=Sing|Person=3|PronType=Prs	6	expl	6:expl	_
6	right	right	ADJ	JJ	Degree=Pos	0	root	0:root	_
7	that	that	SCONJ	IN	_	9	mark	9:mark	_
8	Enron	Enron	PROPN	NNP	Number=Sing	9	nsubj	9:nsubj	_
9	has	have	VERB	VBZ	Mood=Ind|Number=Sing|Person=3|Tense=Pres|VerbForm=Fin	6	csubj	6:csubj	_
10	3	3	NUM	CD	NumForm=Digit|NumType=Card	11	nummod	11:nummod	_
11	sets	set	NOUN	NNS	Number=Plur	9	obj	9:obj	_
12	of	of	ADP	IN	_	15	case	15:case	_
13	bad	bad	ADJ	JJ	Degree=Pos	14	amod	14:amod	_
14	faith	faith	NOUN	NN	Number=Sing	15	compound	15:compound	_
15	proceedings	proceedings	NOUN	NNS	Number=Ptan	11	nmod	11:nmod:of	_
16	in	in	ADP	IN	_	17	case	17:case	_
17	Texas	Texas	PROPN	NNP	Number=Sing	11	nmod	11:nmod:in	SpaceAfter=No
18	?	?	PUNCT	.	_	6	punct	6:punct	_

# sent_id = email-enronsent33_01-0049
# text = (c) Are you happy with the draft letter to Beachcrofts I sent you?
1	(	(	PUNCT	-LRB-	_	2	punct	2:punct	SpaceAfter=No
2	c	c	NUM	LS	_	6	discourse	6:discourse	SpaceAfter=No
3	)	)	PUNCT	-RRB-	_	2	punct	2:punct	_
4	Are	be	AUX	VBP	Mood=Ind|Number=Sing|Person=2|Tense=Pres|VerbForm=Fin	6	cop	6:cop	_
5	you	you	PRON	PRP	Case=Nom|Person=2|PronType=Prs	6	nsubj	6:nsubj	_
6	happy	happy	ADJ	JJ	Degree=Pos	0	root	0:root	_
7	with	with	ADP	IN	_	10	case	10:case	_
8	the	the	DET	DT	Definite=Def|PronType=Art	10	det	10:det	_
9	draft	draft	NOUN	NN	Number=Sing	10	compound	10:compound	_
10	letter	letter	NOUN	NN	Number=Sing	6	obl	6:obl:with|14:obj	_
11	to	to	ADP	IN	_	12	case	12:case	_
12	Beachcrofts	Beachcrofts	PROPN	NNPS	Number=Plur	10	nmod	10:nmod:to	_
13	I	I	PRON	PRP	Case=Nom|Number=Sing|Person=1|PronType=Prs	14	nsubj	14:nsubj	_
14	sent	send	VERB	VBD	Mood=Ind|Number=Sing|Person=1|Tense=Past|VerbForm=Fin	10	acl:relcl	10:acl:relcl	Cxn=rc-red-obj
15	you	you	PRON	PRP	Case=Acc|Person=2|PronType=Prs	14	iobj	14:iobj	SpaceAfter=No
16	?	?	PUNCT	.	_	6	punct	6:punct	_

# sent_id = email-enronsent33_01-0050
# text = Please give me a call if you would like to discuss.
1	Please	please	INTJ	UH	_	2	discourse	2:discourse	_
2	give	give	VERB	VB	Mood=Imp|VerbForm=Fin	0	root	0:root	_
3	me	I	PRON	PRP	Case=Acc|Number=Sing|Person=1|PronType=Prs	2	iobj	2:iobj	_
4	a	a	DET	DT	Definite=Ind|PronType=Art	5	det	5:det	_
5	call	call	NOUN	NN	Number=Sing	2	obj	2:obj	_
6	if	if	SCONJ	IN	_	9	mark	9:mark	_
7	you	you	PRON	PRP	Case=Nom|Person=2|PronType=Prs	9	nsubj	9:nsubj|11:nsubj:xsubj	_
8	would	would	AUX	MD	VerbForm=Fin	9	aux	9:aux	_
9	like	like	VERB	VB	VerbForm=Inf	2	advcl	2:advcl:if	_
10	to	to	PART	TO	_	11	mark	11:mark	_
11	discuss	discuss	VERB	VB	VerbForm=Inf	9	xcomp	9:xcomp	SpaceAfter=No
12	.	.	PUNCT	.	_	2	punct	2:punct	_

# sent_id = email-enronsent33_01-0051
# newpar id = email-enronsent33_01-p0013
# text = Justin
1	Justin	Justin	PROPN	NNP	Number=Sing	0	root	0:root	_

# sent_id = email-enronsent33_01-0052
# newpar id = email-enronsent33_01-p0014
# text = Not when I was there, but I wasn't there the whole time.
1	Not	not	PART	RB	_	0	root	0:root	_
2	when	when	ADV	WRB	PronType=Int	5	advmod	5:advmod	_
3	I	I	PRON	PRP	Case=Nom|Number=Sing|Person=1|PronType=Prs	5	nsubj	5:nsubj	_
4	was	be	AUX	VBD	Mood=Ind|Number=Sing|Person=3|Tense=Past|VerbForm=Fin	5	cop	5:cop	_
5	there	there	ADV	RB	PronType=Dem	1	advcl	1:advcl:when	SpaceAfter=No
6	,	,	PUNCT	,	_	11	punct	11:punct	_
7	but	but	CCONJ	CC	_	11	cc	11:cc	_
8	I	I	PRON	PRP	Case=Nom|Number=Sing|Person=1|PronType=Prs	11	nsubj	11:nsubj	_
9-10	wasn't	_	_	_	_	_	_	_	_
9	was	be	AUX	VBD	Mood=Ind|Number=Sing|Person=3|Tense=Past|VerbForm=Fin	11	cop	11:cop	_
10	n't	not	PART	RB	_	11	advmod	11:advmod	_
11	there	there	ADV	RB	PronType=Dem	1	conj	1:conj:but	_
12	the	the	DET	DT	Definite=Def|PronType=Art	14	det	14:det	_
13	whole	whole	ADJ	JJ	Degree=Pos	14	amod	14:amod	_
14	time	time	NOUN	NN	Number=Sing	11	obl:tmod	11:obl:tmod	SpaceAfter=No
15	.	.	PUNCT	.	_	1	punct	1:punct	_

# sent_id = email-enronsent33_01-0053
# newpar id = email-enronsent33_01-p0015
# text = Michelle and Ken,
1	Michelle	Michelle	PROPN	NNP	Number=Sing	0	root	0:root	_
2	and	and	CCONJ	CC	_	3	cc	3:cc	_
3	Ken	Ken	PROPN	NNP	Number=Sing	1	conj	1:conj:and	SpaceAfter=No
4	,	,	PUNCT	,	_	1	punct	1:punct	_

# sent_id = email-enronsent33_01-0054
# newpar id = email-enronsent33_01-p0016
# text = were you able to discuss the "bad faith" proceedings issue yesterday?
1	were	be	AUX	VBD	Mood=Ind|Number=Sing|Person=2|Tense=Past|VerbForm=Fin	3	cop	3:cop	_
2	you	you	PRON	PRP	Case=Nom|Person=2|PronType=Prs	3	nsubj	3:nsubj|5:nsubj:xsubj	_
3	able	able	ADJ	JJ	Degree=Pos	0	root	0:root	_
4	to	to	PART	TO	_	5	mark	5:mark	_
5	discuss	discuss	VERB	VB	VerbForm=Inf	3	xcomp	3:xcomp	_
6	the	the	DET	DT	Definite=Def|PronType=Art	12	det	12:det	_
7	"	"	PUNCT	``	_	9	punct	9:punct	SpaceAfter=No
8	bad	bad	ADJ	JJ	Degree=Pos	9	amod	9:amod	_
9	faith	faith	NOUN	NN	Number=Sing	11	compound	11:compound	SpaceAfter=No
10	"	"	PUNCT	''	_	9	punct	9:punct	_
11	proceedings	proceedings	NOUN	NNS	Number=Ptan	12	compound	12:compound	_
12	issue	issue	NOUN	NN	Number=Sing	5	obj	5:obj	_
13	yesterday	yesterday	NOUN	NN	Number=Sing	5	obl:tmod	5:obl:tmod	SpaceAfter=No
14	?	?	PUNCT	.	_	3	punct	3:punct	_

# sent_id = email-enronsent33_01-0055
# text = If you got the chance today, I should be really grateful if one of you could give me a call to discuss this issue; I think we should set out DPC's position clearly on this in correspondence without too much delay.
1	If	if	SCONJ	IN	_	3	mark	3:mark	_
2	you	you	PRON	PRP	Case=Nom|Person=2|PronType=Prs	3	nsubj	3:nsubj	_
3	got	get	VERB	VBD	Mood=Ind|Number=Sing|Person=2|Tense=Past|VerbForm=Fin	12	advcl	12:advcl:if	_
4	the	the	DET	DT	Definite=Def|PronType=Art	5	det	5:det	_
5	chance	chance	NOUN	NN	Number=Sing	3	obj	3:obj	_
6	today	today	NOUN	NN	Number=Sing	3	obl:tmod	3:obl:tmod	SpaceAfter=No
7	,	,	PUNCT	,	_	3	punct	3:punct	_
8	I	I	PRON	PRP	Case=Nom|Number=Sing|Person=1|PronType=Prs	12	nsubj	12:nsubj	_
9	should	should	AUX	MD	VerbForm=Fin	12	aux	12:aux	_
10	be	be	AUX	VB	VerbForm=Inf	12	cop	12:cop	_
11	really	really	ADV	RB	_	12	advmod	12:advmod	_
12	grateful	grateful	ADJ	JJ	Degree=Pos	0	root	0:root	_
13	if	if	SCONJ	IN	_	18	mark	18:mark	_
14	one	one	NUM	CD	NumForm=Word|NumType=Card	18	nsubj	18:nsubj	_
15	of	of	ADP	IN	_	16	case	16:case	_
16	you	you	PRON	PRP	Case=Acc|Person=2|PronType=Prs	14	nmod	14:nmod:of	_
17	could	could	AUX	MD	VerbForm=Fin	18	aux	18:aux	_
18	give	give	VERB	VB	VerbForm=Inf	12	advcl	12:advcl:if	_
19	me	I	PRON	PRP	Case=Acc|Number=Sing|Person=1|PronType=Prs	18	iobj	18:iobj	_
20	a	a	DET	DT	Definite=Ind|PronType=Art	21	det	21:det	_
21	call	call	NOUN	NN	Number=Sing	18	obj	18:obj	_
22	to	to	PART	TO	_	23	mark	23:mark	_
23	discuss	discuss	VERB	VB	VerbForm=Inf	18	advcl	18:advcl:to	_
24	this	this	DET	DT	Number=Sing|PronType=Dem	25	det	25:det	_
25	issue	issue	NOUN	NN	Number=Sing	23	obj	23:obj	SpaceAfter=No
26	;	;	PUNCT	,	_	28	punct	28:punct	_
27	I	I	PRON	PRP	Case=Nom|Number=Sing|Person=1|PronType=Prs	28	nsubj	28:nsubj	_
28	think	think	VERB	VBP	Mood=Ind|Number=Sing|Person=1|Tense=Pres|VerbForm=Fin	12	conj	12:conj	_
29	we	we	PRON	PRP	Case=Nom|Number=Plur|Person=1|PronType=Prs	31	nsubj	31:nsubj	_
30	should	should	AUX	MD	VerbForm=Fin	31	aux	31:aux	_
31	set	set	VERB	VB	VerbForm=Inf	28	ccomp	28:ccomp	_
32	out	out	ADP	RP	_	31	compound:prt	31:compound:prt	_
33-34	DPC's	_	_	_	_	_	_	_	_
33	DPC	DPC	PROPN	NNP	Number=Sing	35	nmod:poss	35:nmod:poss	_
34	's	's	PART	POS	_	33	case	33:case	_
35	position	position	NOUN	NN	Number=Sing	31	obj	31:obj	_
36	clearly	clearly	ADV	RB	_	31	advmod	31:advmod	_
37	on	on	ADP	IN	_	38	case	38:case	_
38	this	this	PRON	DT	Number=Sing|PronType=Dem	31	obl	31:obl:on	_
39	in	in	ADP	IN	_	40	case	40:case	_
40	correspondence	correspondence	NOUN	NN	Number=Sing	31	obl	31:obl:in	_
41	without	without	ADP	IN	_	44	case	44:case	_
42	too	too	ADV	RB	_	43	advmod	43:advmod	_
43	much	much	ADJ	JJ	Degree=Pos	44	amod	44:amod	_
44	delay	delay	NOUN	NN	Number=Sing	31	obl	31:obl:without	SpaceAfter=No
45	.	.	PUNCT	.	_	12	punct	12:punct	_

# sent_id = email-enronsent33_01-0056
# text = Justin
1	Justin	Justin	PROPN	NNP	Number=Sing	0	root	0:root	_

# sent_id = email-enronsent33_01-0057
# newpar id = email-enronsent33_01-p0017
# text = ____________________________________________________________
1	____________________________________________________________	____________________________________________________________	SYM	NFP	_	0	root	0:root	_

# sent_id = email-enronsent33_01-0058
# newpar id = email-enronsent33_01-p0018
# text = This message is confidential.
1	This	this	DET	DT	Number=Sing|PronType=Dem	2	det	2:det	_
2	message	message	NOUN	NN	Number=Sing	4	nsubj	4:nsubj	_
3	is	be	AUX	VBZ	Mood=Ind|Number=Sing|Person=3|Tense=Pres|VerbForm=Fin	4	cop	4:cop	_
4	confidential	confidential	ADJ	JJ	Degree=Pos	0	root	0:root	SpaceAfter=No
5	.	.	PUNCT	.	_	4	punct	4:punct	_

# sent_id = email-enronsent33_01-0059
# text = It may also be privileged or otherwise protected by work product immunity or other legal rules.
1	It	it	PRON	PRP	Case=Nom|Gender=Neut|Number=Sing|Person=3|PronType=Prs	5	nsubj	5:nsubj|8:nsubj:pass	_
2	may	may	AUX	MD	VerbForm=Fin	5	aux	5:aux	_
3	also	also	ADV	RB	_	5	advmod	5:advmod	_
4	be	be	AUX	VB	VerbForm=Inf	5	cop	5:cop	_
5	privileged	privileged	ADJ	JJ	Degree=Pos	0	root	0:root	_
6	or	or	CCONJ	CC	_	8	cc	8:cc	_
7	otherwise	otherwise	ADV	RB	_	8	advmod	8:advmod	_
8	protected	protect	VERB	VBN	Tense=Past|VerbForm=Part|Voice=Pass	5	conj	5:conj:or	_
9	by	by	ADP	IN	_	12	case	12:case	_
10	work	work	NOUN	NN	Number=Sing	11	compound	11:compound	_
11	product	product	NOUN	NN	Number=Sing	12	compound	12:compound	_
12	immunity	immunity	NOUN	NN	Number=Sing	8	obl:agent	8:obl:agent	_
13	or	or	CCONJ	CC	_	16	cc	16:cc	_
14	other	other	ADJ	JJ	Degree=Pos	16	amod	16:amod	_
15	legal	legal	ADJ	JJ	Degree=Pos	16	amod	16:amod	_
16	rules	rule	NOUN	NNS	Number=Plur	12	conj	8:obl:agent|12:conj:or	SpaceAfter=No
17	.	.	PUNCT	.	_	5	punct	5:punct	_

# sent_id = email-enronsent33_01-0060
# text = If you have received it by mistake please let us know by reply and then delete it from your system; you should not copy the message or disclose its contents to anyone.
1	If	if	SCONJ	IN	_	4	mark	4:mark	_
2	you	you	PRON	PRP	Case=Nom|Person=2|PronType=Prs	4	nsubj	4:nsubj	_
3	have	have	AUX	VBP	Mood=Ind|Number=Sing|Person=2|Tense=Pres|VerbForm=Fin	4	aux	4:aux	_
4	received	receive	VERB	VBN	Tense=Past|VerbForm=Part	9	advcl	9:advcl:if	_
5	it	it	PRON	PRP	Case=Acc|Gender=Neut|Number=Sing|Person=3|PronType=Prs	4	obj	4:obj	_
6	by	by	ADP	IN	_	7	case	7:case	_
7	mistake	mistake	NOUN	NN	Number=Sing	4	obl	4:obl:by	_
8	please	please	INTJ	UH	_	9	discourse	9:discourse	_
9	let	let	VERB	VB	Mood=Imp|VerbForm=Fin	0	root	0:root	_
10	us	we	PRON	PRP	Case=Acc|Number=Plur|Person=1|PronType=Prs	9	obj	9:obj|11:nsubj:xsubj	_
11	know	know	VERB	VB	VerbForm=Inf	9	xcomp	9:xcomp	_
12	by	by	ADP	IN	_	13	case	13:case	_
13	reply	reply	NOUN	NN	Number=Sing	9	obl	9:obl:by	_
14	and	and	CCONJ	CC	_	16	cc	16:cc	_
15	then	then	ADV	RB	PronType=Dem	16	advmod	16:advmod	_
16	delete	delete	VERB	VB	Mood=Imp|VerbForm=Fin	9	conj	9:conj:and	_
17	it	it	PRON	PRP	Case=Acc|Gender=Neut|Number=Sing|Person=3|PronType=Prs	16	obj	16:obj	_
18	from	from	ADP	IN	_	20	case	20:case	_
19	your	your	PRON	PRP$	Case=Gen|Person=2|Poss=Yes|PronType=Prs	20	nmod:poss	20:nmod:poss	_
20	system	system	NOUN	NN	Number=Sing	16	obl	16:obl:from	SpaceAfter=No
21	;	;	PUNCT	,	_	25	punct	25:punct	_
22	you	you	PRON	PRP	Case=Nom|Person=2|PronType=Prs	25	nsubj	25:nsubj|29:nsubj	_
23	should	should	AUX	MD	VerbForm=Fin	25	aux	25:aux	_
24	not	not	PART	RB	_	25	advmod	25:advmod	_
25	copy	copy	VERB	VB	VerbForm=Inf	9	parataxis	9:parataxis	_
26	the	the	DET	DT	Definite=Def|PronType=Art	27	det	27:det	_
27	message	message	NOUN	NN	Number=Sing	25	obj	25:obj	_
28	or	or	CCONJ	CC	_	29	cc	29:cc	_
29	disclose	disclose	VERB	VB	VerbForm=Inf	25	conj	25:conj:or	_
30	its	its	PRON	PRP$	Case=Gen|Gender=Neut|Number=Sing|Person=3|Poss=Yes|PronType=Prs	31	nmod:poss	31:nmod:poss	_
31	contents	contents	NOUN	NNS	Number=Ptan	29	obj	29:obj	_
32	to	to	ADP	IN	_	33	case	33:case	_
33	anyone	anyone	PRON	NN	Number=Sing|PronType=Ind	29	obl	29:obl:to	SpaceAfter=No
34	.	.	PUNCT	.	_	9	punct	9:punct	_

# sent_id = email-enronsent33_01-0061
# text = ____________________________________________________________
1	____________________________________________________________	____________________________________________________________	SYM	NFP	_	0	root	0:root	_

# sent_id = email-enronsent33_01-0062
# newpar id = email-enronsent33_01-p0019
# text = Address this to Robin Gibbs for my signature.
1	Address	address	VERB	VB	Mood=Imp|VerbForm=Fin	0	root	0:root	_
2	this	this	PRON	DT	Number=Sing|PronType=Dem	1	obj	1:obj	_
3	to	to	ADP	IN	_	4	case	4:case	_
4	Robin	Robin	PROPN	NNP	Number=Sing	1	obl	1:obl:to	_
5	Gibbs	Gibbs	PROPN	NNP	Number=Sing	4	flat	4:flat	_
6	for	for	ADP	IN	_	8	case	8:case	_
7	my	my	PRON	PRP$	Case=Gen|Number=Sing|Person=1|Poss=Yes|PronType=Prs	8	nmod:poss	8:nmod:poss	_
8	signature	signature	NOUN	NN	Number=Sing	1	obl	1:obl:for	SpaceAfter=No
9	.	.	PUNCT	.	_	1	punct	1:punct	_

# sent_id = email-enronsent33_01-0063
# text = Thanks.
1	Thanks	thanks	NOUN	NN	Number=Sing	0	root	0:root	SpaceAfter=No
2	.	.	PUNCT	.	_	1	punct	1:punct	_

# sent_id = email-enronsent33_01-0064
# text = Russell Montgomery@ENRON
1	Russell	RussellMontgomery@ENRON	PROPN	GW	Typo=Yes	0	root	0:root	_
2	Montgomery@ENRON	_	X	ADD	_	1	goeswith	1:goeswith	_

# sent_id = email-enronsent33_01-0065
# text = 11/28/2000 08:22 AM
1	11/28/2000	11/28/2000	NUM	CD	NumForm=Digit|NumType=Card	0	root	0:root	_
2	08:22	08:22	NUM	CD	NumForm=Digit|NumType=Card	3	nummod	3:nummod	_
3	AM	a.m.	NOUN	NN	Number=Sing	1	nmod:tmod	1:nmod:tmod	_

# sent_id = email-enronsent33_01-0066
# text = Richard-
1	Richard	Richard	PROPN	NNP	Number=Sing	0	root	0:root	SpaceAfter=No
2	-	-	PUNCT	,	_	1	punct	1:punct	_

# sent_id = email-enronsent33_01-0067
# newpar id = email-enronsent33_01-p0020
# text = Per my voice mail, here is the letter.
1	Per	per	ADP	IN	_	4	case	4:case	_
2	my	my	PRON	PRP$	Case=Gen|Number=Sing|Person=1|Poss=Yes|PronType=Prs	4	nmod:poss	4:nmod:poss	_
3	voice	voice	NOUN	NN	Number=Sing	4	compound	4:compound	_
4	mail	mail	NOUN	NN	Number=Sing	6	obl	6:obl:per	SpaceAfter=No
5	,	,	PUNCT	,	_	4	punct	4:punct	_
6	here	here	ADV	RB	PronType=Dem	0	root	0:root	_
7	is	be	AUX	VBZ	Mood=Ind|Number=Sing|Person=3|Tense=Pres|VerbForm=Fin	6	cop	6:cop	_
8	the	the	DET	DT	Definite=Def|PronType=Art	9	det	9:det	_
9	letter	letter	NOUN	NN	Number=Sing	6	nsubj	6:nsubj	SpaceAfter=No
10	.	.	PUNCT	.	_	6	punct	6:punct	_

# sent_id = email-enronsent33_01-0068
# text = As I mentioned, please let me know when it is ready, and I will send someone to pick it up.
1	As	as	SCONJ	IN	_	3	mark	3:mark	_
2	I	I	PRON	PRP	Case=Nom|Number=Sing|Person=1|PronType=Prs	3	nsubj	3:nsubj	_
3	mentioned	mention	VERB	VBD	Mood=Ind|Number=Sing|Person=1|Tense=Past|VerbForm=Fin	6	advcl	6:advcl:as	SpaceAfter=No
4	,	,	PUNCT	,	_	3	punct	3:punct	_
5	please	please	INTJ	UH	_	6	discourse	6:discourse	_
6	let	let	VERB	VB	Mood=Imp|VerbForm=Fin	0	root	0:root	_
7	me	I	PRON	PRP	Case=Acc|Number=Sing|Person=1|PronType=Prs	6	obj	6:obj|8:nsubj:xsubj	_
8	know	know	VERB	VB	VerbForm=Inf	6	xcomp	6:xcomp	_
9	when	when	ADV	WRB	PronType=Int	12	advmod	12:advmod	_
10	it	it	PRON	PRP	Case=Nom|Gender=Neut|Number=Sing|Person=3|PronType=Prs	12	nsubj	12:nsubj	_
11	is	be	AUX	VBZ	Mood=Ind|Number=Sing|Person=3|Tense=Pres|VerbForm=Fin	12	cop	12:cop	_
12	ready	ready	ADJ	JJ	Degree=Pos	8	advcl	8:advcl:when	SpaceAfter=No
13	,	,	PUNCT	,	_	17	punct	17:punct	_
14	and	and	CCONJ	CC	_	17	cc	17:cc	_
15	I	I	PRON	PRP	Case=Nom|Number=Sing|Person=1|PronType=Prs	17	nsubj	17:nsubj	_
16	will	will	AUX	MD	VerbForm=Fin	17	aux	17:aux	_
17	send	send	VERB	VB	VerbForm=Inf	6	conj	6:conj:and	_
18	someone	someone	PRON	NN	Number=Sing|PronType=Ind	17	obj	17:obj	_
19	to	to	PART	TO	_	20	mark	20:mark	_
20	pick	pick	VERB	VB	VerbForm=Inf	18	acl	18:acl:to	_
21	it	it	PRON	PRP	Case=Acc|Gender=Neut|Number=Sing|Person=3|PronType=Prs	20	obj	20:obj	_
22	up	up	ADP	RP	_	20	compound:prt	20:compound:prt	SpaceAfter=No
23	.	.	PUNCT	.	_	6	punct	6:punct	_

# sent_id = email-enronsent33_01-0069
# text = Thank you for your help.
1	Thank	thank	VERB	VBP	Mood=Ind|Number=Sing|Person=1|Tense=Pres|VerbForm=Fin	0	root	0:root	_
2	you	you	PRON	PRP	Case=Acc|Person=2|PronType=Prs	1	obj	1:obj	_
3	for	for	ADP	IN	_	5	case	5:case	_
4	your	your	PRON	PRP$	Case=Gen|Person=2|Poss=Yes|PronType=Prs	5	nmod:poss	5:nmod:poss	_
5	help	help	NOUN	NN	Number=Sing	1	obl	1:obl:for	SpaceAfter=No
6	.	.	PUNCT	.	_	1	punct	1:punct	_

# sent_id = email-enronsent33_01-0070
# text = Russ 3-5297
1	Russ	Russ	PROPN	NNP	Number=Sing	0	root	0:root	_
2	3-5297	3-5297	NUM	CD	NumForm=Digit|NumType=Card	1	list	1:list	_

# sent_id = email-enronsent33_01-0071
# text = brianp@aiglincoln.com
1	brianp@aiglincoln.com	brianp@aiglincoln.com	PROPN	ADD	_	0	root	0:root	_

# sent_id = email-enronsent33_01-0072
# newpar id = email-enronsent33_01-p0021
# text = Rob Jacobs <rsjacobs@Encoreacq.com>
1	Rob	Rob	PROPN	NNP	Number=Sing	0	root	0:root	_
2	Jacobs	Jacobs	PROPN	NNP	Number=Sing	1	flat	1:flat	_
3	<	<	PUNCT	-LRB-	_	4	punct	4:punct	SpaceAfter=No
4	rsjacobs@Encoreacq.com	rsjacobs@Encoreacq.com	PROPN	ADD	_	1	list	1:list	SpaceAfter=No
5	>	>	PUNCT	-RRB-	_	4	punct	4:punct	_

# sent_id = email-enronsent33_01-0073
# text = 11/28/2000 11:25 AM
1	11/28/2000	11/28/2000	NUM	CD	NumForm=Digit|NumType=Card	0	root	0:root	_
2	11:25	11:25	NUM	CD	NumForm=Digit|NumType=Card	3	nummod	3:nummod	_
3	AM	a.m.	NOUN	NN	Number=Sing	1	nmod:tmod	1:nmod:tmod	_

# sent_id = email-enronsent33_01-0074
# text = Hi Rich,
1	Hi	hi	INTJ	UH	_	0	root	0:root	_
2	Rich	Rich	PROPN	NNP	Number=Sing	1	vocative	1:vocative	SpaceAfter=No
3	,	,	PUNCT	,	_	1	punct	1:punct	_

# sent_id = email-enronsent33_01-0075
# newpar id = email-enronsent33_01-p0022
# text = Have you heard if the Kinga has had little Brian II yet?
1	Have	have	AUX	VBP	Mood=Ind|Number=Sing|Person=2|Tense=Pres|VerbForm=Fin	3	aux	3:aux	_
2	you	you	PRON	PRP	Case=Nom|Person=2|PronType=Prs	3	nsubj	3:nsubj	_
3	heard	hear	VERB	VBN	Tense=Past|VerbForm=Part	0	root	0:root	_
4	if	if	SCONJ	IN	_	8	mark	8:mark	_
5	the	the	DET	DT	Definite=Def|PronType=Art	6	det	6:det	_
6	Kinga	Kinga	PROPN	NNP	Number=Sing	8	nsubj	8:nsubj	_
7	has	have	AUX	VBZ	Mood=Ind|Number=Sing|Person=3|Tense=Pres|VerbForm=Fin	8	aux	8:aux	_
8	had	have	VERB	VBN	Tense=Past|VerbForm=Part	3	ccomp	3:ccomp	_
9	little	little	ADJ	JJ	Degree=Pos	10	amod	10:amod	_
10	Brian	Brian	PROPN	NNP	Number=Sing	8	obj	8:obj	_
11	II	II	NUM	CD	NumForm=Roman|NumType=Card	10	nummod	10:nummod	_
12	yet	yet	ADV	RB	_	3	advmod	3:advmod	SpaceAfter=No
13	?	?	PUNCT	.	_	3	punct	3:punct	_

# sent_id = email-enronsent33_01-0076
# text = Also, remind me of Patterson's email, so I can harass him directly.
1	Also	also	ADV	RB	_	3	advmod	3:advmod	SpaceAfter=No
2	,	,	PUNCT	,	_	1	punct	1:punct	_
3	remind	remind	VERB	VB	Mood=Imp|VerbForm=Fin	0	root	0:root	_
4	me	I	PRON	PRP	Case=Acc|Number=Sing|Person=1|PronType=Prs	3	iobj	3:iobj	_
5	of	of	ADP	IN	_	8	case	8:case	_
6-7	Patterson's	_	_	_	_	_	_	_	_
6	Patterson	Patterson	PROPN	NNP	Number=Sing	8	nmod:poss	8:nmod:poss	_
7	's	's	PART	POS	_	6	case	6:case	_
8	email	email	NOUN	NN	Number=Sing	3	obl	3:obl:of	SpaceAfter=No
9	,	,	PUNCT	,	_	13	punct	13:punct	_
10	so	so	SCONJ	IN	_	13	mark	13:mark	_
11	I	I	PRON	PRP	Case=Nom|Number=Sing|Person=1|PronType=Prs	13	nsubj	13:nsubj	_
12	can	can	AUX	MD	VerbForm=Fin	13	aux	13:aux	_
13	harass	harass	VERB	VB	VerbForm=Inf	3	advcl	3:advcl:so	_
14	him	he	PRON	PRP	Case=Acc|Gender=Masc|Number=Sing|Person=3|PronType=Prs	13	obj	13:obj	_
15	directly	directly	ADV	RB	_	13	advmod	13:advmod	SpaceAfter=No
16	.	.	PUNCT	.	_	3	punct	3:punct	_

# sent_id = email-enronsent33_01-0077
# text = Hope your pre Chanukah planning is going well.
1	Hope	hope	VERB	VBP	Mood=Ind|Number=Sing|Person=1|Tense=Pres|VerbForm=Fin	0	root	0:root	_
2	your	your	PRON	PRP$	Case=Gen|Person=2|Poss=Yes|PronType=Prs	5	nmod:poss	5:nmod:poss	_
3	pre	pre	X	AFX	_	4	compound	4:compound	_
4	Chanukah	Chanukah	PROPN	NNP	Number=Sing	5	compound	5:compound	_
5	planning	planning	NOUN	NN	Number=Sing	7	nsubj	7:nsubj	_
6	is	be	AUX	VBZ	Mood=Ind|Number=Sing|Person=3|Tense=Pres|VerbForm=Fin	7	aux	7:aux	_
7	going	go	VERB	VBG	Tense=Pres|VerbForm=Part	1	ccomp	1:ccomp	_
8	well	well	ADV	RB	Degree=Pos	7	advmod	7:advmod	SpaceAfter=No
9	.	.	PUNCT	.	_	1	punct	1:punct	_

# sent_id = email-enronsent33_01-0078
# newpar id = email-enronsent33_01-p0023
# text = Rob
1	Rob	Rob	PROPN	NNP	Number=Sing	0	root	0:root	_

# sent_id = email-enronsent33_01-0079
# newpar id = email-enronsent33_01-p0024
# text = - C.DTF
1	-	-	PUNCT	NFP	_	2	punct	2:punct	_
2	C.DTF	c.dtf	NOUN	NN	Number=Sing	0	root	0:root	_

# sent_id = email-enronsent33_01-0080
# newpar id = email-enronsent33_01-p0025
# text = As you can tell from the time of my e-mail, I am getting crushed.
1	As	as	SCONJ	IN	_	4	mark	4:mark	_
2	you	you	PRON	PRP	Case=Nom|Person=2|PronType=Prs	4	nsubj	4:nsubj	_
3	can	can	AUX	MD	VerbForm=Fin	4	aux	4:aux	_
4	tell	tell	VERB	VB	VerbForm=Inf	15	advcl	15:advcl:as	_
5	from	from	ADP	IN	_	7	case	7:case	_
6	the	the	DET	DT	Definite=Def|PronType=Art	7	det	7:det	_
7	time	time	NOUN	NN	Number=Sing	4	obl	4:obl:from	_
8	of	of	ADP	IN	_	10	case	10:case	_
9	my	my	PRON	PRP$	Case=Gen|Number=Sing|Person=1|Poss=Yes|PronType=Prs	10	nmod:poss	10:nmod:poss	_
10	e-mail	e-mail	NOUN	NN	Number=Sing	7	nmod	7:nmod:of	SpaceAfter=No
11	,	,	PUNCT	,	_	4	punct	4:punct	_
12	I	I	PRON	PRP	Case=Nom|Number=Sing|Person=1|PronType=Prs	15	nsubj:pass	15:nsubj:pass	_
13	am	be	AUX	VBP	Mood=Ind|Number=Sing|Person=1|Tense=Pres|VerbForm=Fin	15	aux	15:aux	_
14	getting	get	AUX	VBG	Tense=Pres|VerbForm=Part	15	aux:pass	15:aux:pass	_
15	crushed	crush	VERB	VBN	Tense=Past|VerbForm=Part|Voice=Pass	0	root	0:root	SpaceAfter=No
16	.	.	PUNCT	.	_	15	punct	15:punct	_

# sent_id = email-enronsent33_01-0081
# text = Please ask her to be the contact person.
1	Please	please	INTJ	UH	_	2	discourse	2:discourse	_
2	ask	ask	VERB	VB	Mood=Imp|VerbForm=Fin	0	root	0:root	_
3	her	she	PRON	PRP	Case=Acc|Gender=Fem|Number=Sing|Person=3|PronType=Prs	2	iobj	2:iobj|8:nsubj:xsubj	_
4	to	to	PART	TO	_	8	mark	8:mark	_
5	be	be	AUX	VB	VerbForm=Inf	8	cop	8:cop	_
6	the	the	DET	DT	Definite=Def|PronType=Art	8	det	8:det	_
7	contact	contact	NOUN	NN	Number=Sing	8	compound	8:compound	_
8	person	person	NOUN	NN	Number=Sing	2	xcomp	2:xcomp	SpaceAfter=No
9	.	.	PUNCT	.	_	2	punct	2:punct	_

# sent_id = email-enronsent33_01-0082
# text = Robert C Williams@ENRON_DEVELOPMENT
1	Robert	RobertCWilliams@ENRON_DEVELOPMENT	PROPN	GW	Typo=Yes	0	root	0:root	_
2	C	_	X	GW	_	1	goeswith	1:goeswith	_
3	Williams@ENRON_DEVELOPMENT	_	X	ADD	_	1	goeswith	1:goeswith	_

# sent_id = email-enronsent33_01-0083
# text = 11/28/2000 09:46 AM
1	11/28/2000	11/28/2000	NUM	CD	NumForm=Digit|NumType=Card	0	root	0:root	_
2	09:46	09:46	NUM	CD	NumForm=Digit|NumType=Card	3	nummod	3:nummod	_
3	AM	a.m.	NOUN	NN	Number=Sing	1	nmod:tmod	1:nmod:tmod	_

# sent_id = email-enronsent33_01-0084
# text = Now that Michelle is in your fold, do you want to reconsider her being the contact person with AAA on this?
1	Now	now	ADV	RB	_	11	advmod	11:advmod	_
2	that	that	SCONJ	IN	_	7	mark	7:mark	_
3	Michelle	Michelle	PROPN	NNP	Number=Sing	7	nsubj	7:nsubj	_
4	is	be	AUX	VBZ	Mood=Ind|Number=Sing|Person=3|Tense=Pres|VerbForm=Fin	7	cop	7:cop	_
5	in	in	ADP	IN	_	7	case	7:case	_
6	your	your	PRON	PRP$	Case=Gen|Person=2|Poss=Yes|PronType=Prs	7	nmod:poss	7:nmod:poss	_
7	fold	fold	NOUN	NN	Number=Sing	1	ccomp	1:ccomp	SpaceAfter=No
8	,	,	PUNCT	,	_	1	punct	1:punct	_
9	do	do	AUX	VBP	Mood=Ind|Number=Sing|Person=2|Tense=Pres|VerbForm=Fin	11	aux	11:aux	_
10	you	you	PRON	PRP	Case=Nom|Person=2|PronType=Prs	11	nsubj	11:nsubj|13:nsubj:xsubj	_
11	want	want	VERB	VB	VerbForm=Inf	0	root	0:root	_
12	to	to	PART	TO	_	13	mark	13:mark	_
13	reconsider	reconsider	VERB	VB	VerbForm=Inf	11	xcomp	11:xcomp	_
14	her	she	PRON	PRP	Case=Acc|Gender=Fem|Number=Sing|Person=3|PronType=Prs	18	nsubj	18:nsubj	_
15	being	be	AUX	VBG	Tense=Pres|VerbForm=Part	18	cop	18:cop	_
16	the	the	DET	DT	Definite=Def|PronType=Art	18	det	18:det	_
17	contact	contact	NOUN	NN	Number=Sing	18	compound	18:compound	_
18	person	person	NOUN	NN	Number=Sing	13	ccomp	13:ccomp	_
19	with	with	ADP	IN	_	20	case	20:case	_
20	AAA	AAA	PROPN	NNP	Number=Sing	18	nmod	18:nmod:with	_
21	on	on	ADP	IN	_	22	case	22:case	_
22	this	this	PRON	DT	Number=Sing|PronType=Dem	18	nmod	18:nmod:on	SpaceAfter=No
23	?	?	PUNCT	.	_	11	punct	11:punct	_

# sent_id = email-enronsent33_01-0085
# text = I am sending you a letter from their atty.
1	I	I	PRON	PRP	Case=Nom|Number=Sing|Person=1|PronType=Prs	3	nsubj	3:nsubj	_
2	am	be	AUX	VBP	Mood=Ind|Number=Sing|Person=1|Tense=Pres|VerbForm=Fin	3	aux	3:aux	_
3	sending	send	VERB	VBG	Tense=Pres|VerbForm=Part	0	root	0:root	_
4	you	you	PRON	PRP	Case=Acc|Person=2|PronType=Prs	3	iobj	3:iobj	_
5	a	a	DET	DT	Definite=Ind|PronType=Art	6	det	6:det	_
6	letter	letter	NOUN	NN	Number=Sing	3	obj	3:obj	_
7	from	from	ADP	IN	_	9	case	9:case	_
8	their	their	PRON	PRP$	Case=Gen|Number=Plur|Person=3|Poss=Yes|PronType=Prs	9	nmod:poss	9:nmod:poss	_
9	atty	atty	NOUN	NN	Number=Sing	6	nmod	6:nmod:from	SpaceAfter=No
10	.	.	PUNCT	.	_	3	punct	3:punct	_

# sent_id = email-enronsent33_01-0086
# text = Call me to discuss.
1	Call	call	VERB	VB	Mood=Imp|VerbForm=Fin	0	root	0:root	_
2	me	I	PRON	PRP	Case=Acc|Number=Sing|Person=1|PronType=Prs	1	obj	1:obj	_
3	to	to	PART	TO	_	4	mark	4:mark	_
4	discuss	discuss	VERB	VB	VerbForm=Inf	1	advcl	1:advcl:to	SpaceAfter=No
5	.	.	PUNCT	.	_	1	punct	1:punct	_

# sent_id = email-enronsent33_01-0087
# newpar id = email-enronsent33_01-p0026
# text = Cheryl Marshall
1	Cheryl	Cheryl	PROPN	NNP	Number=Sing	0	root	0:root	_
2	Marshall	Marshall	PROPN	NNP	Number=Sing	1	flat	1:flat	_

# sent_id = email-enronsent33_01-0088
# text = 11/27/2000 10:25 AM
1	11/27/2000	11/27/2000	NUM	CD	NumForm=Digit|NumType=Card	0	root	0:root	_
2	10:25	10:25	NUM	CD	NumForm=Digit|NumType=Card	3	nummod	3:nummod	_
3	AM	a.m.	NOUN	NN	Number=Sing	1	nmod:tmod	1:nmod:tmod	_

# sent_id = email-enronsent33_01-0089
# text = As of today, we have not received payment in full as requested in Richard Sanders' letter dated November 16, 2000.
1	As	as	ADP	IN	_	3	case	3:case	_
2	of	of	ADP	IN	_	1	fixed	1:fixed	_
3	today	today	NOUN	NN	Number=Sing	8	obl	8:obl:as_of	SpaceAfter=No
4	,	,	PUNCT	,	_	3	punct	3:punct	_
5	we	we	PRON	PRP	Case=Nom|Number=Plur|Person=1|PronType=Prs	8	nsubj	8:nsubj	_
6	have	have	AUX	VBP	Mood=Ind|Number=Plur|Person=1|Tense=Pres|VerbForm=Fin	8	aux	8:aux	_
7	not	not	PART	RB	_	8	advmod	8:advmod	_
8	received	receive	VERB	VBN	Tense=Past|VerbForm=Part	0	root	0:root	_
9	payment	payment	NOUN	NN	Number=Sing	8	obj	8:obj	_
10	in	in	ADP	IN	_	11	case	11:case	_
11	full	full	ADJ	JJ	Degree=Pos	9	nmod	9:nmod:in	_
12	as	as	SCONJ	IN	_	13	mark	13:mark	_
13	requested	request	VERB	VBN	Tense=Past|VerbForm=Part|Voice=Pass	8	advcl	8:advcl:as	_
14	in	in	ADP	IN	_	18	case	18:case	_
15	Richard	Richard	PROPN	NNP	Number=Sing	18	nmod:poss	18:nmod:poss	_
16-17	Sanders'	_	_	_	_	_	_	_	_
16	Sanders	Sanders	PROPN	NNP	Number=Sing	15	flat	15:flat	_
17	'	's	PART	POS	_	15	case	15:case	_
18	letter	letter	NOUN	NN	Number=Sing	13	obl	13:obl:in|20:nsubj:xsubj	_
19	dated	date	VERB	VBN	Tense=Past|VerbForm=Part|Voice=Pass	18	acl	18:acl	_
20	November	November	PROPN	NNP	Number=Sing	19	xcomp	19:xcomp	_
21	16	16	NUM	CD	NumForm=Digit|NumType=Card	20	nummod	20:nummod	SpaceAfter=No
22	,	,	PUNCT	,	_	23	punct	23:punct	_
23	2000	2000	NUM	CD	NumForm=Digit|NumType=Card	20	nummod	20:nummod	SpaceAfter=No
24	.	.	PUNCT	.	_	8	punct	8:punct	_

# sent_id = email-enronsent33_01-0090
# text = We did receive a payment for $3,202.61 on 11-20-2000.
1	We	we	PRON	PRP	Case=Nom|Number=Plur|Person=1|PronType=Prs	3	nsubj	3:nsubj	_
2	did	do	AUX	VBD	Mood=Ind|Number=Plur|Person=1|Tense=Past|VerbForm=Fin	3	aux	3:aux	_
3	receive	receive	VERB	VB	VerbForm=Inf	0	root	0:root	_
4	a	a	DET	DT	Definite=Ind|PronType=Art	5	det	5:det	_
5	payment	payment	NOUN	NN	Number=Sing	3	obj	3:obj	_
6	for	for	ADP	IN	_	7	case	7:case	_
7	$	$	SYM	$	_	5	nmod	5:nmod:for	SpaceAfter=No
8	3,202.61	3202.61	NUM	CD	NumForm=Digit|NumType=Card	7	nummod	7:nummod	_
9	on	on	ADP	IN	_	10	case	10:case	_
10	11-20-2000	11-20-2000	NUM	CD	NumForm=Digit|NumType=Card	3	obl	3:obl:on	SpaceAfter=No
11	.	.	PUNCT	.	_	3	punct	3:punct	_

# sent_id = email-enronsent33_01-0091
# text = Richard - please let me know what we need to do next to file suit.
1	Richard	Richard	PROPN	NNP	Number=Sing	4	nsubj	4:nsubj	_
2	-	-	PUNCT	,	_	1	punct	1:punct	_
3	please	please	INTJ	UH	_	4	discourse	4:discourse	_
4	let	let	VERB	VB	Mood=Imp|VerbForm=Fin	0	root	0:root	_
5	me	I	PRON	PRP	Case=Acc|Number=Sing|Person=1|PronType=Prs	4	obj	4:obj|6:nsubj:xsubj	_
6	know	know	VERB	VB	VerbForm=Inf	4	xcomp	4:xcomp	_
7	what	what	PRON	WP	PronType=Int	11	obj	11:obj	_
8	we	we	PRON	PRP	Case=Nom|Number=Plur|Person=1|PronType=Prs	9	nsubj	9:nsubj|11:nsubj:xsubj	_
9	need	need	VERB	VBP	Mood=Ind|Number=Plur|Person=1|Tense=Pres|VerbForm=Fin	6	ccomp	6:ccomp	_
10	to	to	PART	TO	_	11	mark	11:mark	_
11	do	do	VERB	VB	VerbForm=Inf	9	xcomp	9:xcomp	_
12	next	next	ADV	RB	_	11	advmod	11:advmod	_
13	to	to	PART	TO	_	14	mark	14:mark	_
14	file	file	VERB	VB	VerbForm=Inf	11	advcl	11:advcl:to	_
15	suit	suit	NOUN	NN	Number=Sing	14	obj	14:obj	SpaceAfter=No
16	.	.	PUNCT	.	_	4	punct	4:punct	_

# sent_id = email-enronsent33_01-0092
# text = Nuria_R_Ibarra@calpx.com on 04/28/2000 11:15:11 AM
1	Nuria_R_Ibarra@calpx.com	Nuria_R_Ibarra@calpx.com	PROPN	ADD	_	0	root	0:root	_
2	on	on	ADP	IN	_	3	case	3:case	_
3	04/28/2000	04/28/2000	NUM	CD	NumForm=Digit|NumType=Card	1	obl	1:obl:on	_
4	11:15:11	11:15:11	NUM	CD	NumForm=Digit|NumType=Card	5	nummod	5:nummod	_
5	AM	a.m.	NOUN	NN	Number=Sing	3	nmod:tmod	3:nmod:tmod	_

# sent_id = email-enronsent33_01-0093
# text = The attached letter is being sent to you from Patricia Gillman.
1	The	the	DET	DT	Definite=Def|PronType=Art	3	det	3:det	_
2	attached	attach	VERB	VBN	Tense=Past|VerbForm=Part|Voice=Pass	3	amod	3:amod	_
3	letter	letter	NOUN	NN	Number=Sing	6	nsubj:pass	6:nsubj:pass	_
4	is	be	AUX	VBZ	Mood=Ind|Number=Sing|Person=3|Tense=Pres|VerbForm=Fin	6	aux	6:aux	_
5	being	be	AUX	VBG	Tense=Pres|VerbForm=Part	6	aux:pass	6:aux:pass	_
6	sent	send	VERB	VBN	Tense=Past|VerbForm=Part|Voice=Pass	0	root	0:root	_
7	to	to	ADP	IN	_	8	case	8:case	_
8	you	you	PRON	PRP	Case=Acc|Person=2|PronType=Prs	6	obl	6:obl:to	_
9	from	from	ADP	IN	_	10	case	10:case	_
10	Patricia	Patricia	PROPN	NNP	Number=Sing	6	obl	6:obl:from	_
11	Gillman	Gillman	PROPN	NNP	Number=Sing	10	flat	10:flat	SpaceAfter=No
12	.	.	PUNCT	.	_	6	punct	6:punct	_

# sent_id = email-enronsent33_01-0094
# newpar id = email-enronsent33_01-p0027
# text = (See attached file: Sanders Letter 4_28_00.doc)
1	(	(	PUNCT	-LRB-	_	2	punct	2:punct	SpaceAfter=No
2	See	see	VERB	VB	Mood=Imp|VerbForm=Fin	0	root	0:root	_
3	attached	attach	VERB	VBN	Tense=Past|VerbForm=Part|Voice=Pass	4	amod	4:amod	_
4	file	file	NOUN	NN	Number=Sing	2	obj	2:obj	SpaceAfter=No
5	:	:	PUNCT	:	_	6	punct	6:punct	_
6	Sanders	sanders	NOUN	GW	_	4	appos	4:appos	_
7	Letter	letter	X	GW	_	6	flat	6:flat	_
8	4_28_00.doc	4_28_00.doc	X	NN	Number=Sing	6	flat	6:flat	SpaceAfter=No
9	)	)	PUNCT	-RRB-	_	2	punct	2:punct	_

# sent_id = email-enronsent33_01-0095
# newpar id = email-enronsent33_01-p0028
# text = - Sanders Letter 4_28_00.doc
1	-	-	PUNCT	NFP	_	2	punct	2:punct	_
2	Sanders	sanders	NOUN	GW	_	0	root	0:root	_
3	Letter	letter	X	GW	_	2	flat	2:flat	_
4	4_28_00.doc	4_28_00.doc	X	NN	Number=Sing	2	flat	2:flat	_

# sent_id = email-enronsent33_01-0096
# newpar id = email-enronsent33_01-p0029
# text = Richard B Sanders
1	Richard	Richard	PROPN	NNP	Number=Sing	0	root	0:root	_
2	B	B	PROPN	NNP	Number=Sing	1	flat	1:flat	_
3	Sanders	Sanders	PROPN	NNP	Number=Sing	1	flat	1:flat	_

# sent_id = email-enronsent33_01-0097
# text = 11/28/2000 09:56 PM
1	11/28/2000	11/28/2000	NUM	CD	NumForm=Digit|NumType=Card	0	root	0:root	_
2	09:56	09:56	NUM	CD	NumForm=Digit|NumType=Card	3	nummod	3:nummod	_
3	PM	p.m.	NOUN	NN	Number=Sing	1	nmod:tmod	1:nmod:tmod	_

# sent_id = email-enronsent33_01-0098
# text = I am sending you a letter from their atty.
1	I	I	PRON	PRP	Case=Nom|Number=Sing|Person=1|PronType=Prs	3	nsubj	3:nsubj	_
2	am	be	AUX	VBP	Mood=Ind|Number=Sing|Person=1|Tense=Pres|VerbForm=Fin	3	aux	3:aux	_
3	sending	send	VERB	VBG	Tense=Pres|VerbForm=Part	0	root	0:root	_
4	you	you	PRON	PRP	Case=Acc|Person=2|PronType=Prs	3	iobj	3:iobj	_
5	a	a	DET	DT	Definite=Ind|PronType=Art	6	det	6:det	_
6	letter	letter	NOUN	NN	Number=Sing	3	obj	3:obj	_
7	from	from	ADP	IN	_	9	case	9:case	_
8	their	their	PRON	PRP$	Case=Gen|Number=Plur|Person=3|Poss=Yes|PronType=Prs	9	nmod:poss	9:nmod:poss	_
9	atty	atty	NOUN	NN	Number=Sing	6	nmod	6:nmod:from	SpaceAfter=No
10	.	.	PUNCT	.	_	3	punct	3:punct	_

# sent_id = email-enronsent33_01-0099
# text = Call me to discuss.
1	Call	call	VERB	VB	Mood=Imp|VerbForm=Fin	0	root	0:root	_
2	me	I	PRON	PRP	Case=Acc|Number=Sing|Person=1|PronType=Prs	1	obj	1:obj	_
3	to	to	PART	TO	_	4	mark	4:mark	_
4	discuss	discuss	VERB	VB	VerbForm=Inf	1	advcl	1:advcl:to	SpaceAfter=No
5	.	.	PUNCT	.	_	1	punct	1:punct	_

# sent_id = email-enronsent33_01-0100
# newpar id = email-enronsent33_01-p0030
# text = Cheryl Marshall
1	Cheryl	Cheryl	PROPN	NNP	Number=Sing	0	root	0:root	_
2	Marshall	Marshall	PROPN	NNP	Number=Sing	1	flat	1:flat	_

# sent_id = email-enronsent33_01-0101
# text = 11/27/2000 10:25 AM
1	11/27/2000	11/27/2000	NUM	CD	NumForm=Digit|NumType=Card	0	root	0:root	_
2	10:25	10:25	NUM	CD	NumForm=Digit|NumType=Card	3	nummod	3:nummod	_
3	AM	a.m.	NOUN	NN	Number=Sing	1	nmod:tmod	1:nmod:tmod	_

# sent_id = email-enronsent33_01-0102
# text = As of today, we have not received payment in full as requested in Richard Sanders' letter dated November 16, 2000.
1	As	as	ADP	IN	_	3	case	3:case	_
2	of	of	ADP	IN	_	1	fixed	1:fixed	_
3	today	today	NOUN	NN	Number=Sing	8	obl	8:obl:as_of	SpaceAfter=No
4	,	,	PUNCT	,	_	3	punct	3:punct	_
5	we	we	PRON	PRP	Case=Nom|Number=Plur|Person=1|PronType=Prs	8	nsubj	8:nsubj	_
6	have	have	AUX	VBP	Mood=Ind|Number=Plur|Person=1|Tense=Pres|VerbForm=Fin	8	aux	8:aux	_
7	not	not	PART	RB	_	8	advmod	8:advmod	_
8	received	receive	VERB	VBN	Tense=Past|VerbForm=Part	0	root	0:root	_
9	payment	payment	NOUN	NN	Number=Sing	8	obj	8:obj	_
10	in	in	ADP	IN	_	11	case	11:case	_
11	full	full	ADJ	JJ	Degree=Pos	9	nmod	9:nmod:in	_
12	as	as	SCONJ	IN	_	13	mark	13:mark	_
13	requested	request	VERB	VBN	Tense=Past|VerbForm=Part|Voice=Pass	8	advcl	8:advcl:as	_
14	in	in	ADP	IN	_	18	case	18:case	_
15	Richard	Richard	PROPN	NNP	Number=Sing	18	nmod:poss	18:nmod:poss	_
16-17	Sanders'	_	_	_	_	_	_	_	_
16	Sanders	Sanders	PROPN	NNP	Number=Sing	15	flat	15:flat	_
17	'	's	PART	POS	_	15	case	15:case	_
18	letter	letter	NOUN	NN	Number=Sing	13	obl	13:obl:in|20:nsubj:xsubj	_
19	dated	date	VERB	VBN	Tense=Past|VerbForm=Part|Voice=Pass	18	acl	18:acl	_
20	November	November	PROPN	NNP	Number=Sing	19	xcomp	19:xcomp	_
21	16	16	NUM	CD	NumForm=Digit|NumType=Card	20	nummod	20:nummod	SpaceAfter=No
22	,	,	PUNCT	,	_	23	punct	23:punct	_
23	2000	2000	NUM	CD	NumForm=Digit|NumType=Card	20	nummod	20:nummod	SpaceAfter=No
24	.	.	PUNCT	.	_	8	punct	8:punct	_

# sent_id = email-enronsent33_01-0103
# text = We did receive a payment for $3,202.61 on 11-20-2000.
1	We	we	PRON	PRP	Case=Nom|Number=Plur|Person=1|PronType=Prs	3	nsubj	3:nsubj	_
2	did	do	AUX	VBD	Mood=Ind|Number=Plur|Person=1|Tense=Past|VerbForm=Fin	3	aux	3:aux	_
3	receive	receive	VERB	VB	VerbForm=Inf	0	root	0:root	_
4	a	a	DET	DT	Definite=Ind|PronType=Art	5	det	5:det	_
5	payment	payment	NOUN	NN	Number=Sing	3	obj	3:obj	_
6	for	for	ADP	IN	_	7	case	7:case	_
7	$	$	SYM	$	_	5	nmod	5:nmod:for	SpaceAfter=No
8	3,202.61	3202.61	NUM	CD	NumForm=Digit|NumType=Card	7	nummod	7:nummod	_
9	on	on	ADP	IN	_	10	case	10:case	_
10	11-20-2000	11-20-2000	NUM	CD	NumForm=Digit|NumType=Card	3	obl	3:obl:on	SpaceAfter=No
11	.	.	PUNCT	.	_	3	punct	3:punct	_

# sent_id = email-enronsent33_01-0104
# text = Richard - please let me know what we need to do next to file suit.
1	Richard	Richard	PROPN	NNP	Number=Sing	4	nsubj	4:nsubj	_
2	-	-	PUNCT	,	_	1	punct	1:punct	_
3	please	please	INTJ	UH	_	4	discourse	4:discourse	_
4	let	let	VERB	VB	Mood=Imp|VerbForm=Fin	0	root	0:root	_
5	me	I	PRON	PRP	Case=Acc|Number=Sing|Person=1|PronType=Prs	4	obj	4:obj|6:nsubj:xsubj	_
6	know	know	VERB	VB	VerbForm=Inf	4	xcomp	4:xcomp	_
7	what	what	PRON	WP	PronType=Int	11	obj	11:obj	_
8	we	we	PRON	PRP	Case=Nom|Number=Plur|Person=1|PronType=Prs	9	nsubj	9:nsubj|11:nsubj:xsubj	_
9	need	need	VERB	VBP	Mood=Ind|Number=Plur|Person=1|Tense=Pres|VerbForm=Fin	6	ccomp	6:ccomp	_
10	to	to	PART	TO	_	11	mark	11:mark	_
11	do	do	VERB	VB	VerbForm=Inf	9	xcomp	9:xcomp	_
12	next	next	ADV	RB	_	11	advmod	11:advmod	_
13	to	to	PART	TO	_	14	mark	14:mark	_
14	file	file	VERB	VB	VerbForm=Inf	11	advcl	11:advcl:to	_
15	suit	suit	NOUN	NN	Number=Sing	14	obj	14:obj	SpaceAfter=No
16	.	.	PUNCT	.	_	4	punct	4:punct	_

# sent_id = email-enronsent33_01-0105
# text = Has Liz finished with gathering the documents?
1	Has	have	AUX	VBZ	Mood=Ind|Number=Sing|Person=3|Tense=Pres|VerbForm=Fin	3	aux	3:aux	_
2	Liz	Liz	PROPN	NNP	Number=Sing	3	nsubj	3:nsubj	_
3	finished	finish	VERB	VBN	Tense=Past|VerbForm=Part	0	root	0:root	_
4	with	with	SCONJ	IN	_	5	mark	5:mark	_
5	gathering	gather	VERB	VBG	Tense=Pres|VerbForm=Part	3	advcl	3:advcl:with	_
6	the	the	DET	DT	Definite=Def|PronType=Art	7	det	7:det	_
7	documents	document	NOUN	NNS	Number=Plur	5	obj	5:obj	SpaceAfter=No
8	?	?	PUNCT	.	_	3	punct	3:punct	_

# sent_id = email-enronsent33_01-0106
# newpar id = email-enronsent33_01-p0031
# text = melanie.gray@weil.com
1	melanie.gray@weil.com	melanie.gray@weil.com	PROPN	ADD	_	0	root	0:root	_

# sent_id = email-enronsent33_01-0107
# text = 11/13/2000 03:43 PM
1	11/13/2000	11/13/2000	NUM	CD	NumForm=Digit|NumType=Card	0	root	0:root	_
2	03:43	03:43	NUM	CD	NumForm=Digit|NumType=Card	3	nummod	3:nummod	_
3	PM	p.m.	NOUN	NN	Number=Sing	1	nmod:tmod	1:nmod:tmod	_

# sent_id = email-enronsent33_01-0108
# text = Here are the revised dates for the response/reply/and hearing dates for Enron's motion to compel.
1	Here	here	ADV	RB	PronType=Dem	0	root	0:root	_
2	are	be	AUX	VBP	Mood=Ind|Number=Plur|Person=3|Tense=Pres|VerbForm=Fin	1	cop	1:cop	_
3	the	the	DET	DT	Definite=Def|PronType=Art	5	det	5:det	_
4	revised	revise	VERB	VBN	Tense=Past|VerbForm=Part|Voice=Pass	5	amod	5:amod	_
5	dates	date	NOUN	NNS	Number=Plur	1	nsubj	1:nsubj	_
6	for	for	ADP	IN	_	14	case	14:case	_
7	the	the	DET	DT	Definite=Def|PronType=Art	14	det	14:det	_
8	response	response	NOUN	NN	Number=Sing	14	compound	14:compound	SpaceAfter=No
9	/	/	PUNCT	,	_	10	punct	10:punct	SpaceAfter=No
10	reply	reply	NOUN	NN	Number=Sing	8	conj	8:conj:and|14:compound	SpaceAfter=No
11	/	/	PUNCT	,	_	13	punct	13:punct	SpaceAfter=No
12	and	and	CCONJ	CC	_	13	cc	13:cc	_
13	hearing	hearing	NOUN	NN	Number=Sing	8	conj	8:conj:and|14:compound	_
14	dates	date	NOUN	NNS	Number=Plur	5	nmod	5:nmod:for	_
15	for	for	ADP	IN	_	18	case	18:case	_
16-17	Enron's	_	_	_	_	_	_	_	_
16	Enron	Enron	PROPN	NNP	Number=Sing	18	nmod:poss	18:nmod:poss	_
17	's	's	PART	POS	_	16	case	16:case	_
18	motion	motion	NOUN	NN	Number=Sing	5	nmod	5:nmod:for	_
19	to	to	PART	TO	_	20	mark	20:mark	_
20	compel	compel	VERB	VB	VerbForm=Inf	18	acl	18:acl:to	SpaceAfter=No
21	.	.	PUNCT	.	_	1	punct	1:punct	_

# sent_id = email-enronsent33_01-0109
# text = As you may recall, they say they want a deposition on the parties' intention.
1	As	as	SCONJ	IN	_	4	mark	4:mark	_
2	you	you	PRON	PRP	Case=Nom|Person=2|PronType=Prs	4	nsubj	4:nsubj	_
3	may	may	AUX	MD	VerbForm=Fin	4	aux	4:aux	_
4	recall	recall	VERB	VB	VerbForm=Inf	7	advcl	7:advcl:as	SpaceAfter=No
5	,	,	PUNCT	,	_	4	punct	4:punct	_
6	they	they	PRON	PRP	Case=Nom|Number=Plur|Person=3|PronType=Prs	7	nsubj	7:nsubj	_
7	say	say	VERB	VBP	Mood=Ind|Number=Plur|Person=3|Tense=Pres|VerbForm=Fin	0	root	0:root	_
8	they	they	PRON	PRP	Case=Nom|Number=Plur|Person=3|PronType=Prs	9	nsubj	9:nsubj	_
9	want	want	VERB	VBP	Mood=Ind|Number=Plur|Person=3|Tense=Pres|VerbForm=Fin	7	ccomp	7:ccomp	_
10	a	a	DET	DT	Definite=Ind|PronType=Art	11	det	11:det	_
11	deposition	deposition	NOUN	NN	Number=Sing	9	obj	9:obj	_
12	on	on	ADP	IN	_	16	case	16:case	_
13	the	the	DET	DT	Definite=Def|PronType=Art	14	det	14:det	_
14-15	parties'	_	_	_	_	_	_	_	_
14	parties	party	NOUN	NNS	Number=Plur	16	nmod:poss	16:nmod:poss	_
15	'	's	PART	POS	_	14	case	14:case	_
16	intention	intention	NOUN	NN	Number=Sing	11	nmod	11:nmod:on	SpaceAfter=No
17	.	.	PUNCT	.	_	7	punct	7:punct	_

# sent_id = email-enronsent33_01-0110
# text = We should be expecting a deposition notice soon if they are going to follow through on their threat.
1	We	we	PRON	PRP	Case=Nom|Number=Plur|Person=1|PronType=Prs	4	nsubj	4:nsubj	_
2	should	should	AUX	MD	VerbForm=Fin	4	aux	4:aux	_
3	be	be	AUX	VB	VerbForm=Inf	4	aux	4:aux	_
4	expecting	expect	VERB	VBG	Tense=Pres|VerbForm=Part	0	root	0:root	_
5	a	a	DET	DT	Definite=Ind|PronType=Art	7	det	7:det	_
6	deposition	deposition	NOUN	NN	Number=Sing	7	compound	7:compound	_
7	notice	notice	NOUN	NN	Number=Sing	4	obj	4:obj	_
8	soon	soon	ADV	RB	Degree=Pos	4	advmod	4:advmod	_
9	if	if	SCONJ	IN	_	12	mark	12:mark	_
10	they	they	PRON	PRP	Case=Nom|Number=Plur|Person=3|PronType=Prs	12	nsubj	12:nsubj|14:nsubj:xsubj	_
11	are	be	AUX	VBP	Mood=Ind|Number=Plur|Person=3|Tense=Pres|VerbForm=Fin	12	aux	12:aux	_
12	going	go	VERB	VBG	Tense=Pres|VerbForm=Part	4	advcl	4:advcl:if	_
13	to	to	PART	TO	_	14	mark	14:mark	_
14	follow	follow	VERB	VB	VerbForm=Inf	12	xcomp	12:xcomp	_
15	through	through	ADP	RP	_	14	compound:prt	14:compound:prt	_
16	on	on	ADP	IN	_	18	case	18:case	_
17	their	their	PRON	PRP$	Case=Gen|Number=Plur|Person=3|Poss=Yes|PronType=Prs	18	nmod:poss	18:nmod:poss	_
18	threat	threat	NOUN	NN	Number=Sing	14	obl	14:obl:on	SpaceAfter=No
19	.	.	PUNCT	.	_	4	punct	4:punct	_

# sent_id = email-enronsent33_01-0111
# text = I passed along to Liz Austin your request regarding pleadings A&K has filed setting forth the Trustee's position in connection with the enforcement/nonenforcement of the power contracts and what remedies the Trustee is seeking.
1	I	I	PRON	PRP	Case=Nom|Number=Sing|Person=1|PronType=Prs	2	nsubj	2:nsubj	_
2	passed	pass	VERB	VBD	Mood=Ind|Number=Sing|Person=1|Tense=Past|VerbForm=Fin	0	root	0:root	_
3	along	along	ADV	RB	_	2	advmod	2:advmod	_
4	to	to	ADP	IN	_	5	case	5:case	_
5	Liz	Liz	PROPN	NNP	Number=Sing	2	obl	2:obl:to	_
6	Austin	Austin	PROPN	NNP	Number=Sing	5	flat	5:flat	_
7	your	your	PRON	PRP$	Case=Gen|Person=2|Poss=Yes|PronType=Prs	8	nmod:poss	8:nmod:poss	_
8	request	request	NOUN	NN	Number=Sing	2	obj	2:obj	_
9	regarding	regard	VERB	VBG	Tense=Pres|VerbForm=Part	10	case	10:case	_
<<<<<<< HEAD
10	pleadings	pleading	NOUN	NNS	Number=Plur	8	nmod	8:nmod:regarding|13:obj	_
=======
10	pleadings	pleading	NOUN	NNS	Number=Plur	8	nmod	8:nmod:regarding	_
>>>>>>> ecd91427
11	A&K	A&K	PROPN	NNP	Number=Sing	13	nsubj	13:nsubj	_
12	has	have	AUX	VBZ	Mood=Ind|Number=Sing|Person=3|Tense=Pres|VerbForm=Fin	13	aux	13:aux	_
13	filed	file	VERB	VBN	Tense=Past|VerbForm=Part	10	acl:relcl	10:acl:relcl	Cxn=rc-red-obj
14	setting	set	VERB	VBG	VerbForm=Ger	10	acl	10:acl	_
15	forth	forth	ADV	RB	_	14	advmod	14:advmod	_
16	the	the	DET	DT	Definite=Def|PronType=Art	17	det	17:det	_
17-18	Trustee's	_	_	_	_	_	_	_	_
17	Trustee	trustee	NOUN	NN	Number=Sing	19	nmod:poss	19:nmod:poss	_
18	's	's	PART	POS	_	17	case	17:case	_
19	position	position	NOUN	NN	Number=Sing	14	obj	14:obj	_
20	in	in	ADP	IN	_	21	case	21:case	_
21	connection	connection	NOUN	NN	Number=Sing	19	nmod	19:nmod:in	_
22	with	with	ADP	IN	_	24	case	24:case	_
23	the	the	DET	DT	Definite=Def|PronType=Art	24	det	24:det	_
24	enforcement	enforcement	NOUN	NN	Number=Sing	21	nmod	21:nmod:with	SpaceAfter=No
25	/	/	SYM	,	_	26	cc	26:cc	SpaceAfter=No
26	nonenforcement	nonenforcement	NOUN	NN	Number=Sing	24	conj	21:nmod:with|24:conj	_
27	of	of	ADP	IN	_	30	case	30:case	_
28	the	the	DET	DT	Definite=Def|PronType=Art	30	det	30:det	_
29	power	power	NOUN	NN	Number=Sing	30	compound	30:compound	_
30	contracts	contract	NOUN	NNS	Number=Plur	24	nmod	24:nmod:of	_
31	and	and	CCONJ	CC	_	33	cc	33:cc	_
32	what	what	DET	WDT	PronType=Int	33	det	33:det	_
33	remedies	remedy	NOUN	NNS	Number=Plur	37	obj	37:obj	_
34	the	the	DET	DT	Definite=Def|PronType=Art	35	det	35:det	_
35	Trustee	trustee	NOUN	NN	Number=Sing	37	nsubj	37:nsubj	_
36	is	be	AUX	VBZ	Mood=Ind|Number=Sing|Person=3|Tense=Pres|VerbForm=Fin	37	aux	37:aux	_
37	seeking	seek	VERB	VBG	Tense=Pres|VerbForm=Part	24	conj	24:conj:and	SpaceAfter=No
38	.	.	PUNCT	.	_	2	punct	2:punct	_

# sent_id = email-enronsent33_01-0112
# text = As you see below, she is pulling those together.
1	As	as	SCONJ	IN	_	3	mark	3:mark	_
2	you	you	PRON	PRP	Case=Nom|Person=2|PronType=Prs	3	nsubj	3:nsubj	_
3	see	see	VERB	VBP	Mood=Ind|Number=Sing|Person=2|Tense=Pres|VerbForm=Fin	8	advcl	8:advcl:as	_
4	below	below	ADV	RB	_	3	advmod	3:advmod	SpaceAfter=No
5	,	,	PUNCT	,	_	3	punct	3:punct	_
6	she	she	PRON	PRP	Case=Nom|Gender=Fem|Number=Sing|Person=3|PronType=Prs	8	nsubj	8:nsubj	_
7	is	be	AUX	VBZ	Mood=Ind|Number=Sing|Person=3|Tense=Pres|VerbForm=Fin	8	aux	8:aux	_
8	pulling	pull	VERB	VBG	Tense=Pres|VerbForm=Part	0	root	0:root	_
9	those	that	PRON	DT	Number=Plur|PronType=Dem	8	obj	8:obj	_
10	together	together	ADV	RB	_	8	advmod	8:advmod	SpaceAfter=No
11	.	.	PUNCT	.	_	8	punct	8:punct	_

# sent_id = email-enronsent33_01-0113
# newpar id = email-enronsent33_01-p0032
# text = Call to discuss the response to the Trustee's settlement offer.
1	Call	call	VERB	VB	Mood=Imp|VerbForm=Fin	0	root	0:root	_
2	to	to	PART	TO	_	3	mark	3:mark	_
3	discuss	discuss	VERB	VB	VerbForm=Inf	1	advcl	1:advcl:to	_
4	the	the	DET	DT	Definite=Def|PronType=Art	5	det	5:det	_
5	response	response	NOUN	NN	Number=Sing	3	obj	3:obj	_
6	to	to	ADP	IN	_	11	case	11:case	_
7	the	the	DET	DT	Definite=Def|PronType=Art	8	det	8:det	_
8-9	Trustee's	_	_	_	_	_	_	_	_
8	Trustee	trustee	NOUN	NN	Number=Sing	11	nmod:poss	11:nmod:poss	_
9	's	's	PART	POS	_	8	case	8:case	_
10	settlement	settlement	NOUN	NN	Number=Sing	11	compound	11:compound	_
11	offer	offer	NOUN	NN	Number=Sing	5	nmod	5:nmod:to	SpaceAfter=No
12	.	.	PUNCT	.	_	1	punct	1:punct	_

# sent_id = email-enronsent33_01-0114
# newpar id = email-enronsent33_01-p0033
# text = Thanks.
1	Thanks	thanks	NOUN	NN	Number=Sing	0	root	0:root	SpaceAfter=No
2	.	.	PUNCT	.	_	1	punct	1:punct	_

# sent_id = email-enronsent33_01-0115
# text = Hi--
1	Hi	hi	INTJ	UH	_	0	root	0:root	SpaceAfter=No
2	--	--	PUNCT	,	_	1	punct	1:punct	SpaceAfter=No

# sent_id = email-enronsent33_01-0116
# text = Talked to Craig and the Court today.
1	Talked	talk	VERB	VBD	Mood=Ind|Number=Sing|Person=1|Tense=Past|VerbForm=Fin	0	root	0:root	_
2	to	to	ADP	IN	_	3	case	3:case	_
3	Craig	Craig	PROPN	NNP	Number=Sing	1	obl	1:obl:to	_
4	and	and	CCONJ	CC	_	6	cc	6:cc	_
5	the	the	DET	DT	Definite=Def|PronType=Art	6	det	6:det	_
6	Court	court	NOUN	NN	Number=Sing	3	conj	1:obl:to|3:conj:and	_
7	today	today	NOUN	NN	Number=Sing	1	obl:tmod	1:obl:tmod	SpaceAfter=No
8	.	.	PUNCT	.	_	1	punct	1:punct	_

# sent_id = email-enronsent33_01-0117
# text = The motion to compel is now scheduled for Dec. 12 at 2p.m.
1	The	the	DET	DT	Definite=Def|PronType=Art	2	det	2:det	_
2	motion	motion	NOUN	NN	Number=Sing	7	nsubj:pass	7:nsubj:pass	_
3	to	to	PART	TO	_	4	mark	4:mark	_
4	compel	compel	VERB	VB	VerbForm=Inf	2	acl	2:acl:to	_
5	is	be	AUX	VBZ	Mood=Ind|Number=Sing|Person=3|Tense=Pres|VerbForm=Fin	7	aux:pass	7:aux:pass	_
6	now	now	ADV	RB	_	7	advmod	7:advmod	_
7	scheduled	schedule	VERB	VBN	Tense=Past|VerbForm=Part|Voice=Pass	0	root	0:root	_
8	for	for	ADP	IN	_	9	case	9:case	_
9	Dec.	December	PROPN	NNP	Abbr=Yes|Number=Sing	7	obl	7:obl:for	_
10	12	12	NUM	CD	NumForm=Digit|NumType=Card	9	nummod	9:nummod	_
11	at	at	ADP	IN	_	13	case	13:case	_
12	2	2	NUM	CD	NumForm=Digit|NumType=Card	13	nummod	13:nummod	SpaceAfter=No
13	p.m	p.m.	NOUN	NN	Number=Sing	9	nmod	9:nmod:at	SpaceAfter=No
14	.	.	PUNCT	.	_	7	punct	7:punct	_

# sent_id = email-enronsent33_01-0118
# text = The trustee's oppositon papers are now due Nov 27 and Enron reply is due Dec 1.
1	The	the	DET	DT	Definite=Def|PronType=Art	2	det	2:det	_
2-3	trustee's	_	_	_	_	_	_	_	_
2	trustee	trustee	NOUN	NN	Number=Sing	5	nmod:poss	5:nmod:poss	_
3	's	's	PART	POS	_	2	case	2:case	_
4	oppositon	oppositon	NOUN	NN	Number=Sing	5	compound	5:compound	_
5	papers	paper	NOUN	NNS	Number=Plur	8	nsubj	8:nsubj	_
6	are	be	AUX	VBP	Mood=Ind|Number=Plur|Person=3|Tense=Pres|VerbForm=Fin	8	cop	8:cop	_
7	now	now	ADV	RB	_	8	advmod	8:advmod	_
8	due	due	ADJ	JJ	Degree=Pos	0	root	0:root	_
9	Nov	November	PROPN	NNP	Abbr=Yes|Number=Sing	8	obl:npmod	8:obl:npmod	_
10	27	27	NUM	CD	NumForm=Digit|NumType=Card	9	nummod	9:nummod	_
11	and	and	CCONJ	CC	_	15	cc	15:cc	_
12	Enron	Enron	PROPN	NNP	Number=Sing	13	compound	13:compound	_
13	reply	reply	NOUN	NN	Number=Sing	15	nsubj	15:nsubj	_
14	is	be	AUX	VBZ	Mood=Ind|Number=Sing|Person=3|Tense=Pres|VerbForm=Fin	15	cop	15:cop	_
15	due	due	ADJ	JJ	Degree=Pos	8	conj	8:conj:and	_
16	Dec	December	PROPN	NNP	Abbr=Yes|Number=Sing	15	obl:npmod	15:obl:npmod	_
17	1	1	NUM	CD	NumForm=Digit|NumType=Card	16	nummod	16:nummod	SpaceAfter=No
18	.	.	PUNCT	.	_	8	punct	8:punct	_

# sent_id = email-enronsent33_01-0119
# text = I have my paralegal gathering the pleadings Enron requested.
1	I	I	PRON	PRP	Case=Nom|Number=Sing|Person=1|PronType=Prs	2	nsubj	2:nsubj	_
2	have	have	VERB	VBP	Mood=Ind|Number=Sing|Person=1|Tense=Pres|VerbForm=Fin	0	root	0:root	_
3	my	my	PRON	PRP$	Case=Gen|Number=Sing|Person=1|Poss=Yes|PronType=Prs	4	nmod:poss	4:nmod:poss	_
4	paralegal	paralegal	NOUN	NN	Number=Sing	2	obj	2:obj|5:nsubj:xsubj	_
5	gathering	gather	VERB	VBG	VerbForm=Ger	2	xcomp	2:xcomp	_
6	the	the	DET	DT	Definite=Def|PronType=Art	7	det	7:det	_
7	pleadings	pleading	NOUN	NNS	Number=Plur	5	obj	5:obj|9:obj	_
8	Enron	Enron	PROPN	NNP	Number=Sing	9	nsubj	9:nsubj	_
9	requested	request	VERB	VBD	Mood=Ind|Number=Sing|Person=3|Tense=Past|VerbForm=Fin	7	acl:relcl	7:acl:relcl	Cxn=rc-red-obj|SpaceAfter=No
10	.	.	PUNCT	.	_	2	punct	2:punct	_

# sent_id = email-enronsent33_01-0120
# text = That is all for now.
1	That	that	PRON	DT	Number=Sing|PronType=Dem	3	nsubj	3:nsubj	_
2	is	be	AUX	VBZ	Mood=Ind|Number=Sing|Person=3|Tense=Pres|VerbForm=Fin	3	cop	3:cop	_
3	all	all	DET	DT	PronType=Tot	0	root	0:root	_
4	for	for	ADP	IN	_	5	case	5:case	_
5	now	now	ADV	RB	_	3	obl	3:obl:for	SpaceAfter=No
6	.	.	PUNCT	.	_	3	punct	3:punct	SpaceAfter=No

# sent_id = email-enronsent33_01-0121
# text = --Liz
1	--	--	PUNCT	NFP	_	2	punct	2:punct	SpaceAfter=No
2	Liz	Liz	PROPN	NNP	Number=Sing	0	root	0:root	_

# sent_id = email-enronsent33_01-0122
# newpar id = email-enronsent33_01-p0034
# text = **********NOTE**********
1	**********	**********	PUNCT	NFP	_	2	punct	2:punct	SpaceAfter=No
2	NOTE	note	NOUN	NN	Number=Sing	0	root	0:root	SpaceAfter=No
3	**********	**********	PUNCT	NFP	_	2	punct	2:punct	_

# sent_id = email-enronsent33_01-0123
# text = The information contained in this email message is intended only for use of the individual or entity named above.
1	The	the	DET	DT	Definite=Def|PronType=Art	2	det	2:det	_
2	information	information	NOUN	NN	Number=Sing	9	nsubj:pass	9:nsubj:pass	_
3	contained	contain	VERB	VBN	Tense=Past|VerbForm=Part|Voice=Pass	2	acl	2:acl	_
4	in	in	ADP	IN	_	7	case	7:case	_
5	this	this	DET	DT	Number=Sing|PronType=Dem	7	det	7:det	_
6	email	email	NOUN	NN	Number=Sing	7	compound	7:compound	_
7	message	message	NOUN	NN	Number=Sing	3	obl	3:obl:in	_
8	is	be	AUX	VBZ	Mood=Ind|Number=Sing|Person=3|Tense=Pres|VerbForm=Fin	9	aux:pass	9:aux:pass	_
9	intended	intend	VERB	VBN	Tense=Past|VerbForm=Part|Voice=Pass	0	root	0:root	_
10	only	only	ADV	RB	_	12	advmod	12:advmod	_
11	for	for	ADP	IN	_	12	case	12:case	_
12	use	use	NOUN	NN	Number=Sing	9	obl	9:obl:for	_
13	of	of	ADP	IN	_	15	case	15:case	_
14	the	the	DET	DT	Definite=Def|PronType=Art	15	det	15:det	_
15	individual	individual	NOUN	NN	Number=Sing	12	nmod	12:nmod:of	_
16	or	or	CCONJ	CC	_	17	cc	17:cc	_
17	entity	entity	NOUN	NN	Number=Sing	15	conj	12:nmod:of|15:conj:or	_
18	named	name	VERB	VBN	Tense=Past|VerbForm=Part|Voice=Pass	15	acl	15:acl	_
19	above	above	ADV	RB	_	18	advmod	18:advmod	SpaceAfter=No
20	.	.	PUNCT	.	_	9	punct	9:punct	_

# sent_id = email-enronsent33_01-0124
# text = If the reader of this message is not the intended recipient, or the employee or agent responsible to deliver it to the intended recipient, you are hereby notified that any dissemination, distribution or copying of this communication is strictly prohibited.
1	If	if	SCONJ	IN	_	11	mark	11:mark	_
2	the	the	DET	DT	Definite=Def|PronType=Art	3	det	3:det	_
3	reader	reader	NOUN	NN	Number=Sing	11	nsubj	11:nsubj|15:nsubj	_
4	of	of	ADP	IN	_	6	case	6:case	_
5	this	this	DET	DT	Number=Sing|PronType=Dem	6	det	6:det	_
6	message	message	NOUN	NN	Number=Sing	3	nmod	3:nmod:of	_
7	is	be	AUX	VBZ	Mood=Ind|Number=Sing|Person=3|Tense=Pres|VerbForm=Fin	11	cop	11:cop	_
8	not	not	PART	RB	_	11	advmod	11:advmod	_
9	the	the	DET	DT	Definite=Def|PronType=Art	11	det	11:det	_
10	intended	intend	VERB	VBN	Tense=Past|VerbForm=Part|Voice=Pass	11	amod	11:amod	_
11	recipient	recipient	NOUN	NN	Number=Sing	30	advcl	30:advcl:if	SpaceAfter=No
12	,	,	PUNCT	,	_	15	punct	15:punct	_
13	or	or	CCONJ	CC	_	15	cc	15:cc	_
14	the	the	DET	DT	Definite=Def|PronType=Art	15	det	15:det	_
15	employee	employee	NOUN	NN	Number=Sing	11	conj	11:conj:or|30:advcl:if	_
16	or	or	CCONJ	CC	_	17	cc	17:cc	_
17	agent	agent	NOUN	NN	Number=Sing	15	conj	15:conj:or	_
18	responsible	responsible	ADJ	JJ	Degree=Pos	15	amod	15:amod	_
19	to	to	PART	TO	_	20	mark	20:mark	_
20	deliver	deliver	VERB	VB	VerbForm=Inf	18	advcl	18:advcl:to	_
21	it	it	PRON	PRP	Case=Acc|Gender=Neut|Number=Sing|Person=3|PronType=Prs	20	obj	20:obj	_
22	to	to	ADP	IN	_	25	case	25:case	_
23	the	the	DET	DT	Definite=Def|PronType=Art	25	det	25:det	_
24	intended	intend	VERB	VBN	Tense=Past|VerbForm=Part|Voice=Pass	25	amod	25:amod	_
25	recipient	recipient	NOUN	NN	Number=Sing	20	obl	20:obl:to	SpaceAfter=No
26	,	,	PUNCT	,	_	11	punct	11:punct	_
27	you	you	PRON	PRP	Case=Nom|Person=2|PronType=Prs	30	nsubj:pass	30:nsubj:pass	_
28	are	be	AUX	VBP	Mood=Ind|Number=Sing|Person=2|Tense=Pres|VerbForm=Fin	30	aux:pass	30:aux:pass	_
29	hereby	hereby	ADV	RB	_	30	advmod	30:advmod	_
30	notified	notify	VERB	VBN	Tense=Past|VerbForm=Part|Voice=Pass	0	root	0:root	_
31	that	that	SCONJ	IN	_	43	mark	43:mark	_
32	any	any	DET	DT	PronType=Ind	33	det	33:det	_
33	dissemination	dissemination	NOUN	NN	Number=Sing	43	nsubj:pass	43:nsubj:pass	SpaceAfter=No
34	,	,	PUNCT	,	_	35	punct	35:punct	_
35	distribution	distribution	NOUN	NN	Number=Sing	33	conj	33:conj:or|43:nsubj:pass	_
36	or	or	CCONJ	CC	_	37	cc	37:cc	_
37	copying	copying	NOUN	NN	Number=Sing	33	conj	33:conj:or|43:nsubj:pass	_
38	of	of	ADP	IN	_	40	case	40:case	_
39	this	this	DET	DT	Number=Sing|PronType=Dem	40	det	40:det	_
40	communication	communication	NOUN	NN	Number=Sing	33	nmod	33:nmod:of	_
41	is	be	AUX	VBZ	Mood=Ind|Number=Sing|Person=3|Tense=Pres|VerbForm=Fin	43	aux:pass	43:aux:pass	_
42	strictly	strictly	ADV	RB	_	43	advmod	43:advmod	_
43	prohibited	prohibit	VERB	VBN	Tense=Past|VerbForm=Part|Voice=Pass	30	ccomp	30:ccomp	SpaceAfter=No
44	.	.	PUNCT	.	_	30	punct	30:punct	_

# sent_id = email-enronsent33_01-0125
# text = If you have received this communication in error, please immediately notify us by telephone (713-546-5000), and destroy the original message.
1	If	if	SCONJ	IN	_	4	mark	4:mark	_
2	you	you	PRON	PRP	Case=Nom|Person=2|PronType=Prs	4	nsubj	4:nsubj	_
3	have	have	AUX	VBP	Mood=Ind|Number=Sing|Person=2|Tense=Pres|VerbForm=Fin	4	aux	4:aux	_
4	received	receive	VERB	VBN	Tense=Past|VerbForm=Part	12	advcl	12:advcl:if	_
5	this	this	DET	DT	Number=Sing|PronType=Dem	6	det	6:det	_
6	communication	communication	NOUN	NN	Number=Sing	4	obj	4:obj	_
7	in	in	ADP	IN	_	8	case	8:case	_
8	error	error	NOUN	NN	Number=Sing	4	obl	4:obl:in	SpaceAfter=No
9	,	,	PUNCT	,	_	4	punct	4:punct	_
10	please	please	INTJ	UH	_	12	discourse	12:discourse	_
11	immediately	immediately	ADV	RB	_	12	advmod	12:advmod	_
12	notify	notify	VERB	VB	Mood=Imp|VerbForm=Fin	0	root	0:root	_
13	us	we	PRON	PRP	Case=Acc|Number=Plur|Person=1|PronType=Prs	12	iobj	12:iobj	_
14	by	by	ADP	IN	_	15	case	15:case	_
15	telephone	telephone	NOUN	NN	Number=Sing	12	obl	12:obl:by	_
16	(	(	PUNCT	-LRB-	_	17	punct	17:punct	SpaceAfter=No
17	713-546-5000	713-546-5000	NUM	CD	NumForm=Digit|NumType=Card	15	appos	15:appos	SpaceAfter=No
18	)	)	PUNCT	-RRB-	_	17	punct	17:punct	SpaceAfter=No
19	,	,	PUNCT	,	_	21	punct	21:punct	_
20	and	and	CCONJ	CC	_	21	cc	21:cc	_
21	destroy	destroy	VERB	VB	Mood=Imp|VerbForm=Fin	12	conj	12:conj:and	_
22	the	the	DET	DT	Definite=Def|PronType=Art	24	det	24:det	_
23	original	original	ADJ	JJ	Degree=Pos	24	amod	24:amod	_
24	message	message	NOUN	NN	Number=Sing	21	obj	21:obj	SpaceAfter=No
25	.	.	PUNCT	.	_	12	punct	12:punct	_

# sent_id = email-enronsent33_01-0126
# text = Thank you.
1	Thank	thank	VERB	VBP	Mood=Ind|Number=Sing|Person=1|Tense=Pres|VerbForm=Fin	0	root	0:root	_
2	you	you	PRON	PRP	Case=Acc|Person=2|PronType=Prs	1	obj	1:obj	SpaceAfter=No
3	.	.	PUNCT	.	_	1	punct	1:punct	_

# sent_id = email-enronsent33_01-0127
# newpar id = email-enronsent33_01-p0035
# text = "Gerry Strathmann" <gstrathmann@mediaone.net>
1	"	"	PUNCT	``	_	2	punct	2:punct	SpaceAfter=No
2	Gerry	Gerry	PROPN	NNP	Number=Sing	0	root	0:root	_
3	Strathmann	Strathmann	PROPN	NNP	Number=Sing	2	flat	2:flat	SpaceAfter=No
4	"	"	PUNCT	''	_	2	punct	2:punct	_
5	<	<	PUNCT	-LRB-	_	6	punct	6:punct	SpaceAfter=No
6	gstrathmann@mediaone.net	gstrathmann@mediaone.net	PROPN	ADD	_	2	list	2:list	SpaceAfter=No
7	>	>	PUNCT	-RRB-	_	6	punct	6:punct	_

# sent_id = email-enronsent33_01-0128
# text = 11/08/2000 02:19 PM
1	11/08/2000	11/08/2000	NUM	CD	NumForm=Digit|NumType=Card	0	root	0:root	_
2	02:19	02:19	NUM	CD	NumForm=Digit|NumType=Card	3	nummod	3:nummod	_
3	PM	p.m.	NOUN	NN	Number=Sing	1	nmod:tmod	1:nmod:tmod	_

# sent_id = email-enronsent33_01-0129
# text = Dear Mr. Sanders -
1	Dear	dear	ADJ	JJ	Degree=Pos	2	amod	2:amod	_
2	Mr.	Mr.	PROPN	NNP	Number=Sing	0	root	0:root	_
3	Sanders	Sanders	PROPN	NNP	Number=Sing	2	flat	2:flat	_
4	-	-	PUNCT	,	_	2	punct	2:punct	_

# sent_id = email-enronsent33_01-0130
# text = ?
1	?	?	PUNCT	.	_	0	root	0:root	_

# sent_id = email-enronsent33_01-0131
# text = While I left a you a phone message with some information about our project, I thought I could give you some additional details by e-mail as well...
1	While	while	SCONJ	IN	_	3	mark	3:mark	_
2	I	I	PRON	PRP	Case=Nom|Number=Sing|Person=1|PronType=Prs	3	nsubj	3:nsubj	_
3	left	leave	VERB	VBD	Mood=Ind|Number=Sing|Person=1|Tense=Past|VerbForm=Fin	17	advcl	17:advcl:while	_
4	a	a	DET	DT	Definite=Ind|PronType=Art	5	reparandum	5:reparandum	_
5	you	you	PRON	PRP	Case=Acc|Person=2|PronType=Prs	3	iobj	3:iobj	_
6	a	a	DET	DT	Definite=Ind|PronType=Art	8	det	8:det	_
7	phone	phone	NOUN	NN	Number=Sing	8	compound	8:compound	_
8	message	message	NOUN	NN	Number=Sing	3	obj	3:obj	_
9	with	with	ADP	IN	_	11	case	11:case	_
10	some	some	DET	DT	PronType=Ind	11	det	11:det	_
11	information	information	NOUN	NN	Number=Sing	8	nmod	8:nmod:with	_
12	about	about	ADP	IN	_	14	case	14:case	_
13	our	our	PRON	PRP$	Case=Gen|Number=Plur|Person=1|Poss=Yes|PronType=Prs	14	nmod:poss	14:nmod:poss	_
14	project	project	NOUN	NN	Number=Sing	11	nmod	11:nmod:about	SpaceAfter=No
15	,	,	PUNCT	,	_	3	punct	3:punct	_
16	I	I	PRON	PRP	Case=Nom|Number=Sing|Person=1|PronType=Prs	17	nsubj	17:nsubj	_
17	thought	think	VERB	VBD	Mood=Ind|Number=Sing|Person=1|Tense=Past|VerbForm=Fin	0	root	0:root	_
18	I	I	PRON	PRP	Case=Nom|Number=Sing|Person=1|PronType=Prs	20	nsubj	20:nsubj	_
19	could	could	AUX	MD	VerbForm=Fin	20	aux	20:aux	_
20	give	give	VERB	VB	VerbForm=Inf	17	ccomp	17:ccomp	_
21	you	you	PRON	PRP	Case=Acc|Person=2|PronType=Prs	20	iobj	20:iobj	_
22	some	some	DET	DT	PronType=Ind	24	det	24:det	_
23	additional	additional	ADJ	JJ	Degree=Pos	24	amod	24:amod	_
24	details	detail	NOUN	NNS	Number=Plur	20	obj	20:obj	_
25	by	by	ADP	IN	_	26	case	26:case	_
26	e-mail	e-mail	NOUN	NN	Number=Sing	20	obl	20:obl:by	_
27	as	as	ADV	RB	_	20	advmod	20:advmod	_
28	well	well	ADV	RB	Degree=Pos	27	fixed	27:fixed	SpaceAfter=No
29	...	...	PUNCT	.	_	17	punct	17:punct	_

# sent_id = email-enronsent33_01-0132
# text = ?
1	?	?	PUNCT	.	_	0	root	0:root	_

# sent_id = email-enronsent33_01-0133
# text = We are still very interested in having Enron support our eCommerce Dispute Management Protocol.?
1	We	we	PRON	PRP	Case=Nom|Number=Plur|Person=1|PronType=Prs	5	nsubj	5:nsubj	_
2	are	be	AUX	VBP	Mood=Ind|Number=Plur|Person=1|Tense=Pres|VerbForm=Fin	5	cop	5:cop	_
3	still	still	ADV	RB	_	5	advmod	5:advmod	_
4	very	very	ADV	RB	_	5	advmod	5:advmod	_
5	interested	interested	ADJ	JJ	Degree=Pos	0	root	0:root	_
6	in	in	SCONJ	IN	_	7	mark	7:mark	_
7	having	have	VERB	VBG	Tense=Pres|VerbForm=Part	5	advcl	5:advcl:in	_
8	Enron	Enron	PROPN	NNP	Number=Sing	7	obj	7:obj|9:nsubj:xsubj	_
9	support	support	VERB	VB	VerbForm=Inf	7	xcomp	7:xcomp	_
10	our	our	PRON	PRP$	Case=Gen|Number=Plur|Person=1|Poss=Yes|PronType=Prs	14	nmod:poss	14:nmod:poss	_
11	eCommerce	ecommerce	NOUN	NN	Number=Sing	14	compound	14:compound	_
12	Dispute	dispute	NOUN	NN	Number=Sing	13	compound	13:compound	_
13	Management	management	NOUN	NN	Number=Sing	14	compound	14:compound	_
14	Protocol	protocol	NOUN	NN	Number=Sing	9	obj	9:obj	SpaceAfter=No
15	.?	.?	PUNCT	.	_	5	punct	5:punct	_

# sent_id = email-enronsent33_01-0134
# text = We have had enthusiastic responses from companies such as AT&T, Duke Energy, Pitney Bowes and DaimlerChrysler, and I would be pleased to answer any questions you may have about this focal point for our educational efforts.?
1	We	we	PRON	PRP	Case=Nom|Number=Plur|Person=1|PronType=Prs	3	nsubj	3:nsubj	_
2	have	have	AUX	VBP	Mood=Ind|Number=Plur|Person=1|Tense=Pres|VerbForm=Fin	3	aux	3:aux	_
3	had	have	VERB	VBN	Tense=Past|VerbForm=Part	0	root	0:root	_
4	enthusiastic	enthusiastic	ADJ	JJ	Degree=Pos	5	amod	5:amod	_
5	responses	response	NOUN	NNS	Number=Plur	3	obj	3:obj	_
6	from	from	ADP	IN	_	7	case	7:case	_
7	companies	company	NOUN	NNS	Number=Plur	3	obl	3:obl:from	_
8	such	such	ADJ	JJ	Degree=Pos|ExtPos=ADP	10	case	10:case	_
9	as	as	ADP	IN	_	8	fixed	8:fixed	_
10	AT&T	AT&T	PROPN	NNP	Number=Sing	7	nmod	7:nmod:such_as	SpaceAfter=No
11	,	,	PUNCT	,	_	13	punct	13:punct	_
12	Duke	Duke	PROPN	NNP	Number=Sing	13	compound	13:compound	_
13	Energy	Energy	PROPN	NNP	Number=Sing	10	conj	7:nmod:such_as|10:conj:and	SpaceAfter=No
14	,	,	PUNCT	,	_	15	punct	15:punct	_
15	Pitney	Pitney	PROPN	NNP	Number=Sing	10	conj	7:nmod:such_as|10:conj:and	_
16	Bowes	Bowes	PROPN	NNP	Number=Sing	15	flat	15:flat	_
17	and	and	CCONJ	CC	_	19	cc	19:cc	_
18	Daimler	Daimler	PROPN	NNP	Number=Sing	19	compound	19:compound	CorrectSpaceAfter=Yes|SpaceAfter=No
19	Chrysler	Chrysler	PROPN	NNP	Number=Sing	10	conj	7:nmod:such_as|10:conj:and	SpaceAfter=No
20	,	,	PUNCT	,	_	25	punct	25:punct	_
21	and	and	CCONJ	CC	_	25	cc	25:cc	_
22	I	I	PRON	PRP	Case=Nom|Number=Sing|Person=1|PronType=Prs	25	nsubj	25:nsubj	_
23	would	would	AUX	MD	VerbForm=Fin	25	aux	25:aux	_
24	be	be	AUX	VB	VerbForm=Inf	25	cop	25:cop	_
25	pleased	pleased	ADJ	JJ	Degree=Pos	3	conj	3:conj:and	_
26	to	to	PART	TO	_	27	mark	27:mark	_
27	answer	answer	VERB	VB	VerbForm=Inf	25	advcl	25:advcl:to	_
28	any	any	DET	DT	PronType=Ind	29	det	29:det	_
29	questions	question	NOUN	NNS	Number=Plur	27	obj	27:obj|32:obj	_
30	you	you	PRON	PRP	Case=Nom|Person=2|PronType=Prs	32	nsubj	32:nsubj	_
31	may	may	AUX	MD	VerbForm=Fin	32	aux	32:aux	_
32	have	have	VERB	VB	VerbForm=Inf	29	acl:relcl	29:acl:relcl	Cxn=rc-red-obj
33	about	about	ADP	IN	_	36	case	36:case	_
34	this	this	DET	DT	Number=Sing|PronType=Dem	36	det	36:det	_
35	focal	focal	ADJ	JJ	Degree=Pos	36	amod	36:amod	_
36	point	point	NOUN	NN	Number=Sing	29	nmod	29:nmod:about	_
37	for	for	ADP	IN	_	40	case	40:case	_
38	our	our	PRON	PRP$	Case=Gen|Number=Plur|Person=1|Poss=Yes|PronType=Prs	40	nmod:poss	40:nmod:poss	_
39	educational	educational	ADJ	JJ	Degree=Pos	40	amod	40:amod	_
40	efforts	effort	NOUN	NNS	Number=Plur	36	nmod	36:nmod:for	SpaceAfter=No
41	.?	.?	PUNCT	.	_	3	punct	3:punct	_

# sent_id = email-enronsent33_01-0135
# text = The real purpose of my call, however, is related to the services we will provide to support the aspirational statements of the Protocol.
1	The	the	DET	DT	Definite=Def|PronType=Art	3	det	3:det	_
2	real	real	ADJ	JJ	Degree=Pos	3	amod	3:amod	_
3	purpose	purpose	NOUN	NN	Number=Sing	11	nsubj	11:nsubj	_
4	of	of	ADP	IN	_	6	case	6:case	_
5	my	my	PRON	PRP$	Case=Gen|Number=Sing|Person=1|Poss=Yes|PronType=Prs	6	nmod:poss	6:nmod:poss	_
6	call	call	NOUN	NN	Number=Sing	3	nmod	3:nmod:of	SpaceAfter=No
7	,	,	PUNCT	,	_	3	punct	3:punct	_
8	however	however	ADV	RB	_	11	advmod	11:advmod	SpaceAfter=No
9	,	,	PUNCT	,	_	8	punct	8:punct	_
10	is	be	AUX	VBZ	Mood=Ind|Number=Sing|Person=3|Tense=Pres|VerbForm=Fin	11	cop	11:cop	_
11	related	related	ADJ	JJ	Degree=Pos	0	root	0:root	_
12	to	to	ADP	IN	_	14	case	14:case	_
13	the	the	DET	DT	Definite=Def|PronType=Art	14	det	14:det	_
14	services	service	NOUN	NNS	Number=Plur	11	obl	11:obl:to|17:obj	_
15	we	we	PRON	PRP	Case=Nom|Number=Plur|Person=1|PronType=Prs	17	nsubj	17:nsubj	_
16	will	will	AUX	MD	VerbForm=Fin	17	aux	17:aux	_
17	provide	provide	VERB	VB	VerbForm=Inf	14	acl:relcl	14:acl:relcl	Cxn=rc-red-obj
18	to	to	PART	TO	_	19	mark	19:mark	_
19	support	support	VERB	VB	VerbForm=Inf	17	advcl	17:advcl:to	_
20	the	the	DET	DT	Definite=Def|PronType=Art	22	det	22:det	_
21	aspirational	aspirational	ADJ	JJ	Degree=Pos	22	amod	22:amod	_
22	statements	statement	NOUN	NNS	Number=Plur	19	obj	19:obj	_
23	of	of	ADP	IN	_	25	case	25:case	_
24	the	the	DET	DT	Definite=Def|PronType=Art	25	det	25:det	_
25	Protocol	protocol	NOUN	NN	Number=Sing	22	nmod	22:nmod:of	SpaceAfter=No
26	.	.	PUNCT	.	_	11	punct	11:punct	_

# sent_id = email-enronsent33_01-0136
# text = I am a member of the design group that has been developing the American Arbitration Association's dispute management systems and services for eCommerce B2B transactions.?
1	I	I	PRON	PRP	Case=Nom|Number=Sing|Person=1|PronType=Prs	4	nsubj	4:nsubj	_
2	am	be	AUX	VBP	Mood=Ind|Number=Sing|Person=1|Tense=Pres|VerbForm=Fin	4	cop	4:cop	_
3	a	a	DET	DT	Definite=Ind|PronType=Art	4	det	4:det	_
4	member	member	NOUN	NN	Number=Sing	0	root	0:root	_
5	of	of	ADP	IN	_	8	case	8:case	_
6	the	the	DET	DT	Definite=Def|PronType=Art	8	det	8:det	_
7	design	design	NOUN	NN	Number=Sing	8	compound	8:compound	_
8	group	group	NOUN	NN	Number=Sing	4	nmod	4:nmod:of|12:nsubj	_
9	that	that	PRON	WDT	PronType=Rel	12	nsubj	8:ref	_
10	has	have	AUX	VBZ	Mood=Ind|Number=Sing|Person=3|Tense=Pres|VerbForm=Fin	12	aux	12:aux	_
11	been	be	AUX	VBN	Tense=Past|VerbForm=Part	12	aux	12:aux	_
12	developing	develop	VERB	VBG	Tense=Pres|VerbForm=Part	8	acl:relcl	8:acl:relcl	Cxn=rc-that-nsubj
13	the	the	DET	DT	Definite=Def|PronType=Art	16	det	16:det	_
14	American	American	ADJ	NNP	Degree=Pos	16	amod	16:amod	_
15	Arbitration	Arbitration	PROPN	NNP	Number=Sing	16	compound	16:compound	_
16-17	Association's	_	_	_	_	_	_	_	_
16	Association	Association	PROPN	NNP	Number=Sing	20	nmod:poss	20:nmod:poss	_
17	's	's	PART	POS	_	16	case	16:case	_
18	dispute	dispute	NOUN	NN	Number=Sing	19	compound	19:compound	_
19	management	management	NOUN	NN	Number=Sing	20	compound	20:compound	_
20	systems	system	NOUN	NNS	Number=Plur	12	obj	12:obj	_
21	and	and	CCONJ	CC	_	22	cc	22:cc	_
22	services	service	NOUN	NNS	Number=Plur	20	conj	12:obj|20:conj:and	_
23	for	for	ADP	IN	_	26	case	26:case	_
24	eCommerce	ecommerce	NOUN	NN	Number=Sing	25	compound	25:compound	_
25	B2B	B2B	NOUN	NN	Number=Sing	26	compound	26:compound	_
26	transactions	transaction	NOUN	NNS	Number=Plur	20	nmod	20:nmod:for	SpaceAfter=No
27	.?	.?	PUNCT	.	_	4	punct	4:punct	_

# sent_id = email-enronsent33_01-0137
# text = At this time we are putting together small working groups to validate some of our assumptions and refine our initial service offerings.
1	At	at	ADP	IN	_	3	case	3:case	_
2	this	this	DET	DT	Number=Sing|PronType=Dem	3	det	3:det	_
3	time	time	NOUN	NN	Number=Sing	6	obl	6:obl:at	_
4	we	we	PRON	PRP	Case=Nom|Number=Plur|Person=1|PronType=Prs	6	nsubj	6:nsubj	_
5	are	be	AUX	VBP	Mood=Ind|Number=Plur|Person=1|Tense=Pres|VerbForm=Fin	6	aux	6:aux	_
6	putting	put	VERB	VBG	Tense=Pres|VerbForm=Part	0	root	0:root	_
7	together	together	ADV	RB	_	6	advmod	6:advmod	_
8	small	small	ADJ	JJ	Degree=Pos	10	amod	10:amod	_
9	working	work	VERB	VBG	VerbForm=Ger	10	amod	10:amod	_
10	groups	group	NOUN	NNS	Number=Plur	6	obj	6:obj	_
11	to	to	PART	TO	_	12	mark	12:mark	_
12	validate	validate	VERB	VB	VerbForm=Inf	10	acl	10:acl:to	_
13	some	some	DET	DT	PronType=Ind	12	obj	12:obj	_
14	of	of	ADP	IN	_	16	case	16:case	_
15	our	our	PRON	PRP$	Case=Gen|Number=Plur|Person=1|Poss=Yes|PronType=Prs	16	nmod:poss	16:nmod:poss	_
16	assumptions	assumption	NOUN	NNS	Number=Plur	13	nmod	13:nmod:of	_
17	and	and	CCONJ	CC	_	18	cc	18:cc	_
18	refine	refine	VERB	VB	VerbForm=Inf	12	conj	10:acl:to|12:conj:and	_
19	our	our	PRON	PRP$	Case=Gen|Number=Plur|Person=1|Poss=Yes|PronType=Prs	22	nmod:poss	22:nmod:poss	_
20	initial	initial	ADJ	JJ	Degree=Pos	22	amod	22:amod	_
21	service	service	NOUN	NN	Number=Sing	22	compound	22:compound	_
22	offerings	offering	NOUN	NNS	Number=Plur	18	obj	18:obj	SpaceAfter=No
23	.	.	PUNCT	.	_	6	punct	6:punct	_

# sent_id = email-enronsent33_01-0138
# text = Initially our design group, along with perhaps one of our technology consultants, would like to meet with a group of Enron people for half a day.?
1	Initially	initially	ADV	RB	_	16	advmod	16:advmod	_
2	our	our	PRON	PRP$	Case=Gen|Number=Plur|Person=1|Poss=Yes|PronType=Prs	4	nmod:poss	4:nmod:poss	_
3	design	design	NOUN	NN	Number=Sing	4	compound	4:compound	_
4	group	group	NOUN	NN	Number=Sing	16	nsubj	16:nsubj|18:nsubj:xsubj	SpaceAfter=No
5	,	,	PUNCT	,	_	9	punct	9:punct	_
6	along	along	ADP	IN	_	9	case	9:case	_
7	with	with	ADP	IN	_	9	case	9:case	_
8	perhaps	perhaps	ADV	RB	_	9	advmod	9:advmod	_
9	one	one	NUM	CD	NumForm=Word|NumType=Card	4	nmod	4:nmod:with	_
10	of	of	ADP	IN	_	13	case	13:case	_
11	our	our	PRON	PRP$	Case=Gen|Number=Plur|Person=1|Poss=Yes|PronType=Prs	13	nmod:poss	13:nmod:poss	_
12	technology	technology	NOUN	NN	Number=Sing	13	compound	13:compound	_
13	consultants	consultant	NOUN	NNS	Number=Plur	9	nmod	9:nmod:of	SpaceAfter=No
14	,	,	PUNCT	,	_	4	punct	4:punct	_
15	would	would	AUX	MD	VerbForm=Fin	16	aux	16:aux	_
16	like	like	VERB	VB	VerbForm=Inf	0	root	0:root	_
17	to	to	PART	TO	_	18	mark	18:mark	_
18	meet	meet	VERB	VB	VerbForm=Inf	16	xcomp	16:xcomp	_
19	with	with	ADP	IN	_	21	case	21:case	_
20	a	a	DET	DT	Definite=Ind|PronType=Art	21	det	21:det	_
21	group	group	NOUN	NN	Number=Sing	18	obl	18:obl:with	_
22	of	of	ADP	IN	_	24	case	24:case	_
23	Enron	Enron	PROPN	NNP	Number=Sing	24	compound	24:compound	_
24	people	people	NOUN	NNS	Number=Plur	21	nmod	21:nmod:of	_
25	for	for	ADP	IN	_	28	case	28:case	_
26	half	half	DET	PDT	NumForm=Word|NumType=Frac|PronType=Ind	28	det:predet	28:det:predet	_
27	a	a	DET	DT	Definite=Ind|PronType=Art	28	det	28:det	_
28	day	day	NOUN	NN	Number=Sing	18	obl	18:obl:for	SpaceAfter=No
29	.?	.?	PUNCT	.	_	16	punct	16:punct	_

# sent_id = email-enronsent33_01-0139
# text = Ideally this group would consist of four to six people from finance, legal, and operations so that we get good cross-functional feedback about our services.?
1	Ideally	ideally	ADV	RB	_	5	advmod	5:advmod	_
2	this	this	DET	DT	Number=Sing|PronType=Dem	3	det	3:det	_
3	group	group	NOUN	NN	Number=Sing	5	nsubj	5:nsubj	_
4	would	would	AUX	MD	VerbForm=Fin	5	aux	5:aux	_
5	consist	consist	VERB	VB	VerbForm=Inf	0	root	0:root	_
6	of	of	ADP	IN	_	10	case	10:case	_
7	four	four	NUM	CD	NumForm=Word|NumType=Card	10	nummod	10:nummod	_
8	to	to	ADP	IN	_	9	case	9:case	_
9	six	six	NUM	CD	NumForm=Word|NumType=Card	7	nmod	7:nmod:to	_
10	people	people	NOUN	NNS	Number=Plur	5	obl	5:obl:of	_
11	from	from	ADP	IN	_	12	case	12:case	_
12	finance	finance	NOUN	NN	Number=Sing	10	nmod	10:nmod:from	SpaceAfter=No
13	,	,	PUNCT	,	_	14	punct	14:punct	_
14	legal	legal	NOUN	NN	Number=Sing	12	conj	10:nmod:from|12:conj:and	SpaceAfter=No
15	,	,	PUNCT	,	_	17	punct	17:punct	_
16	and	and	CCONJ	CC	_	17	cc	17:cc	_
17	operations	operation	NOUN	NNS	Number=Plur	12	conj	10:nmod:from|12:conj:and	_
18	so	so	SCONJ	IN	_	21	mark	21:mark	_
19	that	that	SCONJ	IN	_	18	fixed	18:fixed	_
20	we	we	PRON	PRP	Case=Nom|Number=Plur|Person=1|PronType=Prs	21	nsubj	21:nsubj	_
21	get	get	VERB	VBP	Mood=Ind|Number=Plur|Person=1|Tense=Pres|VerbForm=Fin	5	advcl	5:advcl:so_that	_
22	good	good	ADJ	JJ	Degree=Pos	24	amod	24:amod	_
23	cross-functional	cross-functional	ADJ	JJ	Degree=Pos	24	amod	24:amod	_
24	feedback	feedback	NOUN	NN	Number=Sing	21	obj	21:obj	_
25	about	about	ADP	IN	_	27	case	27:case	_
26	our	our	PRON	PRP$	Case=Gen|Number=Plur|Person=1|Poss=Yes|PronType=Prs	27	nmod:poss	27:nmod:poss	_
27	services	service	NOUN	NNS	Number=Plur	24	nmod	24:nmod:about	SpaceAfter=No
28	.?	.?	PUNCT	.	_	5	punct	5:punct	_

# sent_id = email-enronsent33_01-0140
# text = Before the meeting we would provide you with a brief description of our proposed service offerings and a list of points for discussion at the meeting.
1	Before	before	ADP	IN	_	3	case	3:case	_
2	the	the	DET	DT	Definite=Def|PronType=Art	3	det	3:det	_
3	meeting	meeting	NOUN	NN	Number=Sing	6	obl	6:obl:before	_
4	we	we	PRON	PRP	Case=Nom|Number=Plur|Person=1|PronType=Prs	6	nsubj	6:nsubj	_
5	would	would	AUX	MD	VerbForm=Fin	6	aux	6:aux	_
6	provide	provide	VERB	VB	VerbForm=Inf	0	root	0:root	_
7	you	you	PRON	PRP	Case=Acc|Person=2|PronType=Prs	6	iobj	6:iobj	_
8	with	with	ADP	IN	_	11	case	11:case	_
9	a	a	DET	DT	Definite=Ind|PronType=Art	11	det	11:det	_
10	brief	brief	ADJ	JJ	Degree=Pos	11	amod	11:amod	_
11	description	description	NOUN	NN	Number=Sing	6	obl	6:obl:with	_
12	of	of	ADP	IN	_	16	case	16:case	_
13	our	our	PRON	PRP$	Case=Gen|Number=Plur|Person=1|Poss=Yes|PronType=Prs	16	nmod:poss	16:nmod:poss	_
14	proposed	propose	VERB	VBN	Tense=Past|VerbForm=Part|Voice=Pass	16	amod	16:amod	_
15	service	service	NOUN	NN	Number=Sing	16	compound	16:compound	_
16	offerings	offering	NOUN	NNS	Number=Plur	11	nmod	11:nmod:of	_
17	and	and	CCONJ	CC	_	19	cc	19:cc	_
18	a	a	DET	DT	Definite=Ind|PronType=Art	19	det	19:det	_
19	list	list	NOUN	NN	Number=Sing	11	conj	6:obl:with|11:conj:and	_
20	of	of	ADP	IN	_	21	case	21:case	_
21	points	point	NOUN	NNS	Number=Plur	19	nmod	19:nmod:of	_
22	for	for	ADP	IN	_	23	case	23:case	_
23	discussion	discussion	NOUN	NN	Number=Sing	21	nmod	21:nmod:for	_
24	at	at	ADP	IN	_	26	case	26:case	_
25	the	the	DET	DT	Definite=Def|PronType=Art	26	det	26:det	_
26	meeting	meeting	NOUN	NN	Number=Sing	23	nmod	23:nmod:at	SpaceAfter=No
27	.	.	PUNCT	.	_	6	punct	6:punct	_

# sent_id = email-enronsent33_01-0141
# text = The real focus of the meeting will be on how we should build these services to meet the needs of businesses operating in B2B marketplaces.?
1	The	the	DET	DT	Definite=Def|PronType=Art	3	det	3:det	_
2	real	real	ADJ	JJ	Degree=Pos	3	amod	3:amod	_
3	focus	focus	NOUN	NN	Number=Sing	13	nsubj:outer	13:nsubj:outer	_
4	of	of	ADP	IN	_	6	case	6:case	_
5	the	the	DET	DT	Definite=Def|PronType=Art	6	det	6:det	_
6	meeting	meeting	NOUN	NN	Number=Sing	3	nmod	3:nmod:of	_
7	will	will	AUX	MD	VerbForm=Fin	13	aux	13:aux	_
8	be	be	AUX	VB	VerbForm=Inf	13	cop	13:cop	_
9	on	on	SCONJ	IN	_	13	mark	13:mark	_
10	how	how	ADV	WRB	PronType=Int	13	advmod	13:advmod	_
11	we	we	PRON	PRP	Case=Nom|Number=Plur|Person=1|PronType=Prs	13	nsubj	13:nsubj	_
12	should	should	AUX	MD	VerbForm=Fin	13	aux	13:aux	_
13	build	build	VERB	VB	VerbForm=Inf	0	root	0:root	_
14	these	this	DET	DT	Number=Plur|PronType=Dem	15	det	15:det	_
15	services	service	NOUN	NNS	Number=Plur	13	obj	13:obj	_
16	to	to	PART	TO	_	17	mark	17:mark	_
17	meet	meet	VERB	VB	VerbForm=Inf	13	advcl	13:advcl:to	_
18	the	the	DET	DT	Definite=Def|PronType=Art	19	det	19:det	_
19	needs	need	NOUN	NNS	Number=Plur	17	obj	17:obj	_
20	of	of	ADP	IN	_	21	case	21:case	_
21	businesses	business	NOUN	NNS	Number=Plur	19	nmod	19:nmod:of	_
22	operating	operate	VERB	VBG	VerbForm=Ger	21	acl	21:acl	_
23	in	in	ADP	IN	_	25	case	25:case	_
24	B2B	B2B	NOUN	NN	Number=Sing	25	compound	25:compound	_
25	marketplaces	marketplace	NOUN	NNS	Number=Plur	22	obl	22:obl:in	SpaceAfter=No
26	.?	.?	PUNCT	.	_	13	punct	13:punct	_

# sent_id = email-enronsent33_01-0142
# text = We are very concerned with providing services that are relevant to that environment.
1	We	we	PRON	PRP	Case=Nom|Number=Plur|Person=1|PronType=Prs	4	nsubj	4:nsubj	_
2	are	be	AUX	VBP	Mood=Ind|Number=Plur|Person=1|Tense=Pres|VerbForm=Fin	4	cop	4:cop	_
3	very	very	ADV	RB	_	4	advmod	4:advmod	_
4	concerned	concerned	ADJ	JJ	Degree=Pos	0	root	0:root	_
5	with	with	SCONJ	IN	_	6	mark	6:mark	_
6	providing	provide	VERB	VBG	Tense=Pres|VerbForm=Part	4	advcl	4:advcl:with	_
7	services	service	NOUN	NNS	Number=Plur	6	obj	6:obj|10:nsubj	_
8	that	that	PRON	WDT	PronType=Rel	10	nsubj	7:ref	_
9	are	be	AUX	VBP	Mood=Ind|Number=Plur|Person=3|Tense=Pres|VerbForm=Fin	10	cop	10:cop	_
10	relevant	relevant	ADJ	JJ	Degree=Pos	7	acl:relcl	7:acl:relcl	Cxn=rc-that-nsubj
11	to	to	ADP	IN	_	13	case	13:case	_
12	that	that	DET	DT	Number=Sing|PronType=Dem	13	det	13:det	_
13	environment	environment	NOUN	NN	Number=Sing	10	obl	10:obl:to	SpaceAfter=No
14	.	.	PUNCT	.	_	4	punct	4:punct	_

# sent_id = email-enronsent33_01-0143
# text = We would like to meet between November 14 and?December 1?since construction of our services is already underway.?
1	We	we	PRON	PRP	Case=Nom|Number=Plur|Person=1|PronType=Prs	3	nsubj	3:nsubj|5:nsubj:xsubj	_
2	would	would	AUX	MD	VerbForm=Fin	3	aux	3:aux	_
3	like	like	VERB	VB	VerbForm=Inf	0	root	0:root	_
4	to	to	PART	TO	_	5	mark	5:mark	_
5	meet	meet	VERB	VB	VerbForm=Inf	3	xcomp	3:xcomp	_
6	between	between	ADP	IN	_	7	case	7:case	_
7	November	November	PROPN	NNP	Number=Sing	5	obl	5:obl:between	_
8	14	14	NUM	CD	NumForm=Digit|NumType=Card	7	nummod	7:nummod	_
9	and	and	CCONJ	CC	_	11	cc	11:cc	SpaceAfter=No
10	?	?	PUNCT	,	_	9	punct	9:punct	SpaceAfter=No
11	December	December	PROPN	NNP	Number=Sing	7	conj	5:obl:between|7:conj:and	_
12	1	1	NUM	CD	NumForm=Digit|NumType=Card	11	nummod	11:nummod	SpaceAfter=No
13	?	?	PUNCT	,	_	11	punct	11:punct	SpaceAfter=No
14	since	since	SCONJ	IN	_	21	mark	21:mark	_
15	construction	construction	NOUN	NN	Number=Sing	21	nsubj	21:nsubj	_
16	of	of	ADP	IN	_	18	case	18:case	_
17	our	our	PRON	PRP$	Case=Gen|Number=Plur|Person=1|Poss=Yes|PronType=Prs	18	nmod:poss	18:nmod:poss	_
18	services	service	NOUN	NNS	Number=Plur	15	nmod	15:nmod:of	_
19	is	be	AUX	VBZ	Mood=Ind|Number=Sing|Person=3|Tense=Pres|VerbForm=Fin	21	cop	21:cop	_
20	already	already	ADV	RB	_	21	advmod	21:advmod	_
21	underway	underway	ADJ	JJ	Degree=Pos	5	advcl	5:advcl:since	SpaceAfter=No
22	.?	.?	PUNCT	.	_	3	punct	3:punct	_

# sent_id = email-enronsent33_01-0144
# text = Please let me know what is possible, and feel free to give me a call if you have any questions (978-376-9004).
1	Please	please	INTJ	UH	_	2	discourse	2:discourse	_
2	let	let	VERB	VB	Mood=Imp|VerbForm=Fin	0	root	0:root	_
3	me	I	PRON	PRP	Case=Acc|Number=Sing|Person=1|PronType=Prs	2	obj	2:obj|4:nsubj:xsubj	_
4	know	know	VERB	VB	VerbForm=Inf	2	xcomp	2:xcomp	_
5	what	what	PRON	WP	PronType=Int	7	nsubj	7:nsubj	_
6	is	be	AUX	VBZ	Mood=Ind|Number=Sing|Person=3|Tense=Pres|VerbForm=Fin	7	cop	7:cop	_
7	possible	possible	ADJ	JJ	Degree=Pos	4	ccomp	4:ccomp	SpaceAfter=No
8	,	,	PUNCT	,	_	10	punct	10:punct	_
9	and	and	CCONJ	CC	_	10	cc	10:cc	_
10	feel	feel	VERB	VB	Mood=Imp|VerbForm=Fin	2	conj	2:conj:and	_
11	free	free	ADJ	JJ	Degree=Pos	10	xcomp	10:xcomp	_
12	to	to	PART	TO	_	13	mark	13:mark	_
13	give	give	VERB	VB	VerbForm=Inf	11	advcl	11:advcl:to	_
14	me	I	PRON	PRP	Case=Acc|Number=Sing|Person=1|PronType=Prs	13	iobj	13:iobj	_
15	a	a	DET	DT	Definite=Ind|PronType=Art	16	det	16:det	_
16	call	call	NOUN	NN	Number=Sing	13	obj	13:obj	_
17	if	if	SCONJ	IN	_	19	mark	19:mark	_
18	you	you	PRON	PRP	Case=Nom|Person=2|PronType=Prs	19	nsubj	19:nsubj	_
19	have	have	VERB	VBP	Mood=Ind|Number=Sing|Person=2|Tense=Pres|VerbForm=Fin	13	advcl	13:advcl:if	_
20	any	any	DET	DT	PronType=Ind	21	det	21:det	_
21	questions	question	NOUN	NNS	Number=Plur	19	obj	19:obj	_
22	(	(	PUNCT	-LRB-	_	23	punct	23:punct	SpaceAfter=No
23	978-376-9004	978-376-9004	NUM	CD	NumForm=Digit|NumType=Card	2	parataxis	2:parataxis	SpaceAfter=No
24	)	)	PUNCT	-RRB-	_	23	punct	23:punct	SpaceAfter=No
25	.	.	PUNCT	.	_	23	punct	23:punct	_

# sent_id = email-enronsent33_01-0145
# text = ?
1	?	?	PUNCT	.	_	0	root	0:root	_

# sent_id = email-enronsent33_01-0146
# text = Thanks.
1	Thanks	thanks	NOUN	NN	Number=Sing	0	root	0:root	SpaceAfter=No
2	.	.	PUNCT	.	_	1	punct	1:punct	_

# sent_id = email-enronsent33_01-0147
# newpar id = email-enronsent33_01-p0036
# text = -> Gerry
1	->	->	SYM	NFP	_	2	discourse	2:discourse	_
2	Gerry	Gerry	PROPN	NNP	Number=Sing	0	root	0:root	_

# sent_id = email-enronsent33_01-0148
# newpar id = email-enronsent33_01-p0037
# text = Gerry Strathmann eCommerce Group American Arbitration Association (978) 376-9004 303-294-4499
1	Gerry	Gerry	PROPN	NNP	Number=Sing	0	root	0:root	_
2	Strathmann	Strathmann	PROPN	NNP	Number=Sing	1	flat	1:flat	_
3	eCommerce	ecommerce	NOUN	NN	Number=Sing	4	compound	4:compound	_
4	Group	group	NOUN	NN	Number=Sing	1	list	1:list	_
5	American	American	ADJ	NNP	Degree=Pos	7	amod	7:amod	_
6	Arbitration	Arbitration	PROPN	NNP	Number=Sing	7	compound	7:compound	_
7	Association	Association	PROPN	NNP	Number=Sing	1	list	1:list	_
8	(	(	PUNCT	-LRB-	_	9	punct	9:punct	SpaceAfter=No
9	978	978	NUM	CD	NumForm=Digit|NumType=Card	1	list	1:list	SpaceAfter=No
10	)	)	PUNCT	-RRB-	_	9	punct	9:punct	_
11	376-9004	376-9004	NUM	CD	NumForm=Digit|NumType=Card	9	flat	9:flat	_
12	303-294-4499	303-294-4499	NUM	CD	NumForm=Digit|NumType=Card	9	conj	9:conj	_

# sent_id = email-enronsent33_01-0149
# text = "Neal S. Manne" <NMANNE@SusmanGodfrey.com>
1	"	"	PUNCT	``	_	2	punct	2:punct	SpaceAfter=No
2	Neal	Neal	PROPN	NNP	Number=Sing	0	root	0:root	_
3	S.	S.	PROPN	NNP	Number=Sing	2	flat	2:flat	_
4	Manne	Manne	PROPN	NNP	Number=Sing	2	flat	2:flat	SpaceAfter=No
5	"	"	PUNCT	''	_	2	punct	2:punct	_
6	<	<	PUNCT	-LRB-	_	7	punct	7:punct	SpaceAfter=No
7	NMANNE@SusmanGodfrey.com	NMANNE@SusmanGodfrey.com	PROPN	ADD	_	2	list	2:list	SpaceAfter=No
8	>	>	PUNCT	-RRB-	_	7	punct	7:punct	_

# sent_id = email-enronsent33_01-0150
# text = 11/29/2000 09:52 AM
1	11/29/2000	11/29/2000	NUM	CD	NumForm=Digit|NumType=Card	0	root	0:root	_
2	09:52	09:52	NUM	CD	NumForm=Digit|NumType=Card	3	nummod	3:nummod	_
3	AM	a.m.	NOUN	NN	Number=Sing	1	nmod:tmod	1:nmod:tmod	_

# sent_id = email-enronsent33_01-0151
# text = Thanks, Richard.
1	Thanks	thanks	NOUN	NN	Number=Sing	0	root	0:root	SpaceAfter=No
2	,	,	PUNCT	,	_	3	punct	3:punct	_
3	Richard	Richard	PROPN	NNP	Number=Sing	1	vocative	1:vocative	SpaceAfter=No
4	.	.	PUNCT	.	_	1	punct	1:punct	_

# sent_id = email-enronsent33_01-0152
# text = Do you have a tel # for Mike?
1	Do	do	AUX	VBP	Mood=Ind|Number=Sing|Person=2|Tense=Pres|VerbForm=Fin	3	aux	3:aux	_
2	you	you	PRON	PRP	Case=Nom|Person=2|PronType=Prs	3	nsubj	3:nsubj	_
3	have	have	VERB	VB	VerbForm=Inf	0	root	0:root	_
4	a	a	DET	DT	Definite=Ind|PronType=Art	6	det	6:det	_
5	tel	tel	NOUN	NN	Number=Sing	6	compound	6:compound	_
6	#	#	SYM	NN	Number=Sing	3	obj	3:obj	_
7	for	for	ADP	IN	_	8	case	8:case	_
8	Mike	Mike	PROPN	NNP	Number=Sing	6	nmod	6:nmod:for	SpaceAfter=No
9	?	?	PUNCT	.	_	3	punct	3:punct	_

# sent_id = email-enronsent33_01-0153
# text = Thanks.
1	Thanks	thanks	NOUN	NN	Number=Sing	0	root	0:root	SpaceAfter=No
2	.	.	PUNCT	.	_	1	punct	1:punct	_

# sent_id = email-enronsent33_01-0154
# newpar id = email-enronsent33_01-p0038
# text = Mark Palmer@ENRON
1	Mark	MarkPalmer@ENRON	PROPN	GW	Typo=Yes	0	root	0:root	_
2	Palmer@ENRON	_	X	ADD	_	1	goeswith	1:goeswith	_

# sent_id = email-enronsent33_01-0155
# text = 11/29/2000 10:45 AM
1	11/29/2000	11/29/2000	NUM	CD	NumForm=Digit|NumType=Card	0	root	0:root	_
2	10:45	10:45	NUM	CD	NumForm=Digit|NumType=Card	3	nummod	3:nummod	_
3	AM	a.m.	NOUN	NN	Number=Sing	1	nmod:tmod	1:nmod:tmod	_

# sent_id = email-enronsent33_01-0156
# text = I'll send a copy of the suit filed against the generators as soon as I get it.
1-2	I'll	_	_	_	_	_	_	_	_
1	I	I	PRON	PRP	Case=Nom|Number=Sing|Person=1|PronType=Prs	3	nsubj	3:nsubj	_
2	'll	will	AUX	MD	VerbForm=Fin	3	aux	3:aux	_
3	send	send	VERB	VB	VerbForm=Inf	0	root	0:root	_
4	a	a	DET	DT	Definite=Ind|PronType=Art	5	det	5:det	_
5	copy	copy	NOUN	NN	Number=Sing	3	obj	3:obj	_
6	of	of	ADP	IN	_	8	case	8:case	_
7	the	the	DET	DT	Definite=Def|PronType=Art	8	det	8:det	_
8	suit	suit	NOUN	NN	Number=Sing	5	nmod	5:nmod:of	_
9	filed	file	VERB	VBN	Tense=Past|VerbForm=Part|Voice=Pass	8	acl	8:acl	_
10	against	against	ADP	IN	_	12	case	12:case	_
11	the	the	DET	DT	Definite=Def|PronType=Art	12	det	12:det	_
12	generators	generator	NOUN	NNS	Number=Plur	9	obl	9:obl:against	_
13	as	as	ADV	RB	_	14	advmod	14:advmod	_
14	soon	soon	ADV	RB	Degree=Pos	3	advmod	3:advmod	_
15	as	as	SCONJ	IN	_	17	mark	17:mark	_
16	I	I	PRON	PRP	Case=Nom|Number=Sing|Person=1|PronType=Prs	17	nsubj	17:nsubj	_
17	get	get	VERB	VBP	Mood=Ind|Number=Sing|Person=1|Tense=Pres|VerbForm=Fin	14	advcl	14:advcl:as	_
18	it	it	PRON	PRP	Case=Acc|Gender=Neut|Number=Sing|Person=3|PronType=Prs	17	obj	17:obj	SpaceAfter=No
19	.	.	PUNCT	.	_	3	punct	3:punct	_

# sent_id = email-enronsent33_01-0157
# newpar id = email-enronsent33_01-p0039
# text = Mark
1	Mark	Mark	PROPN	NNP	Number=Sing	0	root	0:root	_

# sent_id = email-enronsent33_01-0158
# newpar id = email-enronsent33_01-p0040
# text = "Leopold, Jason" <Jason.Leopold@dowjones.com>
1	"	"	PUNCT	``	_	2	punct	2:punct	SpaceAfter=No
2	Leopold	Leopold	PROPN	NNP	Number=Sing	0	root	0:root	SpaceAfter=No
3	,	,	PUNCT	,	_	4	punct	4:punct	_
4	Jason	Jason	PROPN	NNP	Number=Sing	2	flat	2:flat	SpaceAfter=No
5	"	"	PUNCT	''	_	2	punct	2:punct	_
6	<	<	PUNCT	-LRB-	_	7	punct	7:punct	SpaceAfter=No
7	Jason.Leopold@dowjones.com	Jason.Leopold@dowjones.com	PROPN	ADD	_	2	list	2:list	SpaceAfter=No
8	>	>	PUNCT	-RRB-	_	7	punct	7:punct	_

# sent_id = email-enronsent33_01-0159
# text = 11/29/2000 10:40 AM
1	11/29/2000	11/29/2000	NUM	CD	NumForm=Digit|NumType=Card	0	root	0:root	_
2	10:40	10:40	NUM	CD	NumForm=Digit|NumType=Card	3	nummod	3:nummod	_
3	AM	a.m.	NOUN	NN	Number=Sing	1	nmod:tmod	1:nmod:tmod	_

# sent_id = email-enronsent33_01-0160
# text = Hello Energyphiles:
1	Hello	hello	INTJ	UH	_	0	root	0:root	_
2	Energyphiles	energyphile	NOUN	NNS	Number=Plur	1	vocative	1:vocative	SpaceAfter=No
3	:	:	PUNCT	:	_	1	punct	1:punct	_

# sent_id = email-enronsent33_01-0161
# newpar id = email-enronsent33_01-p0041
# text = OK, perhaps it was inevitable.
1	OK	ok	INTJ	UH	_	6	discourse	6:discourse	SpaceAfter=No
2	,	,	PUNCT	,	_	1	punct	1:punct	_
3	perhaps	perhaps	ADV	RB	_	6	advmod	6:advmod	_
4	it	it	PRON	PRP	Case=Nom|Gender=Neut|Number=Sing|Person=3|PronType=Prs	6	nsubj	6:nsubj	_
5	was	be	AUX	VBD	Mood=Ind|Number=Sing|Person=3|Tense=Past|VerbForm=Fin	6	cop	6:cop	_
6	inevitable	inevitable	ADJ	JJ	Degree=Pos	0	root	0:root	SpaceAfter=No
7	.	.	PUNCT	.	_	6	punct	6:punct	_

# sent_id = email-enronsent33_01-0162
# text = But it is now official.
1	But	but	CCONJ	CC	_	5	cc	5:cc	_
2	it	it	PRON	PRP	Case=Nom|Gender=Neut|Number=Sing|Person=3|PronType=Prs	5	nsubj	5:nsubj	_
3	is	be	AUX	VBZ	Mood=Ind|Number=Sing|Person=3|Tense=Pres|VerbForm=Fin	5	cop	5:cop	_
4	now	now	ADV	RB	_	5	advmod	5:advmod	_
5	official	official	ADJ	JJ	Degree=Pos	0	root	0:root	SpaceAfter=No
6	.	.	PUNCT	.	_	5	punct	5:punct	_

# sent_id = email-enronsent33_01-0163
# text = A team of San Diego's best anti-trust and class action attorneys has been assembled to take on the electric generators and marketers in California state court in an effort to return the electricity overcharges that have battered San Diego and the rest of California this year.
1	A	a	DET	DT	Definite=Ind|PronType=Art	2	det	2:det	_
2	team	team	NOUN	NN	Number=Sing	15	nsubj:pass	15:nsubj:pass	_
3	of	of	ADP	IN	_	12	case	12:case	_
4	San	San	PROPN	NNP	Number=Sing	12	nmod:poss	12:nmod:poss	_
5-6	Diego's	_	_	_	_	_	_	_	_
5	Diego	Diego	PROPN	NNP	Number=Sing	4	flat	4:flat	_
6	's	's	PART	POS	_	4	case	4:case	_
7	best	good	ADJ	JJS	Degree=Sup	12	amod	12:amod	_
8	anti-trust	anti-trust	ADJ	JJ	Degree=Pos	12	amod	12:amod	_
9	and	and	CCONJ	CC	_	11	cc	11:cc	_
10	class	class	NOUN	NN	Number=Sing	11	compound	11:compound	_
11	action	action	NOUN	NN	Number=Sing	8	conj	8:conj:and|12:amod	_
12	attorneys	attorney	NOUN	NNS	Number=Plur	2	nmod	2:nmod:of	_
13	has	have	AUX	VBZ	Mood=Ind|Number=Sing|Person=3|Tense=Pres|VerbForm=Fin	15	aux	15:aux	_
14	been	be	AUX	VBN	Tense=Past|VerbForm=Part	15	aux:pass	15:aux:pass	_
15	assembled	assemble	VERB	VBN	Tense=Past|VerbForm=Part|Voice=Pass	0	root	0:root	_
16	to	to	PART	TO	_	17	mark	17:mark	_
17	take	take	VERB	VB	VerbForm=Inf	15	advcl	15:advcl:to	_
18	on	on	ADP	RP	_	17	compound:prt	17:compound:prt	_
19	the	the	DET	DT	Definite=Def|PronType=Art	21	det	21:det	_
20	electric	electric	ADJ	JJ	Degree=Pos	21	amod	21:amod	_
21	generators	generator	NOUN	NNS	Number=Plur	17	obj	17:obj	_
22	and	and	CCONJ	CC	_	23	cc	23:cc	_
23	marketers	marketer	NOUN	NNS	Number=Plur	21	conj	17:obj|21:conj:and	_
24	in	in	ADP	IN	_	27	case	27:case	_
25	California	California	PROPN	NNP	Number=Sing	26	compound	26:compound	_
26	state	state	NOUN	NN	Number=Sing	27	compound	27:compound	_
27	court	court	NOUN	NN	Number=Sing	17	obl	17:obl:in	_
28	in	in	ADP	IN	_	30	case	30:case	_
29	an	a	DET	DT	Definite=Ind|PronType=Art	30	det	30:det	_
30	effort	effort	NOUN	NN	Number=Sing	17	obl	17:obl:in	_
31	to	to	PART	TO	_	32	mark	32:mark	_
32	return	return	VERB	VB	VerbForm=Inf	30	acl	30:acl:to	_
33	the	the	DET	DT	Definite=Def|PronType=Art	35	det	35:det	_
34	electricity	electricity	NOUN	NN	Number=Sing	35	compound	35:compound	_
35	overcharges	overcharge	NOUN	NNS	Number=Plur	32	obj	32:obj|38:nsubj	_
36	that	that	PRON	WDT	PronType=Rel	38	nsubj	35:ref	_
37	have	have	AUX	VBP	Mood=Ind|Number=Plur|Person=3|Tense=Pres|VerbForm=Fin	38	aux	38:aux	_
38	battered	batter	VERB	VBN	Tense=Past|VerbForm=Part	35	acl:relcl	35:acl:relcl	Cxn=rc-that-nsubj
39	San	San	PROPN	NNP	Number=Sing	38	obj	38:obj	_
40	Diego	Diego	PROPN	NNP	Number=Sing	39	flat	39:flat	_
41	and	and	CCONJ	CC	_	43	cc	43:cc	_
42	the	the	DET	DT	Definite=Def|PronType=Art	43	det	43:det	_
43	rest	rest	NOUN	NN	Number=Sing	39	conj	38:obj|39:conj:and	_
44	of	of	ADP	IN	_	45	case	45:case	_
45	California	California	PROPN	NNP	Number=Sing	43	nmod	43:nmod:of	_
46	this	this	DET	DT	Number=Sing|PronType=Dem	47	det	47:det	_
47	year	year	NOUN	NN	Number=Sing	38	obl:tmod	38:obl:tmod	SpaceAfter=No
48	.	.	PUNCT	.	_	15	punct	15:punct	_

# sent_id = email-enronsent33_01-0164
# text = A press conference will be held to discuss the consumer class action lawsuit to be filed today.
1	A	a	DET	DT	Definite=Ind|PronType=Art	3	det	3:det	_
2	press	press	NOUN	NN	Number=Sing	3	compound	3:compound	_
3	conference	conference	NOUN	NN	Number=Sing	6	nsubj:pass	6:nsubj:pass	_
4	will	will	AUX	MD	VerbForm=Fin	6	aux	6:aux	_
5	be	be	AUX	VB	VerbForm=Inf	6	aux:pass	6:aux:pass	_
6	held	hold	VERB	VBN	Tense=Past|VerbForm=Part|Voice=Pass	0	root	0:root	_
7	to	to	PART	TO	_	8	mark	8:mark	_
8	discuss	discuss	VERB	VB	VerbForm=Inf	6	advcl	6:advcl:to	_
9	the	the	DET	DT	Definite=Def|PronType=Art	13	det	13:det	_
10	consumer	consumer	NOUN	NN	Number=Sing	13	compound	13:compound	_
11	class	class	NOUN	NN	Number=Sing	12	compound	12:compound	_
12	action	action	NOUN	NN	Number=Sing	13	compound	13:compound	_
13	lawsuit	lawsuit	NOUN	NN	Number=Sing	8	obj	8:obj	_
14	to	to	PART	TO	_	16	mark	16:mark	_
15	be	be	AUX	VB	VerbForm=Inf	16	aux:pass	16:aux:pass	_
16	filed	file	VERB	VBN	Tense=Past|VerbForm=Part|Voice=Pass	13	acl	13:acl:to	_
17	today	today	NOUN	NN	Number=Sing	16	obl:tmod	16:obl:tmod	SpaceAfter=No
18	.	.	PUNCT	.	_	6	punct	6:punct	_

# sent_id = email-enronsent33_01-0165
# text = WHEN: 11am - noon
1	WHEN	when	ADV	WRB	PronType=Int	0	root	0:root	SpaceAfter=No
2	:	:	PUNCT	:	_	4	punct	4:punct	_
3	11	11	NUM	CD	NumForm=Digit|NumType=Card	4	nummod	4:nummod	SpaceAfter=No
4	am	a.m.	NOUN	NN	Number=Sing	1	appos	1:appos	_
5	-	-	SYM	SYM	_	6	case	6:case	_
6	noon	noon	NOUN	NN	Number=Sing	4	nmod	4:nmod	_

# sent_id = email-enronsent33_01-0166
# text = WHERE: 550 West C St. (b/t Columbia & India) Suite 1810 Law Offices of Levine, Steinberg, Miller & Huver 619-231-9449
1	WHERE	where	ADV	WRB	PronType=Int	0	root	0:root	SpaceAfter=No
2	:	:	PUNCT	:	_	6	punct	6:punct	_
3	550	550	NUM	CD	NumForm=Digit|NumType=Card	6	nummod	6:nummod	_
4	West	West	PROPN	NNP	Number=Sing	6	compound	6:compound	_
5	C	C	PROPN	NNP	Number=Sing	6	compound	6:compound	_
6	St.	St.	PROPN	NNP	Number=Sing	1	appos	1:appos	_
7	(	(	PUNCT	-LRB-	_	9	punct	9:punct	SpaceAfter=No
8	b/t	between	ADP	IN	Abbr=Yes	9	case	9:case	_
9	Columbia	Columbia	PROPN	NNP	Number=Sing	6	nmod	6:nmod:between	_
10	&	&	CCONJ	CC	_	11	cc	11:cc	_
11	India	India	PROPN	NNP	Number=Sing	9	conj	6:nmod:between|9:conj	SpaceAfter=No
12	)	)	PUNCT	-RRB-	_	9	punct	9:punct	_
13	Suite	suite	NOUN	NN	Number=Sing	6	appos	6:appos	_
14	1810	1810	NUM	CD	NumForm=Digit|NumType=Card	13	nummod	13:nummod	_
15	Law	Law	PROPN	NNP	Number=Sing	16	compound	16:compound	_
16	Offices	Office	PROPN	NNPS	Number=Plur	6	appos	6:appos	_
17	of	of	ADP	IN	_	18	case	18:case	_
18	Levine	Levine	PROPN	NNP	Number=Sing	16	nmod	16:nmod:of	SpaceAfter=No
19	,	,	PUNCT	,	_	20	punct	20:punct	_
20	Steinberg	Steinberg	PROPN	NNP	Number=Sing	18	conj	16:nmod:of|18:conj	SpaceAfter=No
21	,	,	PUNCT	,	_	22	punct	22:punct	_
22	Miller	Miller	PROPN	NNP	Number=Sing	18	conj	16:nmod:of|18:conj	_
23	&	&	CCONJ	CC	_	24	cc	24:cc	_
24	Huver	Huver	PROPN	NNP	Number=Sing	18	conj	16:nmod:of|18:conj	_
25	619-231-9449	619-231-9449	NUM	CD	NumForm=Digit|NumType=Card	6	list	6:list	_

# sent_id = email-enronsent33_01-0167
# text = WHAT: Copies of the filed complaint will be made available at that time.
1	WHAT	what	PRON	WP	PronType=Int	0	root	0:root	SpaceAfter=No
2	:	:	PUNCT	:	_	10	punct	10:punct	_
3	Copies	copy	NOUN	NNS	Number=Plur	10	nsubj:pass	10:nsubj:pass|11:nsubj:xsubj	_
4	of	of	ADP	IN	_	7	case	7:case	_
5	the	the	DET	DT	Definite=Def|PronType=Art	7	det	7:det	_
6	filed	file	VERB	VBN	Tense=Past|VerbForm=Part|Voice=Pass	7	amod	7:amod	_
7	complaint	complaint	NOUN	NN	Number=Sing	3	nmod	3:nmod:of	_
8	will	will	AUX	MD	VerbForm=Fin	10	aux	10:aux	_
9	be	be	AUX	VB	VerbForm=Inf	10	aux:pass	10:aux:pass	_
10	made	make	VERB	VBN	Tense=Past|VerbForm=Part|Voice=Pass	1	appos	1:appos	_
11	available	available	ADJ	JJ	Degree=Pos	10	xcomp	10:xcomp	_
12	at	at	ADP	IN	_	14	case	14:case	_
13	that	that	DET	DT	Number=Sing|PronType=Dem	14	det	14:det	_
14	time	time	NOUN	NN	Number=Sing	10	obl	10:obl:at	SpaceAfter=No
15	.	.	PUNCT	.	_	1	punct	1:punct	_

# sent_id = email-enronsent33_01-0168
# text = UCAN's executive director and the attorney team will be available to answer questions about the complaint.
1-2	UCAN's	_	_	_	_	_	_	_	_
1	UCAN	UCAN	PROPN	NNP	Number=Sing	4	nmod:poss	4:nmod:poss	_
2	's	's	PART	POS	_	1	case	1:case	_
3	executive	executive	ADJ	JJ	Degree=Pos	4	amod	4:amod	_
4	director	director	NOUN	NN	Number=Sing	11	nsubj	11:nsubj	_
5	and	and	CCONJ	CC	_	8	cc	8:cc	_
6	the	the	DET	DT	Definite=Def|PronType=Art	8	det	8:det	_
7	attorney	attorney	NOUN	NN	Number=Sing	8	compound	8:compound	_
8	team	team	NOUN	NN	Number=Sing	4	conj	4:conj:and|11:nsubj	_
9	will	will	AUX	MD	VerbForm=Fin	11	aux	11:aux	_
10	be	be	AUX	VB	VerbForm=Inf	11	cop	11:cop	_
11	available	available	ADJ	JJ	Degree=Pos	0	root	0:root	_
12	to	to	PART	TO	_	13	mark	13:mark	_
13	answer	answer	VERB	VB	VerbForm=Inf	11	advcl	11:advcl:to	_
14	questions	question	NOUN	NNS	Number=Plur	13	obj	13:obj	_
15	about	about	ADP	IN	_	17	case	17:case	_
16	the	the	DET	DT	Definite=Def|PronType=Art	17	det	17:det	_
17	complaint	complaint	NOUN	NN	Number=Sing	14	nmod	14:nmod:about	SpaceAfter=No
18	.	.	PUNCT	.	_	11	punct	11:punct	_

# sent_id = email-enronsent33_01-0169
# text = We are hopeful that we can post the complaint to the UCAN web site later today.
1	We	we	PRON	PRP	Case=Nom|Number=Plur|Person=1|PronType=Prs	3	nsubj	3:nsubj	_
2	are	be	AUX	VBP	Mood=Ind|Number=Plur|Person=1|Tense=Pres|VerbForm=Fin	3	cop	3:cop	_
3	hopeful	hopeful	ADJ	JJ	Degree=Pos	0	root	0:root	_
4	that	that	SCONJ	IN	_	7	mark	7:mark	_
5	we	we	PRON	PRP	Case=Nom|Number=Plur|Person=1|PronType=Prs	7	nsubj	7:nsubj	_
6	can	can	AUX	MD	VerbForm=Fin	7	aux	7:aux	_
7	post	post	VERB	VB	VerbForm=Inf	3	ccomp	3:ccomp	_
8	the	the	DET	DT	Definite=Def|PronType=Art	9	det	9:det	_
9	complaint	complaint	NOUN	NN	Number=Sing	7	obj	7:obj	_
10	to	to	ADP	IN	_	14	case	14:case	_
11	the	the	DET	DT	Definite=Def|PronType=Art	14	det	14:det	_
12	UCAN	UCAN	PROPN	NNP	Number=Sing	14	compound	14:compound	_
13	web	web	NOUN	NN	Number=Sing	14	compound	14:compound	_
14	site	site	NOUN	NN	Number=Sing	7	obl	7:obl:to	_
15	later	late	ADV	RBR	Degree=Cmp	16	advmod	16:advmod	_
16	today	today	NOUN	NN	Number=Sing	7	obl:tmod	7:obl:tmod	SpaceAfter=No
17	.	.	PUNCT	.	_	3	punct	3:punct	_

# sent_id = email-enronsent33_01-0170
# text = ***********************************
1	***********************************	***********************************	PUNCT	NFP	_	0	root	0:root	_

# sent_id = email-enronsent33_01-0171
# text = "Time is the best teacher, except for the fact that it kills off its best students"
1	"	"	PUNCT	``	_	6	punct	6:punct	SpaceAfter=No
2	Time	time	NOUN	NN	Number=Sing	6	nsubj	6:nsubj	_
3	is	be	AUX	VBZ	Mood=Ind|Number=Sing|Person=3|Tense=Pres|VerbForm=Fin	6	cop	6:cop	_
4	the	the	DET	DT	Definite=Def|PronType=Art	6	det	6:det	_
5	best	good	ADJ	JJS	Degree=Sup	6	amod	6:amod	_
6	teacher	teacher	NOUN	NN	Number=Sing	0	root	0:root	SpaceAfter=No
7	,	,	PUNCT	,	_	11	punct	11:punct	_
8	except	except	ADP	IN	_	11	case	11:case	_
9	for	for	ADP	IN	_	11	case	11:case	_
10	the	the	DET	DT	Definite=Def|PronType=Art	11	det	11:det	_
11	fact	fact	NOUN	NN	Number=Sing	6	obl	6:obl:for	_
12	that	that	SCONJ	IN	_	14	mark	14:mark	_
13	it	it	PRON	PRP	Case=Nom|Gender=Neut|Number=Sing|Person=3|PronType=Prs	14	nsubj	14:nsubj	_
14	kills	kill	VERB	VBZ	Mood=Ind|Number=Sing|Person=3|Tense=Pres|VerbForm=Fin	11	acl	11:acl:that	_
15	off	off	ADP	RP	_	14	compound:prt	14:compound:prt	_
16	its	its	PRON	PRP$	Case=Gen|Gender=Neut|Number=Sing|Person=3|Poss=Yes|PronType=Prs	18	nmod:poss	18:nmod:poss	_
17	best	good	ADJ	JJS	Degree=Sup	18	amod	18:amod	_
18	students	student	NOUN	NNS	Number=Plur	14	obj	14:obj	SpaceAfter=No
19	"	"	PUNCT	''	_	6	punct	6:punct	_

# sent_id = email-enronsent33_01-0172
# text = Michael Shames Executive Director Utility Consumers' Action Network 1717 Kettner Blvd. Suite 105 San Diego, CA 92101 619-696-6966 mshames@ucan.org
1	Michael	Michael	PROPN	NNP	Number=Sing	0	root	0:root	_
2	Shames	Shames	PROPN	NNP	Number=Sing	1	flat	1:flat	_
3	Executive	executive	ADJ	JJ	Degree=Pos	4	amod	4:amod	_
4	Director	director	NOUN	NN	Number=Sing	1	list	1:list	_
5	Utility	Utility	PROPN	NNP	Number=Sing	6	compound	6:compound	_
6-7	Consumers'	_	_	_	_	_	_	_	_
6	Consumers	Consumer	PROPN	NNPS	Number=Plur	9	nmod:poss	9:nmod:poss	_
7	'	's	PART	POS	_	6	case	6:case	_
8	Action	Action	PROPN	NNP	Number=Sing	9	compound	9:compound	_
9	Network	Network	PROPN	NNP	Number=Sing	1	list	1:list	_
10	1717	1717	NUM	CD	NumForm=Digit|NumType=Card	12	nummod	12:nummod	_
11	Kettner	Kettner	PROPN	NNP	Number=Sing	12	compound	12:compound	_
12	Blvd.	Blvd.	PROPN	NNP	Number=Sing	1	list	1:list	_
13	Suite	suite	NOUN	NN	Number=Sing	12	appos	12:appos	_
14	105	105	NUM	CD	NumForm=Digit|NumType=Card	13	nummod	13:nummod	_
15	San	San	PROPN	NNP	Number=Sing	12	appos	12:appos	_
16	Diego	Diego	PROPN	NNP	Number=Sing	15	flat	15:flat	SpaceAfter=No
17	,	,	PUNCT	,	_	18	punct	18:punct	_
18	CA	CA	PROPN	NNP	Number=Sing	15	appos	15:appos	_
19	92101	92101	NUM	CD	NumForm=Digit|NumType=Card	12	appos	12:appos	_
20	619-696-6966	619-696-6966	NUM	CD	NumForm=Digit|NumType=Card	1	list	1:list	_
21	mshames@ucan.org	mshames@ucan.org	PROPN	ADD	_	1	list	1:list	_
<|MERGE_RESOLUTION|>--- conflicted
+++ resolved
@@ -1580,11 +1580,7 @@
 7	your	your	PRON	PRP$	Case=Gen|Person=2|Poss=Yes|PronType=Prs	8	nmod:poss	8:nmod:poss	_
 8	request	request	NOUN	NN	Number=Sing	2	obj	2:obj	_
 9	regarding	regard	VERB	VBG	Tense=Pres|VerbForm=Part	10	case	10:case	_
-<<<<<<< HEAD
 10	pleadings	pleading	NOUN	NNS	Number=Plur	8	nmod	8:nmod:regarding|13:obj	_
-=======
-10	pleadings	pleading	NOUN	NNS	Number=Plur	8	nmod	8:nmod:regarding	_
->>>>>>> ecd91427
 11	A&K	A&K	PROPN	NNP	Number=Sing	13	nsubj	13:nsubj	_
 12	has	have	AUX	VBZ	Mood=Ind|Number=Sing|Person=3|Tense=Pres|VerbForm=Fin	13	aux	13:aux	_
 13	filed	file	VERB	VBN	Tense=Past|VerbForm=Part	10	acl:relcl	10:acl:relcl	Cxn=rc-red-obj
