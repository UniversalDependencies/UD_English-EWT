--- conflicted
+++ resolved
@@ -982,11 +982,7 @@
 27	was	be	AUX	VBD	Mood=Ind|Number=Sing|Person=3|Tense=Past|VerbForm=Fin	30	aux	30:aux	_
 28	n't	not	PART	RB	_	30	advmod	30:advmod	_
 29	being	be	AUX	VBG	Tense=Pres|VerbForm=Part	30	aux:pass	30:aux:pass	_
-<<<<<<< HEAD
 30	used	use	VERB	VBN	Tense=Past|VerbForm=Part|Voice=Pass	25	acl:relcl	25:acl:relcl	Cxn=rc-that-nsubj:pass
-=======
-30	used	use	VERB	VBN	Tense=Past|VerbForm=Part|Voice=Pass	25	acl:relcl	25:acl:relcl	_
->>>>>>> ecd91427
 31	by	by	ADP	IN	_	32	case	32:case	_
 32	anyone	anyone	PRON	NN	Number=Sing|PronType=Ind	30	obl:agent	30:obl:agent	SpaceAfter=No
 33	.	.	PUNCT	.	_	2	punct	2:punct	_
